<!DOCTYPE html>
<html lang="en">

<head>
    <meta http-equiv="Content-Type" content="text/html; charset=UTF-8">
    <meta property="og:title" content="MsQuic Performance Dashboard" />
    <meta property="og:description" content="The latest MsQuic performance data" />
    <meta name="description" content="The latest MsQuic performance data" />
    <meta name="keywords" content=", github, microsoft, quic, performance" />
    <link rel="icon" href="./assets/favicon.png">
    <title>
        MsQuic Performance Dashboard
    </title>
    <script src="https://cdn.jsdelivr.net/npm/chart.js@2.9.3/dist/Chart.min.js"></script>
    <script
        src="https://cdn.jsdelivr.net/npm/chartjs-adapter-date-fns@1.0.0/dist/chartjs-adapter-date-fns.bundle.min.js"></script>
    <script src="https://cdn.jsdelivr.net/npm/hammerjs@2.0.8"></script>
    <script src="https://cdn.jsdelivr.net/npm/chartjs-plugin-zoom@0.7.7"></script>
    <script src="data.js"></script>
    <script src="dataTemplate.js"></script>
    <style>
        h1 {
            font-size: 26pt;
            font-family: "Helvetica Neue", Helvetica, Arial, sans-serif;
        }

        h2 {
            font-size: 20pt;
            font-family: "Helvetica Neue", Helvetica, Arial, sans-serif;
        }

        h3 {
            font-size: 14pt;
            font-family: "Helvetica Neue", Helvetica, Arial, sans-serif;
        }

        p {
            font-size: 12pt;
            font-family: "Helvetica Neue", Helvetica, Arial, sans-serif;
            width: 70%;
        }
    </style>
</head>

<body>
    <h1>MsQuic Performance Dashboard</h1>
<<<<<<< HEAD
    <p>
        This page contains performance related data for MsQuic and is automatically
        generated via our <a href="https://dev.azure.com/ms/msquic/_build?definitionId=347&_a=summary">CI pipeline</a>.
    </p>
    <h2>CPU Limited Tests</h2>
    <p>
        The data is generated for several different build configurations and
        scenarios. Generally, the specific on each scenario are described
        <a href="https://github.com/nibanks/quic-perf/blob/master/draft-banks-quic-performance.md">here</a>.
        Each data set is a combination of OS/platform (Windows Kernel, Windows User, or Linux User) and the
        TLS library (Schannel, OpenSSL) used. The tests are run on two physical
        machines connected by a 50 Gbps switch (with 40 Gbps NICs), so the tests
        are practically limited by the CPU.
    </p>
    <h3>Single Connection Throughput</h3>
    <p>
        This test consists of transferring data over a single QUIC connection,
        single stream in one direction as fast as possible.
    </p>
    <div style="width: 70%; padding: 20px">
=======
    <input type="radio" id="rawpdt" name="pointDisplayType" value="raw">
    <label for="rawpdt">Raw Points</label>
    <input type="radio" id="avgpdt" name="pointDisplayType" value="avg" checked="true">
    <label for="avgpdt">Average Line</label>
    <input type="radio" id="bothpdt" name="pointDisplayType" value="both">
    <label for="bothpdt">Both</label>

    <br>

    <input type="checkbox" id="kernel" checked="true">
    <label for="kernel">Windows Kernel</label><br>
    <input type="checkbox" id="winschannel" checked="true">
    <label for="usersch">Windows User - Schannel</label><br>
    <input type="checkbox" id="winopenssl" checked="true">
    <label for="userosl">Windows User - OpenSSL</label><br>

    <div style="width: 70%; padding: top=20px">
        <h2>Single Connection Throughput</h2>
>>>>>>> 1ba24f5d
        <canvas id="canvasThroughput" class="chartjs-render-monitor"></canvas>
    </div>
    <h3>Requests per Second</h3>
    <p>
        This test consists creating many parallel connections and then sending
        requests (and waiting for the responses) as fast as possible.
    </p>
    <div style="width: 70%; padding: 20px">
        <canvas id="canvasRPS" class="chartjs-render-monitor"></canvas>
    </div>
    <h3>Handshake per Second</h3>
    <p>
        This test consists creating new connections (handshakes) as fast as possible.
    </p>
    <div style="width: 70%; padding: 20px">
        <canvas id="canvasHPS" class="chartjs-render-monitor"></canvas>
    </div>
    <script>
        
    </script>
</body>

</html><|MERGE_RESOLUTION|>--- conflicted
+++ resolved
@@ -44,11 +44,23 @@
 
 <body>
     <h1>MsQuic Performance Dashboard</h1>
-<<<<<<< HEAD
     <p>
         This page contains performance related data for MsQuic and is automatically
         generated via our <a href="https://dev.azure.com/ms/msquic/_build?definitionId=347&_a=summary">CI pipeline</a>.
     </p>
+    <input type="radio" id="rawpdt" name="pointDisplayType" value="raw">
+    <label for="rawpdt">Raw Points</label>
+    <input type="radio" id="avgpdt" name="pointDisplayType" value="avg" checked="true">
+    <label for="avgpdt">Average Line</label>
+    <input type="radio" id="bothpdt" name="pointDisplayType" value="both">
+    <label for="bothpdt">Both</label>
+    <br><br>
+    <input type="checkbox" id="kernel" checked="true">
+    <label for="kernel">Windows Kernel</label><br>
+    <input type="checkbox" id="winschannel" checked="true">
+    <label for="usersch">Windows User - Schannel</label><br>
+    <input type="checkbox" id="winopenssl" checked="true">
+    <label for="userosl">Windows User - OpenSSL</label><br>
     <h2>CPU Limited Tests</h2>
     <p>
         The data is generated for several different build configurations and
@@ -65,26 +77,6 @@
         single stream in one direction as fast as possible.
     </p>
     <div style="width: 70%; padding: 20px">
-=======
-    <input type="radio" id="rawpdt" name="pointDisplayType" value="raw">
-    <label for="rawpdt">Raw Points</label>
-    <input type="radio" id="avgpdt" name="pointDisplayType" value="avg" checked="true">
-    <label for="avgpdt">Average Line</label>
-    <input type="radio" id="bothpdt" name="pointDisplayType" value="both">
-    <label for="bothpdt">Both</label>
-
-    <br>
-
-    <input type="checkbox" id="kernel" checked="true">
-    <label for="kernel">Windows Kernel</label><br>
-    <input type="checkbox" id="winschannel" checked="true">
-    <label for="usersch">Windows User - Schannel</label><br>
-    <input type="checkbox" id="winopenssl" checked="true">
-    <label for="userosl">Windows User - OpenSSL</label><br>
-
-    <div style="width: 70%; padding: top=20px">
-        <h2>Single Connection Throughput</h2>
->>>>>>> 1ba24f5d
         <canvas id="canvasThroughput" class="chartjs-render-monitor"></canvas>
     </div>
     <h3>Requests per Second</h3>
@@ -103,7 +95,7 @@
         <canvas id="canvasHPS" class="chartjs-render-monitor"></canvas>
     </div>
     <script>
-        
+
     </script>
 </body>
 
