--- conflicted
+++ resolved
@@ -1,264 +1,248 @@
-<#
-
-.SYNOPSIS
-This script provides helpers for starting, stopping and canceling log collection.
-
-.PARAMETER Start
-    Starts the logs being collected with the given profile.
-
-.PARAMETER LogProfile
-    The name of the profile to use for log collection.
-
-.PARAMETER Cancel
-    Stops the logs from being collected and discards any collected so far.
-
-.PARAMETER Stop
-    Stops the logs from being collected and saves them to the -Output location.
-
-.PARAMETER Output
-    The output file name or directory for the logs.
-
-.PARAMETER ConvertToText
-    Converts the output logs to text.
-
-.PARAMETER TmfPath
-    Used for converting Windows WPP logs.
-
-.PARAMETER InstanceName
-    A unique name for the logging instance.
-
-.EXAMPLE
-    logs.ps1 -Start -LogProfile Basic.Light
-
-.EXAMPLE
-    logs.ps1 -Cancel
-
-.EXAMPLE
-    logs.ps1 -Stop -Output quic.etl
-
-#>
-
-param (
-    [Parameter(Mandatory = $false, ParameterSetName='Start')]
-    [switch]$Start = $false,
-
-    [Parameter(Mandatory = $true, ParameterSetName='Start')]
-    [ValidateSet("Basic.Light", "Basic.Verbose", "Full.Light", "Full.Verbose", "SpinQuic.Light", "Stream")]
-    [string]$LogProfile,
-
-    [Parameter(Mandatory = $false, ParameterSetName='Cancel')]
-    [switch]$Cancel = $false,
-
-    [Parameter(Mandatory = $false, ParameterSetName='Stop')]
-    [switch]$Stop = $false,
-
-    [Parameter(Mandatory = $true, ParameterSetName='Stop')]
-    [string]$OutputDirectory = "",
-
-    [Parameter(Mandatory = $false, ParameterSetName='Stop')]
-    [switch]$ConvertToText = $false,
-
-    [Parameter(Mandatory = $false, ParameterSetName='Stop')]
-    [string]$TmfPath = "",
-
-    [Parameter(Mandatory = $false, ParameterSetName='DecodeTrace')]
-    [switch]$DecodeTrace = $false,
-
-     [Parameter(Mandatory = $true, ParameterSetName='DecodeTrace')]
-    [string]$LogFile,
-
-     [Parameter(Mandatory = $true, ParameterSetName='DecodeTrace')]
-    [string]$WorkingDirectory,
-
-    [Parameter(Mandatory = $false)]
-    [string]$InstanceName = "msquic"
-)
-
-Set-StrictMode -Version 'Latest'
-$PSDefaultParameterValues['*:ErrorAction'] = 'Stop'
-
-# Root directory of the project.
-$RootDir = Split-Path $PSScriptRoot -Parent
-
-
-# Start log collection.
-function Log-Start {
-    if ($IsWindows) {
-        # Path for the WPR profile.
-        $WprpFile = $RootDir + "\src\manifest\msquic.wprp"
-
-        wpr.exe -start "$($WprpFile)!$($LogProfile)" -filemode -instancename $InstanceName
-    } else {
-<<<<<<< HEAD
-        # TODO
-        Write-Debug "Logging not supported yet!"
-=======
-        Write-Host "lttng-destroy"
-        lttng destroy | Out-Null
-     
-        $LogProfile = "QuicLTTNG"
-
-        #find $HOME | Write-Host
-
-        $OutputDirectoryRoot = Join-Path $HOME "QUICLogs"
-        $LTTNGRawDirectory = Join-Path $OutputDirectoryRoot "LTTNGRaw"
-
-        Write-Host "making QUICLogs directory ./QUICLogs/$LogProfile"       
-
-        if (Test-Path $LTTNGRawDirectory) {
-            Remove-Item -Path $LTTNGRawDirectory -Recurse -Force
-        }        
-        New-Item -Path $LTTNGRawDirectory -ItemType Directory -Force | Out-Null     
-
-                 
-        Write-Host "------------" 
-        Write-Host "Creating LTTNG Profile $LogProfile into $LTTNGRawDirectory"
-        $Command = "lttng create $LogProfile -o=$LTTNGRawDirectory | Write-Host"
-        Write-Host $Command
-        Invoke-Expression $Command
-
-     
-        Write-Host "------------" 
-        
-        Write-Host "Enabling all CLOG traces"
-        lttng enable-event --userspace CLOG_*
-
-        Write-Host "Starting LTTNG"
-        lttng start | Write-Host
-        lttng list | Write-Host
->>>>>>> 7868295c
-    }
-}
-
-# Cancels log collection, discarding any logs.
-function Log-Cancel {
-    if ($IsWindows) {
-        wpr.exe -cancel -instancename $InstanceName
-    } else {
-<<<<<<< HEAD
-        # TODO
-        Write-Debug "Logging not supported yet!"
-=======
-        Write-Host "Cancel LTTNG session"
-        lttng destroy
-
-        $OutputDirectoryRoot = Join-Path $HOME "QUICLogs"
-        Write-Host "Deleting LTTNG Directory (the contents are now stored in the tgz file)"
-        Remove-Item -Path $OutputDirectoryRoot -Recurse -Force
->>>>>>> 7868295c
-    }
-}
-
-# Stops log collection, keeping the logs.
-function Log-Stop {
-    if ($IsWindows) {
-        $EtlPath = Join-Path $OutputDirectory "quic.etl"
-        wpr.exe -stop $EtlPath -instancename $InstanceName
-        if ($ConvertToText) {
-            $LogPath = Join-Path $OutputDirectory "quic.log"
-            $Command = "netsh trace convert $($EtlPath) output=$($LogPath) overwrite=yes report=no"
-            if ($TmfPath -ne "") {
-                $Command += " tmfpath=$($TmfPath)"
-            }
-            Invoke-Expression $Command
-        }
-    } else {
-<<<<<<< HEAD
-        # TODO
-        Write-Debug "Logging not supported yet!"
-=======
-        
-        $LogProfile = "QuicLTTNG"
-
-        lttng stop | Write-Host
-
-        $LTTNGTempDirectory = Join-Path $HOME "QUICLogs"
-        $LTTNGRawDirectory = Join-Path $LTTNGTempDirectory "LTTNGRaw"        
-        $LTTNGTarFile = Join-Path $OutputDirectory "lttng_trace.tgz"
-
-        if (!(Test-Path $LTTNGRawDirectory)) {            
-            Write-Host "ERROR : Output Directory $LTTNGRawDirectory must exist"
-            exit 1        
-        }       
-     
-        if (!(Test-Path $OutputDirectory)) {            
-            New-Item -Path $OutputDirectory -ItemType Directory -Force | Out-Null
-        }       
-
-        Write-Host "tar/gzip LTTNG log files from $LTTNGRawDirectory into $LTTNGTarFile"
-        tar -cvzf $LTTNGTarFile $LTTNGRawDirectory
-
-        # Write-Host "Decoding LTTNG into BabelTrace format ($WorkingDirectory/decoded_babeltrace.txt)"
-        # babeltrace --names all $LTTNGRawDirectory/* > $OutputDirectory/decoded_babeltrace.txt
-
-        # Write-Host "Decoding Babeltrace into human text using CLOG"
-        # ../artifacts/tools/clog/clog2text_lttng -i $OutputDirectory/decoded_babeltrace.txt -s ../src/manifest/clog.sidecar -o $OutputDirectory/clog_decode.txt | Write-Host        
-
-        Write-Host "Finished Creating LTTNG Log"
-        ls -l $OutputDirectory
-        
-        Write-Host "Deleting LTTNG Directory (the contents are now stored in the tgz file)"        
-        Remove-Item -Path $LTTNGTempDirectory -Recurse -Force
-    }
-}
-
-
-# Start log collection.
-function Log-Stream {
-    if ($IsWindows) {
-       Write-Host "Not supported on Windows"
-    } else {
-        lttng destroy
-        Write-Host "------------"   
-        lttng destroy
-        lttng create msquicLive --live
-        lttng enable-event --userspace CLOG_*
-        lttng start
-        lttng list
-        babeltrace -i lttng-live net://localhost
-        
-        babeltrace --names all -i lttng-live net://localhost/host/$env:NAME/msquicLive | ../artifacts/tools/clog/clog2text_lttng -s ../src/manifest/clog.sidecar
->>>>>>> 7868295c
-    }
-}
-
-
-# Decode Log from file
-function Log-Decode {
-    if ($IsWindows) {
-       Write-Host "Not supported on Windows"
-    } else {
-        Write-Host $LogFile
-
-        $DecompressedLogs = Join-Path $WorkingDirectory "DecompressedLogs"
-
-        mkdir $WorkingDirectory
-        mkdir $DecompressedLogs
-
-        Write-Host "Decompressing $Logfile into $DecompressedLogs"
-        tar xvfz $Logfile -C $DecompressedLogs
-
-        Write-Host "Decoding LTTNG into BabelTrace format ($WorkingDirectory/decoded_babeltrace.txt)"
-        babeltrace --names all $DecompressedLogs/* > $WorkingDirectory/decoded_babeltrace.txt
-
-        Write-Host "Decoding Babeltrace into human text using CLOG"
-        ../artifacts/tools/clog/clog2text_lttng -i $WorkingDirectory/decoded_babeltrace.txt -s ../src/manifest/clog.sidecar -o $WorkingDirectory/clog_decode.txt | Write-Host
-    }
-}
-##############################################################
-#                     Main Execution                         #
-##############################################################
-
-if ($Start)  { 
-    if($LogProfile -eq "Stream") {
-        Log-Stream 
-    } else {
-        Log-Start 
-    }
-}
-
-if ($Cancel) { Log-Cancel }
-if ($Stop)   { Log-Stop }
-if ($DecodeTrace) {Log-Decode }
-
-Write-Host "Finished and exiting"+<#
+
+.SYNOPSIS
+This script provides helpers for starting, stopping and canceling log collection.
+
+.PARAMETER Start
+    Starts the logs being collected with the given profile.
+
+.PARAMETER LogProfile
+    The name of the profile to use for log collection.
+
+.PARAMETER Cancel
+    Stops the logs from being collected and discards any collected so far.
+
+.PARAMETER Stop
+    Stops the logs from being collected and saves them to the -Output location.
+
+.PARAMETER Output
+    The output file name or directory for the logs.
+
+.PARAMETER ConvertToText
+    Converts the output logs to text.
+
+.PARAMETER TmfPath
+    Used for converting Windows WPP logs.
+
+.PARAMETER InstanceName
+    A unique name for the logging instance.
+
+.EXAMPLE
+    logs.ps1 -Start -LogProfile Basic.Light
+
+.EXAMPLE
+    logs.ps1 -Cancel
+
+.EXAMPLE
+    logs.ps1 -Stop -Output quic.etl
+
+#>
+
+param (
+    [Parameter(Mandatory = $false, ParameterSetName='Start')]
+    [switch]$Start = $false,
+
+    [Parameter(Mandatory = $true, ParameterSetName='Start')]
+    [ValidateSet("Basic.Light", "Basic.Verbose", "Full.Light", "Full.Verbose", "SpinQuic.Light", "Stream")]
+    [string]$LogProfile,
+
+    [Parameter(Mandatory = $false, ParameterSetName='Cancel')]
+    [switch]$Cancel = $false,
+
+    [Parameter(Mandatory = $false, ParameterSetName='Stop')]
+    [switch]$Stop = $false,
+
+    [Parameter(Mandatory = $true, ParameterSetName='Stop')]
+    [string]$OutputDirectory = "",
+
+    [Parameter(Mandatory = $false, ParameterSetName='Stop')]
+    [switch]$ConvertToText = $false,
+
+    [Parameter(Mandatory = $false, ParameterSetName='Stop')]
+    [string]$TmfPath = "",
+
+    [Parameter(Mandatory = $false, ParameterSetName='DecodeTrace')]
+    [switch]$DecodeTrace = $false,
+
+     [Parameter(Mandatory = $true, ParameterSetName='DecodeTrace')]
+    [string]$LogFile,
+
+     [Parameter(Mandatory = $true, ParameterSetName='DecodeTrace')]
+    [string]$WorkingDirectory,
+
+    [Parameter(Mandatory = $false)]
+    [string]$InstanceName = "msquic"
+)
+
+Set-StrictMode -Version 'Latest'
+$PSDefaultParameterValues['*:ErrorAction'] = 'Stop'
+
+# Root directory of the project.
+$RootDir = Split-Path $PSScriptRoot -Parent
+
+# Start log collection.
+function Log-Start {
+    if ($IsWindows) {
+        # Path for the WPR profile.
+        $WprpFile = $RootDir + "\src\manifest\msquic.wprp"
+
+        wpr.exe -start "$($WprpFile)!$($LogProfile)" -filemode -instancename $InstanceName
+    } else {
+        Write-Host "lttng-destroy"
+        lttng destroy | Out-Null
+     
+        $LogProfile = "QuicLTTNG"
+
+        #find $HOME | Write-Host
+
+        $OutputDirectoryRoot = Join-Path $HOME "QUICLogs"
+        $LTTNGRawDirectory = Join-Path $OutputDirectoryRoot "LTTNGRaw"
+
+        Write-Host "making QUICLogs directory ./QUICLogs/$LogProfile"       
+
+        if (Test-Path $LTTNGRawDirectory) {
+            Remove-Item -Path $LTTNGRawDirectory -Recurse -Force
+        }        
+        New-Item -Path $LTTNGRawDirectory -ItemType Directory -Force | Out-Null     
+
+                 
+        Write-Host "------------" 
+        Write-Host "Creating LTTNG Profile $LogProfile into $LTTNGRawDirectory"
+        $Command = "lttng create $LogProfile -o=$LTTNGRawDirectory | Write-Host"
+        Write-Host $Command
+        Invoke-Expression $Command
+
+     
+        Write-Host "------------" 
+        
+        Write-Host "Enabling all CLOG traces"
+        lttng enable-event --userspace CLOG_*
+
+        Write-Host "Starting LTTNG"
+        lttng start | Write-Host
+        lttng list | Write-Host
+    }
+}
+
+# Cancels log collection, discarding any logs.
+function Log-Cancel {
+    if ($IsWindows) {
+        wpr.exe -cancel -instancename $InstanceName
+    } else {
+        Write-Host "Cancel LTTNG session"
+        lttng destroy
+
+        $OutputDirectoryRoot = Join-Path $HOME "QUICLogs"
+        Write-Host "Deleting LTTNG Directory (the contents are now stored in the tgz file)"
+        Remove-Item -Path $OutputDirectoryRoot -Recurse -Force
+    }
+}
+
+# Stops log collection, keeping the logs.
+function Log-Stop {
+    if ($IsWindows) {
+        $EtlPath = Join-Path $OutputDirectory "quic.etl"
+        wpr.exe -stop $EtlPath -instancename $InstanceName
+        if ($ConvertToText) {
+            $LogPath = Join-Path $OutputDirectory "quic.log"
+            $Command = "netsh trace convert $($EtlPath) output=$($LogPath) overwrite=yes report=no"
+            if ($TmfPath -ne "") {
+                $Command += " tmfpath=$($TmfPath)"
+            }
+            Invoke-Expression $Command
+        }
+    } else {
+        
+        $LogProfile = "QuicLTTNG"
+
+        lttng stop | Write-Host
+
+        $LTTNGTempDirectory = Join-Path $HOME "QUICLogs"
+        $LTTNGRawDirectory = Join-Path $LTTNGTempDirectory "LTTNGRaw"        
+        $LTTNGTarFile = Join-Path $OutputDirectory "lttng_trace.tgz"
+
+        if (!(Test-Path $LTTNGRawDirectory)) {            
+            Write-Host "ERROR : Output Directory $LTTNGRawDirectory must exist"
+            exit 1        
+        }       
+     
+        if (!(Test-Path $OutputDirectory)) {            
+            New-Item -Path $OutputDirectory -ItemType Directory -Force | Out-Null
+        }       
+
+        Write-Host "tar/gzip LTTNG log files from $LTTNGRawDirectory into $LTTNGTarFile"
+        tar -cvzf $LTTNGTarFile $LTTNGRawDirectory
+
+        # Write-Host "Decoding LTTNG into BabelTrace format ($WorkingDirectory/decoded_babeltrace.txt)"
+        # babeltrace --names all $LTTNGRawDirectory/* > $OutputDirectory/decoded_babeltrace.txt
+
+        # Write-Host "Decoding Babeltrace into human text using CLOG"
+        # ../artifacts/tools/clog/clog2text_lttng -i $OutputDirectory/decoded_babeltrace.txt -s ../src/manifest/clog.sidecar -o $OutputDirectory/clog_decode.txt | Write-Host        
+
+        Write-Host "Finished Creating LTTNG Log"
+        ls -l $OutputDirectory
+        
+        Write-Host "Deleting LTTNG Directory (the contents are now stored in the tgz file)"        
+        Remove-Item -Path $LTTNGTempDirectory -Recurse -Force
+    }
+}
+
+
+# Start log collection.
+function Log-Stream {
+    if ($IsWindows) {
+        Write-Host "Not supported on Windows"
+    } else {
+        lttng destroy
+        Write-Host "------------"   
+        lttng destroy
+        lttng create msquicLive --live
+        lttng enable-event --userspace CLOG_*
+        lttng start
+        lttng list
+        babeltrace -i lttng-live net://localhost
+        
+        babeltrace --names all -i lttng-live net://localhost/host/$env:NAME/msquicLive | ../artifacts/tools/clog/clog2text_lttng -s ../src/manifest/clog.sidecar
+    }
+}
+
+
+# Decode Log from file
+function Log-Decode {
+    if ($IsWindows) {
+        Write-Host "Not supported on Windows"
+    } else {
+        Write-Host $LogFile
+
+        $DecompressedLogs = Join-Path $WorkingDirectory "DecompressedLogs"
+
+        mkdir $WorkingDirectory
+        mkdir $DecompressedLogs
+
+        Write-Host "Decompressing $Logfile into $DecompressedLogs"
+        tar xvfz $Logfile -C $DecompressedLogs
+
+        Write-Host "Decoding LTTNG into BabelTrace format ($WorkingDirectory/decoded_babeltrace.txt)"
+        babeltrace --names all $DecompressedLogs/* > $WorkingDirectory/decoded_babeltrace.txt
+
+        Write-Host "Decoding Babeltrace into human text using CLOG"
+        ../artifacts/tools/clog/clog2text_lttng -i $WorkingDirectory/decoded_babeltrace.txt -s ../src/manifest/clog.sidecar -o $WorkingDirectory/clog_decode.txt | Write-Host
+    }
+}
+##############################################################
+#                     Main Execution                         #
+##############################################################
+
+if ($Start)  { 
+    if($LogProfile -eq "Stream") {
+        Log-Stream 
+    } else {
+        Log-Start 
+    }
+}
+
+if ($Cancel) { Log-Cancel }
+if ($Stop)   { Log-Stop }
+if ($DecodeTrace) {Log-Decode }
+
+Write-Host "Finished and exiting"