/*++

    Copyright (c) Microsoft Corporation.
    Licensed under the MIT License.

Abstract:

    The connection is the topmost structure that all connection-specific state
    and logic is derived from. Connections are only ever processed by one
    thread at a time. Other threads may queue operations on the connection, but
    the operations are only drained and processed serially, by a single thread;
    though the thread that does the draining may change over time. All
    events/triggers/API calls are processed via operations.

    The connection drains operations in the QuicConnDrainOperations function.
    The only requirement here is that this function is not called in parallel
    on multiple threads. The function will drain up to QUIC_SETTINGS's
    MaxOperationsPerDrain operations per call, so as to not starve any other
    work.

    While most of the connection specific work is managed by other interfaces,
    the following things are managed in this file:

    Connection Lifetime - Initialization, handshake and state changes, shutdown,
    closure and cleanup are located here.

    Receive Path - The per-connection packet receive path is here. This is the
    logic that happens after the global receive callback has processed the
    packet initially and done the necessary processing to pass the packet to
    the correct connection.

--*/

#include "precomp.h"
#include "connection.c.clog.h"

typedef struct QUIC_RECEIVE_PROCESSING_STATE {
    BOOLEAN ResetIdleTimeout;
    BOOLEAN UpdatePartitionId;
    uint8_t PartitionIndex;
} QUIC_RECEIVE_PROCESSING_STATE;

_IRQL_requires_max_(PASSIVE_LEVEL)
QUIC_STATUS
QuicConnInitializeCrypto(
    _In_ QUIC_CONNECTION* Connection
    );

_IRQL_requires_max_(DISPATCH_LEVEL)
__drv_allocatesMem(Mem)
_Must_inspect_result_
_Success_(return != NULL)
QUIC_CONNECTION*
QuicConnAlloc(
    _In_ QUIC_SESSION* Session,
    _In_opt_ const QUIC_RECV_DATAGRAM* const Datagram
    )
{
    BOOLEAN IsServer = Datagram != NULL;
    uint8_t CurProcIndex = QuicLibraryGetCurrentPartition();

    //
    // For client, the datapath partitioning info is not known yet, so just use
    // the current processor for now. Once the connection receives a packet the
    // partition can be updated accordingly.
    //
    uint8_t BasePartitionId =
        IsServer ?
            (Datagram->PartitionIndex % MsQuicLib.PartitionCount) :
            CurProcIndex;
    uint8_t PartitionId = QuicPartitionIdCreate(BasePartitionId);
    QUIC_DBG_ASSERT(BasePartitionId == QuicPartitionIdGetIndex(PartitionId));

    QUIC_CONNECTION* Connection =
        QuicPoolAlloc(&MsQuicLib.PerProc[CurProcIndex].ConnectionPool);
    if (Connection == NULL) {
        QuicTraceEvent(AllocFailure, "Allocation of '%s' failed. (%I bytes)", "connection", sizeof(QUIC_CONNECTION));
        goto Error;
    }
    QuicZeroMemory(Connection, sizeof(QUIC_CONNECTION));

#if QUIC_TEST_MODE
    InterlockedIncrement(&MsQuicLib.ConnectionCount);
#endif

    Connection->Stats.CorrelationId =
        InterlockedIncrement64((int64_t*)&MsQuicLib.ConnectionCorrelationId) - 1;
    QuicTraceEvent(ConnCreated, "[conn][%p] Created, IsServer=%d, CorrelationId=%I", Connection, IsServer, Connection->Stats.CorrelationId);

    Connection->RefCount = 1;
#if QUIC_TEST_MODE
    Connection->RefTypeCount[QUIC_CONN_REF_HANDLE_OWNER] = 1;
#endif
    Connection->PartitionID = PartitionId;
    Connection->State.Allocated = TRUE;
    Connection->State.UseSendBuffer = QUIC_DEFAULT_SEND_BUFFERING_ENABLE;
    Connection->State.EncryptionEnabled = !MsQuicLib.EncryptionDisabled;
    Connection->State.ShareBinding = IsServer;
    Connection->Stats.Timing.Start = QuicTimeUs64();
    Connection->SourceCidLimit = QUIC_ACTIVE_CONNECTION_ID_LIMIT;
    Connection->AckDelayExponent = QUIC_ACK_DELAY_EXPONENT;
    Connection->PeerTransportParams.AckDelayExponent = QUIC_DEFAULT_ACK_DELAY_EXPONENT;
    Connection->ReceiveQueueTail = &Connection->ReceiveQueue;
    QuicDispatchLockInitialize(&Connection->ReceiveQueueLock);
    QuicListInitializeHead(&Connection->DestCids);
    QuicStreamSetInitialize(&Connection->Streams);
    QuicSendBufferInitialize(&Connection->SendBuffer);
    QuicOperationQueueInitialize(&Connection->OperQ);
    QuicSendInitialize(&Connection->Send);
    QuicLossDetectionInitialize(&Connection->LossDetection);

    QUIC_PATH* Path = &Connection->Paths[0];
    QuicPathInitialize(Connection, Path);
    Path->IsActive = TRUE;
    Connection->PathsCount = 1;

    for (uint32_t i = 0; i < ARRAYSIZE(Connection->Timers); i++) {
        Connection->Timers[i].Type = (QUIC_CONN_TIMER_TYPE)i;
        Connection->Timers[i].ExpirationTime = UINT64_MAX;
    }

    if (IsServer) {

        //
        // Use global settings until the connection is assigned to a session.
        // Then the connection will use the session's settings.
        //
        QuicConnApplySettings(Connection, &MsQuicLib.Settings);

        const QUIC_RECV_PACKET* Packet =
            QuicDataPathRecvDatagramToRecvPacket(Datagram);

        Connection->Type = QUIC_HANDLE_TYPE_CHILD;
        Connection->ServerID = Packet->DestCid[QUIC_CID_SID_INDEX];

        Connection->Stats.QuicVersion = Packet->Invariant->LONG_HDR.Version;
        QuicConnOnQuicVersionSet(Connection);

        Path->LocalAddress = Datagram->Tuple->LocalAddress;
        Connection->State.LocalAddressSet = TRUE;
        QuicTraceEvent(ConnLocalAddrAdded, "[conn][%p] New Local IP: %SOCKADDR",
            Connection, CLOG_BYTEARRAY(LOG_ADDR_LEN(Path->LocalAddress), (const uint8_t*)&Path->LocalAddress));

        Path->RemoteAddress = Datagram->Tuple->RemoteAddress;
        Connection->State.RemoteAddressSet = TRUE;
        QuicTraceEvent(ConnRemoteAddrAdded, "[conn][%p] New Remote IP: %SOCKADDR",
            Connection, CLOG_BYTEARRAY(LOG_ADDR_LEN(Path->RemoteAddress), (const uint8_t*)&Path->RemoteAddress));

        Path->DestCid =
            QuicCidNewDestination(Packet->SourceCidLen, Packet->SourceCid);
        if (Path->DestCid == NULL) {
            goto Error;
        }
        Path->DestCid->CID.UsedLocally = TRUE;
        QuicListInsertTail(&Connection->DestCids, &Path->DestCid->Link);
        QuicTraceEvent(ConnDestCidAdded, "[conn][%p] (SeqNum=%I) New Destination CID: %!BYTEARRAY!",
            Connection, Path->DestCid->CID.SequenceNumber, CLOG_BYTEARRAY(Path->DestCid->CID.Length, Path->DestCid->CID.Data));

        QUIC_CID_HASH_ENTRY* SourceCid =
            QuicCidNewSource(Connection, Packet->DestCidLen, Packet->DestCid);
        if (SourceCid == NULL) {
            goto Error;
        }
        SourceCid->CID.IsInitial = TRUE;
        SourceCid->CID.UsedByPeer = TRUE;
        QuicListPushEntry(&Connection->SourceCids, &SourceCid->Link);
<<<<<<< HEAD
        QuicTraceEvent(ConnSourceCidAdded, "[conn][%p] (SeqNum=%I) New Source CID: %!BYTEARRAY!",
            Connection, SourceCid->CID.SequenceNumber, CLOG_BYTEARRAY(SourceCid->CID.Length, SourceCid->CID.Data));
=======
        SourceCid->CID.IsInList = TRUE;
        QuicTraceEvent(ConnSourceCidAdded,
            Connection, SourceCid->CID.SequenceNumber, SourceCid->CID.Length, SourceCid->CID.Data);
>>>>>>> 351b9321

    } else {
        Connection->Type = QUIC_HANDLE_TYPE_CLIENT;
        Connection->State.ExternalOwner = TRUE;
        Path->IsPeerValidated = TRUE;
        Path->Allowance = UINT32_MAX;

        Path->DestCid = QuicCidNewRandomDestination();
        if (Path->DestCid == NULL) {
            goto Error;
        }
        Path->DestCid->CID.UsedLocally = TRUE;
        Connection->DestCidCount++;
        QuicListInsertTail(&Connection->DestCids, &Path->DestCid->Link);
        QuicTraceEvent(ConnDestCidAdded, "[conn][%p] (SeqNum=%I) New Destination CID: %!BYTEARRAY!",
            Connection, Path->DestCid->CID.SequenceNumber, CLOG_BYTEARRAY(Path->DestCid->CID.Length, Path->DestCid->CID.Data));
    }

    QuicSessionRegisterConnection(Session, Connection);

    return Connection;

Error:

    if (Connection != NULL) {
        QuicConnRelease(Connection, QUIC_CONN_REF_HANDLE_OWNER);
    }

    return NULL;
}

_IRQL_requires_max_(DISPATCH_LEVEL)
QUIC_STATUS
QuicConnInitialize(
    _In_ QUIC_SESSION* Session,
    _In_opt_ const QUIC_RECV_DATAGRAM* const Datagram, // NULL for client side
    _Outptr_ _At_(*NewConnection, __drv_allocatesMem(Mem))
        QUIC_CONNECTION** NewConnection
    )
{
    QUIC_STATUS Status;
    uint32_t InitStep = 0;

    QUIC_CONNECTION* Connection = QuicConnAlloc(Session, Datagram);
    if (Connection == NULL) {
        Status = QUIC_STATUS_OUT_OF_MEMORY;
        goto Error;
    }
    InitStep++; // Step 1

    for (uint32_t i = 0; i < ARRAYSIZE(Connection->Packets); i++) {
        Status =
            QuicPacketSpaceInitialize(
                Connection,
                (QUIC_ENCRYPT_LEVEL)i,
                &Connection->Packets[i]);
        if (QUIC_FAILED(Status)) {
            goto Error;
        }
    }

    //
    // N.B. Initializing packet space can fail part-way through, so it must be
    //      cleaned up even if it doesn't complete. Do not separate it from
    //      allocation.
    //
    Status =
        QuicRangeInitialize(
            QUIC_MAX_RANGE_DECODE_ACKS,
            &Connection->DecodedAckRanges);
    if (QUIC_FAILED(Status)) {
        goto Error;
    }
    InitStep++; // Step 2

    if (Datagram == NULL) {
        Connection->State.Initialized = TRUE;
        QuicTraceEvent(ConnInitializeComplete, "[conn][%p] Initialize complete", Connection);
    } else {
        //
        // Server lazily finishes initialzation in response to first operation.
        //
    }

    *NewConnection = Connection;

    return QUIC_STATUS_SUCCESS;

Error:

    switch (InitStep) {
    case 2:
        QuicRangeUninitialize(&Connection->DecodedAckRanges);
        __fallthrough;
    case 1:
        for (uint32_t i = 0; i < ARRAYSIZE(Connection->Packets); i++) {
            if (Connection->Packets[i] != NULL) {
                QuicPacketSpaceUninitialize(Connection->Packets[i]);
            }
        }

        Connection->State.HandleClosed = TRUE;
        Connection->State.Uninitialized = TRUE;
        if (Datagram != NULL) {
            QUIC_FREE(
                QUIC_CONTAINING_RECORD(
                    Connection->SourceCids.Next,
                    QUIC_CID_HASH_ENTRY,
                    Link));
            Connection->SourceCids.Next = NULL;
        }
        QuicConnRelease(Connection, QUIC_CONN_REF_HANDLE_OWNER);
        break;
    }

    return Status;
}

_IRQL_requires_max_(DISPATCH_LEVEL)
void
QuicConnFree(
    _In_ __drv_freesMem(Mem) QUIC_CONNECTION* Connection
    )
{
    QUIC_FRE_ASSERT(!Connection->State.Freed);
    QUIC_TEL_ASSERT(Connection->RefCount == 0);
    if (Connection->State.ExternalOwner) {
        QUIC_TEL_ASSERT(Connection->State.HandleClosed);
        QUIC_TEL_ASSERT(Connection->State.Uninitialized);
    }
    QUIC_TEL_ASSERT(Connection->SourceCids.Next == NULL);
    QUIC_TEL_ASSERT(QuicListIsEmpty(&Connection->Streams.ClosedStreams));
    QuicLossDetectionUninitialize(&Connection->LossDetection);
    QuicSendUninitialize(&Connection->Send);
    while (!QuicListIsEmpty(&Connection->DestCids)) {
        QUIC_CID_QUIC_LIST_ENTRY *CID =
            QUIC_CONTAINING_RECORD(
                QuicListRemoveHead(&Connection->DestCids),
                QUIC_CID_QUIC_LIST_ENTRY,
                Link);
        QUIC_FREE(CID);
    }
    if (Connection->Worker != NULL) {
        QuicOperationQueueClear(Connection->Worker, &Connection->OperQ);
    }
    if (Connection->ReceiveQueue != NULL) {
        QUIC_RECV_DATAGRAM* Datagram = Connection->ReceiveQueue;
        do {
            Datagram->QueuedOnConnection = FALSE;
        } while ((Datagram = Datagram->Next) != NULL);
        QuicDataPathBindingReturnRecvDatagrams(Connection->ReceiveQueue);
        Connection->ReceiveQueue = NULL;
    }
    QUIC_PATH* Path = &Connection->Paths[0];
    if (Path->Binding != NULL) {
        if (!Connection->State.Connected) {
            InterlockedDecrement(&Path->Binding->HandshakeConnections);
            InterlockedExchangeAdd64(
                (int64_t*)&MsQuicLib.CurrentHandshakeMemoryUsage,
                -1 * (int64_t)QUIC_CONN_HANDSHAKE_MEMORY_USAGE);
        }
        QuicLibraryReleaseBinding(Path->Binding);
        Path->Binding = NULL;
    }
    QuicDispatchLockUninitialize(&Connection->ReceiveQueueLock);
    QuicOperationQueueUninitialize(&Connection->OperQ);
    QuicStreamSetUninitialize(&Connection->Streams);
    QuicSendBufferUninitialize(&Connection->SendBuffer);
    QuicSessionUnregisterConnection(Connection);
    Connection->State.Freed = TRUE;
    if (Connection->RemoteServerName != NULL) {
        QUIC_FREE(Connection->RemoteServerName);
    }
    if (Connection->OrigCID != NULL) {
        QUIC_FREE(Connection->OrigCID);
    }
    QuicTraceEvent(ConnDestroyed, "[conn][%p] Destroyed", Connection);
    QuicPoolFree(
        &MsQuicLib.PerProc[QuicLibraryGetCurrentPartition()].ConnectionPool,
        Connection);

#if QUIC_TEST_MODE
    InterlockedDecrement(&MsQuicLib.ConnectionCount);
#endif
}

_IRQL_requires_max_(PASSIVE_LEVEL)
void
QuicConnApplySettings(
    _In_ QUIC_CONNECTION* Connection,
    _In_ const QUIC_SETTINGS* Settings
    )
{
    Connection->State.UsePacing = Settings->PacingDefault;
    Connection->MaxAckDelayMs = Settings->MaxAckDelayMs;
    Connection->Paths[0].SmoothedRtt = MS_TO_US(Settings->InitialRttMs);
    Connection->DisconnectTimeoutUs = MS_TO_US(Settings->DisconnectTimeoutMs);
    Connection->IdleTimeoutMs = Settings->IdleTimeoutMs;
    Connection->HandshakeIdleTimeoutMs = Settings->HandshakeIdleTimeoutMs;
    Connection->KeepAliveIntervalMs = Settings->KeepAliveIntervalMs;

    uint8_t PeerStreamType =
        QuicConnIsServer(Connection) ?
            STREAM_ID_FLAG_IS_CLIENT : STREAM_ID_FLAG_IS_SERVER;
    if (Settings->BidiStreamCount != 0) {
        QuicStreamSetUpdateMaxCount(
            &Connection->Streams,
            PeerStreamType | STREAM_ID_FLAG_IS_BI_DIR,
            Settings->BidiStreamCount);
    }
    if (Settings->UnidiStreamCount != 0) {
        QuicStreamSetUpdateMaxCount(
            &Connection->Streams,
            PeerStreamType | STREAM_ID_FLAG_IS_UNI_DIR,
            Settings->UnidiStreamCount);
    }

    QuicSendApplySettings(&Connection->Send, Settings);
    QuicCongestionControlInitialize(&Connection->CongestionControl, Settings);
}

_IRQL_requires_max_(PASSIVE_LEVEL)
void
QuicConnShutdown(
    _In_ QUIC_CONNECTION* Connection,
    _In_ uint32_t Flags,
    _In_ QUIC_VAR_INT ErrorCode
    )
{
    uint32_t CloseFlags = QUIC_CLOSE_APPLICATION;
    if (Flags & QUIC_CONNECTION_SHUTDOWN_FLAG_SILENT ||
        (!Connection->State.Started && !QuicConnIsServer(Connection))) {
        CloseFlags |= QUIC_CLOSE_SILENT;
    }

    QuicConnCloseLocally(Connection, CloseFlags, ErrorCode, NULL);
}

_IRQL_requires_max_(PASSIVE_LEVEL)
void
QuicConnUninitialize(
    _In_ QUIC_CONNECTION* Connection
    )
{
    QUIC_TEL_ASSERT(Connection->State.HandleClosed);
    QUIC_TEL_ASSERT(!Connection->State.Uninitialized);

    Connection->State.Uninitialized = TRUE;
    Connection->State.UpdateWorker = FALSE;

    //
    // Ensure we are shut down.
    //
    QuicConnShutdown(
        Connection,
        QUIC_CONNECTION_SHUTDOWN_FLAG_SILENT,
        QUIC_ERROR_NO_ERROR);

    //
    // Remove all entries in the binding's lookup tables so we don't get any
    // more packets queued.
    //
    if (Connection->Paths[0].Binding != NULL) {
        QuicBindingRemoveConnection(Connection->Paths[0].Binding, Connection);
    }

    //
    // Clean up the packet space first, to return any deferred received
    // packets back to the binding.
    //
    for (uint32_t i = 0; i < ARRAYSIZE(Connection->Packets); i++) {
        if (Connection->Packets[i] != NULL) {
            QuicPacketSpaceUninitialize(Connection->Packets[i]);
            Connection->Packets[i] = NULL;
        }
    }

    //
    // Clean up the rest of the internal state.
    //
    QuicRangeUninitialize(&Connection->DecodedAckRanges);
    QuicCryptoUninitialize(&Connection->Crypto);
    QuicTimerWheelRemoveConnection(&Connection->Worker->TimerWheel, Connection);
    QuicOperationQueueClear(Connection->Worker, &Connection->OperQ);

    if (Connection->CloseReasonPhrase != NULL) {
        QUIC_FREE(Connection->CloseReasonPhrase);
    }
}

_IRQL_requires_max_(DISPATCH_LEVEL)
void
QuicConnCloseHandle(
    _In_ QUIC_CONNECTION* Connection
    )
{
    QUIC_TEL_ASSERT(!Connection->State.HandleClosed);

    QuicConnCloseLocally(
        Connection,
        QUIC_CLOSE_SILENT | QUIC_CLOSE_QUIC_STATUS,
        (uint64_t)QUIC_STATUS_ABORTED,
        NULL);

    if (Connection->State.SendShutdownCompleteNotif) {
        QuicConnOnShutdownComplete(Connection);
    }

    Connection->State.HandleClosed = TRUE;
    Connection->ClientCallbackHandler = NULL;

    QuicSessionUnregisterConnection(Connection);

    QuicTraceEvent(ConnHandleClosed, "[conn][%p] Handle closed", Connection);
}

_IRQL_requires_max_(DISPATCH_LEVEL)
void
QuicConnQueueTraceRundown(
    _In_ QUIC_CONNECTION* Connection
    )
{
    QUIC_OPERATION* Oper;
    if ((Oper = QuicOperationAlloc(Connection->Worker, QUIC_OPER_TYPE_TRACE_RUNDOWN)) != NULL) {
        QuicConnQueueOper(Connection, Oper);
    } else {
        QuicTraceEvent(AllocFailure, "Allocation of '%s' failed. (%I bytes)", "trace rundown operation", 0);
    }
}

_IRQL_requires_max_(PASSIVE_LEVEL)
void
QuicConnTraceRundownOper(
    _In_ QUIC_CONNECTION* Connection
    )
{
    QuicTraceEvent(ConnRundown, "[conn][%p] Rundown, IsServer=%d, CorrelationId=%I",
        Connection,
        QuicConnIsServer(Connection),
        Connection->Stats.CorrelationId);
    QuicTraceEvent(ConnAssignWorker, "[conn][%p] Assigned worker: %p", Connection, Connection->Worker);
    if (Connection->Session != NULL) {
        QuicTraceEvent(ConnRegisterSession, "[conn][%p] Registered with session: %p", Connection, Connection->Session);
    }
    if (Connection->State.Started) {
        for (uint8_t i = 0; i < Connection->PathsCount; ++i) {
            if (Connection->State.LocalAddressSet || i != 0) {
                QuicTraceEvent(ConnLocalAddrAdded, "[conn][%p] New Local IP: %SOCKADDR",
                    Connection, CLOG_BYTEARRAY(LOG_ADDR_LEN(Connection->Paths[i].LocalAddress), (const uint8_t*)&Connection->Paths[i].LocalAddress));
            }
            if (Connection->State.RemoteAddressSet || i != 0) {
                QuicTraceEvent(ConnRemoteAddrAdded, "[conn][%p] New Remote IP: %SOCKADDR",
                    Connection, CLOG_BYTEARRAY(LOG_ADDR_LEN(Connection->Paths[i].RemoteAddress), (const uint8_t*)&Connection->Paths[i].RemoteAddress));
            }
        }
        for (QUIC_SINGLE_LIST_ENTRY* Entry = Connection->SourceCids.Next;
                Entry != NULL;
                Entry = Entry->Next) {
            const QUIC_CID_HASH_ENTRY* SourceCid =
                QUIC_CONTAINING_RECORD(
                    Entry,
                    QUIC_CID_HASH_ENTRY,
                    Link);
            UNREFERENCED_PARAMETER(SourceCid);
            QuicTraceEvent(ConnSourceCidAdded, "[conn][%p] (SeqNum=%I) New Source CID: %!BYTEARRAY!",
                Connection, SourceCid->CID.SequenceNumber, CLOG_BYTEARRAY(SourceCid->CID.Length, SourceCid->CID.Data));
        }
        for (QUIC_LIST_ENTRY* Entry = Connection->DestCids.Flink;
                Entry != &Connection->DestCids;
                Entry = Entry->Flink) {
            const QUIC_CID_QUIC_LIST_ENTRY* DestCid =
                QUIC_CONTAINING_RECORD(
                    Entry,
                    QUIC_CID_QUIC_LIST_ENTRY,
                    Link);
            UNREFERENCED_PARAMETER(DestCid);
            QuicTraceEvent(ConnDestCidAdded, "[conn][%p] (SeqNum=%I) New Destination CID: %!BYTEARRAY!",
                Connection, DestCid->CID.SequenceNumber, CLOG_BYTEARRAY(DestCid->CID.Length, DestCid->CID.Data));
        }
    }
    if (Connection->State.Connected) {
        QuicConnOnQuicVersionSet(Connection);
        QuicTraceEvent(ConnHandshakeComplete, "[conn][%p] Handshake complete", Connection);
    }
    if (Connection->State.HandleClosed) {
        QuicTraceEvent(ConnHandleClosed, "[conn][%p] Handle closed", Connection);
    }
    if (Connection->State.Started) {
        QuicConnLogStatistics(Connection);
    }

    QuicStreamSetTraceRundown(&Connection->Streams);
}

_IRQL_requires_max_(PASSIVE_LEVEL)
QUIC_STATUS
QuicConnIndicateEvent(
    _In_ QUIC_CONNECTION* Connection,
    _Inout_ QUIC_CONNECTION_EVENT* Event
    )
{
    QUIC_STATUS Status;
    if (!Connection->State.HandleClosed) {
        QUIC_CONN_VERIFY(Connection, Connection->State.HandleShutdown || Connection->ClientCallbackHandler != NULL);
        if (Connection->ClientCallbackHandler == NULL) {
            Status = QUIC_STATUS_INVALID_STATE;
            QuicTraceLogConnWarning(ApiEventNoHandler, Connection, "Event silently discarded (no handler).");
        } else {
            uint64_t StartTime = QuicTimeUs64();
            Status =
                Connection->ClientCallbackHandler(
                    (HQUIC)Connection,
                    Connection->ClientContext,
                    Event);
            uint64_t EndTime = QuicTimeUs64();
            if (EndTime - StartTime > QUIC_MAX_CALLBACK_TIME_WARNING) {
                QuicTraceLogConnWarning(ApiEventTooLong, Connection, "App took excessive time (%llu us) in callback.",
                    (EndTime - StartTime));
                QUIC_TEL_ASSERTMSG_ARGS(
                    EndTime - StartTime < QUIC_MAX_CALLBACK_TIME_ERROR,
                    "App extremely long time in connection callback",
                    Connection->Registration == NULL ?
                        NULL : Connection->Registration->AppName,
                    Event->Type, 0);
            }
        }
    } else {
        Status = QUIC_STATUS_INVALID_STATE;
        QuicTraceLogConnWarning(ApiEventAlreadyClosed, Connection, "Event silently discarded.");
    }
    return Status;
}

_IRQL_requires_max_(DISPATCH_LEVEL)
void
QuicConnQueueOper(
    _In_ QUIC_CONNECTION* Connection,
    _In_ QUIC_OPERATION* Oper
    )
{
    if (QuicOperationEnqueue(&Connection->OperQ, Oper)) {
        //
        // The connection needs to be queued on the worker because this was the
        // first operation in our OperQ.
        //
        QuicWorkerQueueConnection(Connection->Worker, Connection);
    }
}

_IRQL_requires_max_(DISPATCH_LEVEL)
void
QuicConnQueueHighestPriorityOper(
    _In_ QUIC_CONNECTION* Connection,
    _In_ QUIC_OPERATION* Oper
    )
{
    if (QuicOperationEnqueueFront(&Connection->OperQ, Oper)) {
        //
        // The connection needs to be queued on the worker because this was the
        // first operation in our OperQ.
        //
        QuicWorkerQueueConnection(Connection->Worker, Connection);
    }
}

_IRQL_requires_max_(PASSIVE_LEVEL)
BOOLEAN
QuicConnUpdateRtt(
    _In_ QUIC_CONNECTION* Connection,
    _In_ QUIC_PATH* Path,
    _In_ uint32_t LatestRtt
    )
{
    BOOLEAN RttUpdatedX;
    UNREFERENCED_PARAMETER(Connection);

    if (LatestRtt == 0) {
        //
        // RTT cannot be zero or several loss recovery algorithms break down.
        //
        LatestRtt = 1;
    }

    Path->LatestRttSample = LatestRtt;
    if (LatestRtt < Path->MinRtt) {
        Path->MinRtt = LatestRtt;
    }
    if (LatestRtt > Path->MaxRtt) {
        Path->MaxRtt = LatestRtt;
    }

    if (!Path->GotFirstRttSample) {
        Path->GotFirstRttSample = TRUE;

        Path->SmoothedRtt = LatestRtt;
        Path->RttVariance = LatestRtt / 2;
        RttUpdatedX = TRUE;

    } else {
        uint32_t PrevRtt = Path->SmoothedRtt;
        if (Path->SmoothedRtt > LatestRtt) {
            Path->RttVariance = (3 * Path->RttVariance + Path->SmoothedRtt - LatestRtt) / 4;
        } else {
            Path->RttVariance = (3 * Path->RttVariance + LatestRtt - Path->SmoothedRtt) / 4;
        }
        Path->SmoothedRtt = (7 * Path->SmoothedRtt + LatestRtt) / 8;
        RttUpdatedX = PrevRtt != Path->SmoothedRtt;
    }

    if (RttUpdatedX) {
        QUIC_DBG_ASSERT(Path->SmoothedRtt != 0);
        QuicTraceLogConnVerbose(RttUpdated, Connection, "Updated Rtt=%u.%u ms, Var=%u.%u",
            Path->SmoothedRtt / 1000, Path->SmoothedRtt % 1000,
            Path->RttVariance / 1000, Path->RttVariance % 1000);
    }

    return RttUpdatedX;
}

_IRQL_requires_max_(PASSIVE_LEVEL)
QUIC_CID_HASH_ENTRY*
QuicConnGenerateNewSourceCid(
    _In_ QUIC_CONNECTION* Connection,
    _In_ BOOLEAN IsInitial
    )
{
    uint8_t TryCount = 0;
    QUIC_CID_HASH_ENTRY* SourceCid;

    if (!Connection->State.ShareBinding) {
        //
        // We aren't sharing the binding, therefore aren't actually using a CID.
        // No need to generate a new one.
        //
        return NULL;
    }

    //
    // Keep randomly generating new source CIDs until we find one that doesn't
    // collide with an existing one.
    //

    do {
        SourceCid =
            QuicCidNewRandomSource(
                Connection,
                Connection->ServerID,
                Connection->PartitionID,
                Connection->Registration->CidPrefixLength,
                Connection->Registration->CidPrefix,
                MSQUIC_CONNECTION_ID_LENGTH);
        if (SourceCid == NULL) {
            QuicTraceEvent(AllocFailure, "Allocation of '%s' failed. (%I bytes)", "new Src CID", sizeof(QUIC_CID_HASH_ENTRY) + MSQUIC_CONNECTION_ID_LENGTH);
            QuicConnFatalError(Connection, QUIC_STATUS_INTERNAL_ERROR, NULL);
            return NULL;
        }
        if (!QuicBindingAddSourceConnectionID(Connection->Paths[0].Binding, SourceCid)) {
            QUIC_FREE(SourceCid);
            SourceCid = NULL;
            if (++TryCount > QUIC_CID_MAX_COLLISION_RETRY) {
                QuicTraceEvent(ConnError, "[conn][%p] ERROR, %s.", Connection, "Too many CID collisions");
                QuicConnFatalError(Connection, QUIC_STATUS_INTERNAL_ERROR, NULL);
                return NULL;
            }
            QuicTraceLogConnVerbose(NewSrcCidNameCollision, Connection, "CID collision, trying again.");
        }
    } while (SourceCid == NULL);

    QuicTraceEvent(ConnSourceCidAdded, "[conn][%p] (SeqNum=%I) New Source CID: %!BYTEARRAY!", Connection, SourceCid->CID.SequenceNumber, CLOG_BYTEARRAY(SourceCid->CID.Length, SourceCid->CID.Data));

    SourceCid->CID.SequenceNumber = Connection->NextSourceCidSequenceNumber++;
    if (SourceCid->CID.SequenceNumber > 0) {
        SourceCid->CID.NeedsToSend = TRUE;
        QuicSendSetSendFlag(&Connection->Send, QUIC_CONN_SEND_FLAG_NEW_CONNECTION_ID);
    }

    if (IsInitial) {
        SourceCid->CID.IsInitial = TRUE;
        QUIC_DBG_ASSERT(!SourceCid->CID.IsInList);
        QuicListPushEntry(&Connection->SourceCids, &SourceCid->Link);
    } else {
        QUIC_SINGLE_LIST_ENTRY** Tail = &Connection->SourceCids.Next;
        while (*Tail != NULL) {
            Tail = &(*Tail)->Next;
        }
        *Tail = &SourceCid->Link;
        SourceCid->Link.Next = NULL;
    }

    SourceCid->CID.IsInList = TRUE;

    return SourceCid;
}

uint8_t
QuicConnSourceCidsCount(
    _In_ const QUIC_CONNECTION* Connection
    )
{
    uint8_t Count = 0;
    const QUIC_SINGLE_LIST_ENTRY* Entry = Connection->SourceCids.Next;
    while (Entry != NULL) {
        ++Count;
        Entry = Entry->Next;
    }
    return Count;
}

//
// This generates new source CIDs for the peer to use to talk to us. If
// indicated, it invalidates all the existing ones, sets a a new retire prior to
// sequence number to send out and generates replacement CIDs.
//
_IRQL_requires_max_(PASSIVE_LEVEL)
void
QuicConnGenerateNewSourceCids(
    _In_ QUIC_CONNECTION* Connection,
    _In_ BOOLEAN ReplaceExistingCids
    )
{
    if (!Connection->State.ShareBinding) {
        //
        // Can't generate any new CIDs, so this is a no-op.
        //
        return;
    }

    //
    // If we're replacing existing ones, then generate all new CIDs (up to the
    // limit). Otherwise, just generate whatever number we need to hit the
    // limit.
    //
    uint8_t NewCidCount;
    if (ReplaceExistingCids) {
        NewCidCount = Connection->SourceCidLimit;
        QUIC_SINGLE_LIST_ENTRY* Entry = Connection->SourceCids.Next;
        while (Entry != NULL) {
            QUIC_CID_HASH_ENTRY* SourceCid =
                QUIC_CONTAINING_RECORD(Entry, QUIC_CID_HASH_ENTRY, Link);
            QUIC_DBG_ASSERT(SourceCid->CID.IsInList);
            SourceCid->CID.Retired = TRUE;
            Entry = Entry->Next;
        }
    } else {
        uint8_t CurrentCidCount = QuicConnSourceCidsCount(Connection);
        QUIC_DBG_ASSERT(CurrentCidCount <= Connection->SourceCidLimit);
        if (CurrentCidCount < Connection->SourceCidLimit) {
            NewCidCount = Connection->SourceCidLimit - CurrentCidCount;
        } else {
            NewCidCount = 0;
        }
    }

    for (uint8_t i = 0; i < NewCidCount; ++i) {
        if (QuicConnGenerateNewSourceCid(Connection, FALSE) == NULL) {
            break;
        }
    }
}

_IRQL_requires_max_(PASSIVE_LEVEL)
QUIC_CID_QUIC_LIST_ENTRY*
QuicConnGetUnusedDestCid(
    _In_ const QUIC_CONNECTION* Connection
    )
{
    for (QUIC_LIST_ENTRY* Entry = Connection->DestCids.Flink;
            Entry != &Connection->DestCids;
            Entry = Entry->Flink) {
        QUIC_CID_QUIC_LIST_ENTRY* DestCid =
            QUIC_CONTAINING_RECORD(
                Entry,
                QUIC_CID_QUIC_LIST_ENTRY,
                Link);
        if (!DestCid->CID.UsedLocally) {
            return DestCid;
        }
    }
    return NULL;
}

_IRQL_requires_max_(PASSIVE_LEVEL)
void
QuicConnRetireCid(
    _In_ QUIC_CONNECTION* Connection,
    _In_ QUIC_CID_QUIC_LIST_ENTRY* DestCid
    )
{
    QuicTraceEvent(ConnDestCidRemoved, "[conn][%p] (SeqNum=%I) Removed Destination CID: %!BYTEARRAY!", Connection, DestCid->CID.SequenceNumber, CLOG_BYTEARRAY(DestCid->CID.Length, DestCid->CID.Data));
    Connection->DestCidCount--;
    DestCid->CID.Retired = TRUE;
    DestCid->CID.NeedsToSend = TRUE;
    QuicSendSetSendFlag(&Connection->Send, QUIC_CONN_SEND_FLAG_RETIRE_CONNECTION_ID);
}

_IRQL_requires_max_(PASSIVE_LEVEL)
BOOLEAN
QuicConnRetireCurrentDestCid(
    _In_ QUIC_CONNECTION* Connection,
    _In_ QUIC_PATH* Path
    )
{
    if (Path->DestCid->CID.Length == 0) {
        QuicTraceLogConnVerbose(ZeroLengthCidRetire, Connection, "Can't retire current CID because it's zero length");
        return TRUE; // No need to update so treat as success.
    }

    QUIC_CID_QUIC_LIST_ENTRY* NewDestCid = QuicConnGetUnusedDestCid(Connection);
    if (NewDestCid == NULL) {
        QuicTraceLogConnWarning(NoReplacementCidForRetire, Connection, "Can't retire current CID because we don't have a replacement");
        return FALSE;
    }

    QuicConnRetireCid(Connection, Path->DestCid);
    Path->DestCid = NewDestCid;
    Path->DestCid->CID.UsedLocally = TRUE;

    return TRUE;
}

_IRQL_requires_max_(PASSIVE_LEVEL)
BOOLEAN
QuicConnOnRetirePriorToUpdated(
    _In_ QUIC_CONNECTION* Connection
    )
{
    BOOLEAN ReplaceRetiredCids = FALSE;

    for (QUIC_LIST_ENTRY* Entry = Connection->DestCids.Flink;
            Entry != &Connection->DestCids;
            Entry = Entry->Flink) {
        QUIC_CID_QUIC_LIST_ENTRY* DestCid =
            QUIC_CONTAINING_RECORD(
                Entry,
                QUIC_CID_QUIC_LIST_ENTRY,
                Link);
        if (DestCid->CID.SequenceNumber >= Connection->RetirePriorTo ||
            DestCid->CID.Retired) {
            continue;
        }

        if (DestCid->CID.UsedLocally) {
            ReplaceRetiredCids = TRUE;
        }

        QuicConnRetireCid(Connection, DestCid);
    }

    return ReplaceRetiredCids;
}

_IRQL_requires_max_(PASSIVE_LEVEL)
BOOLEAN
QuicConnReplaceRetiredCids(
    _In_ QUIC_CONNECTION* Connection
    )
{
    QUIC_DBG_ASSERT(Connection->PathsCount <= QUIC_MAX_PATH_COUNT);
    for (uint8_t i = 0; i < Connection->PathsCount; ++i) {
        QUIC_PATH* Path = &Connection->Paths[i];
        if (!Path->DestCid->CID.Retired) {
            continue;
        }

        QUIC_CID_QUIC_LIST_ENTRY* NewDestCid = QuicConnGetUnusedDestCid(Connection);
        if (NewDestCid == NULL) {
            if (Path->IsActive) {
                QuicTraceEvent(ConnError, "[conn][%p] ERROR, %s.", Connection, "Active path has no replacement for retired CID");
                QuicConnSilentlyAbort(Connection); // Must silently abort because we can't send anything now.
                return FALSE;
            }
            QuicTraceLogConnWarning(NonActivePathCidRetired, Connection, "Non-active path has no replacement for retired CID.");
            QUIC_DBG_ASSERT(i != 0);
            QuicPathRemove(Connection, i--);
            continue;
        }

        Path->DestCid = NewDestCid;
        Path->DestCid->CID.UsedLocally = TRUE;
        Path->InitiatedCidUpdate = TRUE;
    }

    return TRUE;
}

_IRQL_requires_max_(PASSIVE_LEVEL)
void
QuicConnTimerSet(
    _Inout_ QUIC_CONNECTION* Connection,
    _In_ QUIC_CONN_TIMER_TYPE Type,
    _In_ uint64_t Delay
    )
{
    uint64_t NewExpirationTime = QuicTimeUs64() + MS_TO_US(Delay);

    //
    // Find the current and new index in the timer array for this timer.
    //

    uint32_t NewIndex = ARRAYSIZE(Connection->Timers);
    uint32_t CurIndex = 0;
    for (uint32_t i = 0; i < ARRAYSIZE(Connection->Timers); ++i) {
        if (Connection->Timers[i].Type == Type) {
            CurIndex = i;
        }
        if (i < NewIndex &&
            NewExpirationTime < Connection->Timers[i].ExpirationTime) {
            NewIndex = i;
        }
    }

    if (NewIndex < CurIndex) {
        //
        // Need to move the timer forward in the array.
        //
        QuicMoveMemory(
            Connection->Timers + NewIndex + 1,
            Connection->Timers + NewIndex,
            sizeof(QUIC_CONN_TIMER_ENTRY) * (CurIndex - NewIndex));
        Connection->Timers[NewIndex].Type = Type;
        Connection->Timers[NewIndex].ExpirationTime = NewExpirationTime;

    } else if (NewIndex > CurIndex + 1) {
        //
        // Need to move the timer back in the array. Ignore changes that
        // wouldn't actually move it at all.
        //
        QuicMoveMemory(
            Connection->Timers + CurIndex,
            Connection->Timers + CurIndex + 1,
            sizeof(QUIC_CONN_TIMER_ENTRY) * (NewIndex - CurIndex - 1));
        Connection->Timers[NewIndex - 1].Type = Type;
        Connection->Timers[NewIndex - 1].ExpirationTime = NewExpirationTime;
    } else {
        //
        // Didn't move, so just update the expiration time.
        //
        Connection->Timers[CurIndex].ExpirationTime = NewExpirationTime;
        NewIndex = CurIndex;
    }

    if (NewIndex == 0) {
        //
        // The first timer was updated, so make sure the timer wheel is updated.
        //
        QuicTimerWheelUpdateConnection(&Connection->Worker->TimerWheel, Connection);
    }
}

_IRQL_requires_max_(PASSIVE_LEVEL)
void
QuicConnTimerCancel(
    _Inout_ QUIC_CONNECTION* Connection,
    _In_ QUIC_CONN_TIMER_TYPE Type
    )
{
    for (uint32_t i = 0;
        i < ARRAYSIZE(Connection->Timers) &&
            Connection->Timers[i].ExpirationTime != UINT64_MAX;
        ++i) {

        //
        // Find the correct timer (by type), invalidate it, and move it past all
        // the other valid timers.
        //

        if (Connection->Timers[i].Type == Type) {

            if (Connection->Timers[i].ExpirationTime != UINT64_MAX) {

                //
                // Find the end of the valid timers (if any more).
                //

                uint32_t j = i + 1;
                while (j < ARRAYSIZE(Connection->Timers) &&
                    Connection->Timers[j].ExpirationTime != UINT64_MAX) {
                    ++j;
                }

                if (j == i + 1) {
                    //
                    // No more valid timers, just invalidate this one and leave it
                    // where it is.
                    //
                    Connection->Timers[i].ExpirationTime = UINT64_MAX;
                } else {

                    //
                    // Move the valid timers forward and then put this timer after
                    // them.
                    //
                    QuicMoveMemory(
                        Connection->Timers + i,
                        Connection->Timers + i + 1,
                        sizeof(QUIC_CONN_TIMER_ENTRY) * (j - i - 1));
                    Connection->Timers[j - 1].Type = Type;
                    Connection->Timers[j - 1].ExpirationTime = UINT64_MAX;
                }

                if (i == 0) {
                    //
                    // The first timer was removed, so make sure the timer wheel is updated.
                    //
                    QuicTimerWheelUpdateConnection(&Connection->Worker->TimerWheel, Connection);
                }
            }

            break;
        }
    }
}

_IRQL_requires_max_(PASSIVE_LEVEL)
void
QuicConnTimerExpired(
    _Inout_ QUIC_CONNECTION* Connection,
    _In_ uint64_t TimeNow
    )
{
    uint32_t i = 0;
    QUIC_CONN_TIMER_ENTRY Temp[QUIC_CONN_TIMER_COUNT];
    BOOLEAN FlushSendImmediate = FALSE;

    while (i < ARRAYSIZE(Connection->Timers) &&
           Connection->Timers[i].ExpirationTime <= TimeNow) {
        Connection->Timers[i].ExpirationTime = UINT64_MAX;
        ++i;
    }

    QUIC_DBG_ASSERT(i != 0);

    QuicCopyMemory(
        Temp,
        Connection->Timers,
        i * sizeof(QUIC_CONN_TIMER_ENTRY));
    if (i < ARRAYSIZE(Connection->Timers)) {
        QuicMoveMemory(
            Connection->Timers,
            Connection->Timers + i,
            (QUIC_CONN_TIMER_COUNT - i) * sizeof(QUIC_CONN_TIMER_ENTRY));
        QuicCopyMemory(
            Connection->Timers + (QUIC_CONN_TIMER_COUNT - i),
            Temp,
            i * sizeof(QUIC_CONN_TIMER_ENTRY));
    }

    for (uint32_t j = 0; j < i; ++j) {
        const char* TimerNames[] = {
            "PACING",
            "ACK_DELAY",
            "LOSS_DETECTION",
            "KEEP_ALIVE",
            "IDLE",
            "SHUTDOWN",
            "INVALID"
        };
        QuicTraceLogConnVerbose(TimerExpired, Connection, "%s timer expired", TimerNames[Temp[j].Type]);
        if (Temp[j].Type == QUIC_CONN_TIMER_ACK_DELAY) {
            QuicTraceEvent(ConnExecTimerOper, "[conn][%p] Execute: %d", Connection, QUIC_CONN_TIMER_ACK_DELAY);
            QuicSendProcessDelayedAckTimer(&Connection->Send);
            FlushSendImmediate = TRUE;
        } else if (Temp[j].Type == QUIC_CONN_TIMER_PACING) {
            QuicTraceEvent(ConnExecTimerOper, "[conn][%p] Execute: %d", Connection, QUIC_CONN_TIMER_PACING);
            FlushSendImmediate = TRUE;
        } else {
            QUIC_OPERATION* Oper;
            if ((Oper = QuicOperationAlloc(Connection->Worker, QUIC_OPER_TYPE_TIMER_EXPIRED)) != NULL) {
                Oper->TIMER_EXPIRED.Type = Temp[j].Type;
                QuicConnQueueOper(Connection, Oper);
            } else {
                QuicTraceEvent(AllocFailure, "Allocation of '%s' failed. (%I bytes)", "expired timer operation", 0);
            }
        }
    }

    QuicTimerWheelUpdateConnection(&Connection->Worker->TimerWheel, Connection);

    if (FlushSendImmediate) {
        //
        // We don't want to actually call the flush immediate above as it can
        // cause a new timer to be inserted, messing up timer loop.
        //
        (void)QuicSendFlush(&Connection->Send);
    }
}

//
// Sends a shutdown being notification to the app, which represents the first
// indication that we know the connection is closed (locally or remotely).
//
_IRQL_requires_max_(PASSIVE_LEVEL)
void
QuicConnIndicateShutdownBegin(
    _In_ QUIC_CONNECTION* Connection
    )
{
    QUIC_CONNECTION_EVENT Event;
    if (Connection->State.AppClosed) {
        Event.Type = QUIC_CONNECTION_EVENT_SHUTDOWN_INITIATED_BY_PEER;
        Event.SHUTDOWN_INITIATED_BY_PEER.ErrorCode = Connection->CloseErrorCode;
        QuicTraceLogConnVerbose(IndicateShutdownByPeer, Connection, "Indicating QUIC_CONNECTION_EVENT_SHUTDOWN_INITIATED_BY_PEER [0x%llx]",
            Event.SHUTDOWN_INITIATED_BY_PEER.ErrorCode);
    } else {
        Event.Type = QUIC_CONNECTION_EVENT_SHUTDOWN_INITIATED_BY_TRANSPORT;
        Event.SHUTDOWN_INITIATED_BY_TRANSPORT.Status = Connection->CloseStatus;
        QuicTraceLogConnVerbose(IndicateShutdownByTransport, Connection, "Indicating QUIC_CONNECTION_EVENT_SHUTDOWN_INITIATED_BY_TRANSPORT [0x%x]",
            Event.SHUTDOWN_INITIATED_BY_TRANSPORT.Status);
    }
    (void)QuicConnIndicateEvent(Connection, &Event);
}

_IRQL_requires_max_(PASSIVE_LEVEL)
void
QuicConnOnShutdownComplete(
    _In_ QUIC_CONNECTION* Connection
    )
{
    Connection->State.SendShutdownCompleteNotif = FALSE;
    if (Connection->State.HandleShutdown) {
        return;
    }
    Connection->State.HandleShutdown = TRUE;

    QuicTraceEvent(ConnShutdownComplete, "[conn][%p] Shutdown complete, PeerFailedToAcknowledged=%c.",
        Connection, Connection->State.ShutdownCompleteTimedOut);

    if (Connection->State.ExternalOwner == FALSE) {

        //
        // If the connection was never indicated to the application, then it
        // needs to be cleaned up now.
        //

        QuicConnCloseHandle(Connection);
        QuicConnUninitialize(Connection);
        QuicConnRelease(Connection, QUIC_CONN_REF_HANDLE_OWNER);

    } else {

        QUIC_CONNECTION_EVENT Event;
        Event.Type = QUIC_CONNECTION_EVENT_SHUTDOWN_COMPLETE;
        Event.SHUTDOWN_COMPLETE.PeerAcknowledgedShutdown =
            !Connection->State.ShutdownCompleteTimedOut;

        QuicTraceLogConnVerbose(IndicateConnectionShutdownComplete, Connection, "Indicating QUIC_CONNECTION_EVENT_SHUTDOWN_COMPLETE");
        (void)QuicConnIndicateEvent(Connection, &Event);

        Connection->ClientCallbackHandler = NULL;
    }
}

QUIC_STATUS
QuicErrorCodeToStatus(
    QUIC_VAR_INT ErrorCode
    )
{
    switch (ErrorCode) {
    case QUIC_ERROR_NO_ERROR:               return QUIC_STATUS_SUCCESS;
    case QUIC_ERROR_SERVER_BUSY:            return QUIC_STATUS_SERVER_BUSY;
    case QUIC_ERROR_PROTOCOL_VIOLATION:     return QUIC_STATUS_PROTOCOL_ERROR;
    case QUIC_ERROR_CRYPTO_USER_CANCELED:   return QUIC_STATUS_USER_CANCELED;
    default:                                return QUIC_STATUS_INTERNAL_ERROR;
    }
}

_IRQL_requires_max_(PASSIVE_LEVEL)
void
QuicConnTryClose(
    _In_ QUIC_CONNECTION* Connection,
    _In_ uint32_t Flags,
    _In_ uint64_t ErrorCode,
    _In_reads_bytes_opt_(RemoteReasonPhraseLength)
         const char* RemoteReasonPhrase,
    _In_ uint16_t RemoteReasonPhraseLength
    )
{
    BOOLEAN ClosedRemotely = !!(Flags & QUIC_CLOSE_REMOTE);
    BOOLEAN SilentClose = !!(Flags & QUIC_CLOSE_SILENT);

    if ((ClosedRemotely && Connection->State.ClosedRemotely) ||
        (!ClosedRemotely && Connection->State.ClosedLocally)) {
        //
        // Already closed.
        //
        if (SilentClose &&
            Connection->State.ClosedLocally &&
            !Connection->State.ClosedRemotely) {
            //
            // Silent close forced after we already started the close process.
            //
            Connection->State.ShutdownCompleteTimedOut = FALSE;
            Connection->State.SendShutdownCompleteNotif = TRUE;
        }
        return;
    }

    if (!ClosedRemotely) {

        if ((Flags & QUIC_CLOSE_APPLICATION) &&
            Connection->Crypto.TlsState.WriteKeys[QUIC_PACKET_KEY_0_RTT] == NULL &&
            Connection->Crypto.TlsState.WriteKeys[QUIC_PACKET_KEY_1_RTT] == NULL) {
            //
            // Application close can only happen if we have 0/1-RTT keys.
            // Otherwise we have to send "user_canceled" TLS error code as a
            // connection close. Overwrite all application provided parameters.
            //
            Flags &= ~QUIC_CLOSE_APPLICATION;
            ErrorCode = QUIC_ERROR_CRYPTO_USER_CANCELED;
            RemoteReasonPhrase = NULL;
            RemoteReasonPhraseLength = 0;
        }
    }

    BOOLEAN ResultQuicStatus = !!(Flags & QUIC_CLOSE_QUIC_STATUS);

    BOOLEAN IsFirstCloseForConnection = TRUE;

    if (ClosedRemotely && !Connection->State.ClosedLocally) {

        //
        // Peer closed first.
        //

        if (!Connection->State.Connected && !QuicConnIsServer(Connection)) {
            //
            // If the server terminates a connection attempt, close immediately
            // without going through the draining period.
            //
            SilentClose = TRUE;
        }

        if (!SilentClose) {
            //
            // Enter 'draining period' to flush out any leftover packets.
            //
            QuicConnTimerSet(
                Connection,
                QUIC_CONN_TIMER_SHUTDOWN,
                max(15, US_TO_MS(Connection->Paths[0].SmoothedRtt * 2)));

            QuicSendSetSendFlag(
                &Connection->Send,
                QUIC_CONN_SEND_FLAG_CONNECTION_CLOSE);
        }

    } else if (!ClosedRemotely && !Connection->State.ClosedRemotely) {

        //
        // Locally closed first.
        //

        if (!SilentClose) {
            //
            // Enter 'closing period' to wait for a (optional) connection close
            // response.
            //
            uint32_t Pto =
                US_TO_MS(QuicLossDetectionComputeProbeTimeout(
                    &Connection->LossDetection,
                    &Connection->Paths[0],
                    QUIC_CLOSE_PTO_COUNT));
            QuicConnTimerSet(
                Connection,
                QUIC_CONN_TIMER_SHUTDOWN,
                Pto);

            QuicSendSetSendFlag(
                &Connection->Send,
                (Flags & QUIC_CLOSE_APPLICATION) ?
                    QUIC_CONN_SEND_FLAG_APPLICATION_CLOSE :
                    QUIC_CONN_SEND_FLAG_CONNECTION_CLOSE);
        }

    } else {

        QuicTraceLogConnInfo(CloseComplete, Connection, "Connection close complete.");

        //
        // Peer acknowledged our local close.
        //

        if (!QuicConnIsServer(Connection)) {
            //
            // Client side can immediately clean up once its close frame was
            // acknowledged because we will close the socket during clean up,
            // which will automatically handle any leftover packets that
            // get received afterward by dropping them.
            //

        } else if (!SilentClose) {
            //
            // Server side transitions from the 'closing period' to the
            // 'draining period' and waits an additional 2 RTT just to make
            // sure all leftover packets have been flushed out.
            //
            QuicConnTimerSet(
                Connection,
                QUIC_CONN_TIMER_SHUTDOWN,
                max(15, US_TO_MS(Connection->Paths[0].SmoothedRtt * 2)));
        }

        IsFirstCloseForConnection = FALSE;
    }

    if (ClosedRemotely) {
        Connection->State.ClosedRemotely = TRUE;
    } else {
        Connection->State.ClosedLocally = TRUE;
    }

    if (IsFirstCloseForConnection) {
        //
        // Default to the timed out state.
        //
        Connection->State.ShutdownCompleteTimedOut = TRUE;

        //
        // Cancel all non-shutdown related timers.
        //
        for (QUIC_CONN_TIMER_TYPE TimerType = QUIC_CONN_TIMER_IDLE;
            TimerType < QUIC_CONN_TIMER_SHUTDOWN;
            ++TimerType) {
            QuicConnTimerCancel(Connection, TimerType);
        }

        if (ResultQuicStatus) {
            Connection->CloseStatus = (QUIC_STATUS)ErrorCode;
            Connection->CloseErrorCode = QUIC_ERROR_INTERNAL_ERROR;
        } else {
            Connection->CloseStatus = QuicErrorCodeToStatus(ErrorCode);
            Connection->CloseErrorCode = ErrorCode;
        }

        if (Flags & QUIC_CLOSE_APPLICATION) {
            Connection->State.AppClosed = TRUE;
        }

        if (Flags & QUIC_CLOSE_SEND_NOTIFICATION &&
            Connection->State.ExternalOwner) {
            QuicConnIndicateShutdownBegin(Connection);
        }

        if (Connection->CloseReasonPhrase != NULL) {
            QUIC_FREE(Connection->CloseReasonPhrase);
            Connection->CloseReasonPhrase = NULL;
        }

        if (RemoteReasonPhraseLength != 0) {
            Connection->CloseReasonPhrase =
                QUIC_ALLOC_NONPAGED(RemoteReasonPhraseLength + 1);
            if (Connection->CloseReasonPhrase != NULL) {
                QuicCopyMemory(
                    Connection->CloseReasonPhrase,
                    RemoteReasonPhrase,
                    RemoteReasonPhraseLength);
                Connection->CloseReasonPhrase[RemoteReasonPhraseLength] = 0;
            } else {
                QuicTraceEvent(AllocFailure, "Allocation of '%s' failed. (%I bytes)", "close reason", RemoteReasonPhraseLength + 1);
            }
        }

        if (Connection->State.Started) {
            QuicConnLogStatistics(Connection);
        }

        if (Flags & QUIC_CLOSE_APPLICATION) {
            QuicTraceEvent(ConnAppShutdown, "[conn][%p] App Shutdown: %I (Remote=%c)",
                Connection,
                ErrorCode,
                ClosedRemotely);
        } else {
            QuicTraceEvent(ConnTransportShutdown, "[conn][%p] Transport Shutdown: %I (Remote=%c) (QS=%c)",
                Connection,
                ErrorCode,
                ClosedRemotely,
                !!(Flags & QUIC_CLOSE_QUIC_STATUS));
        }

        //
        // On initial close, we must shut down all the current streams.
        //
        QuicStreamSetShutdown(&Connection->Streams);
    }

    if (SilentClose ||
        (Connection->State.ClosedRemotely && Connection->State.ClosedLocally)) {
        Connection->State.ShutdownCompleteTimedOut = FALSE;
        Connection->State.SendShutdownCompleteNotif = TRUE;
    }
}

_IRQL_requires_max_(PASSIVE_LEVEL)
void
QuicConnProcessShutdownTimerOperation(
    _In_ QUIC_CONNECTION* Connection
    )
{
    //
    // We now consider the peer closed, even if they didn't respond to our close
    // frame.
    //
    Connection->State.ClosedRemotely = TRUE;

    //
    // Now that we are closed in both directions, we can complete the shutdown
    // of the connection.
    //
    Connection->State.SendShutdownCompleteNotif = TRUE;
}

_IRQL_requires_max_(PASSIVE_LEVEL)
void
QuicConnCloseLocally(
    _In_ QUIC_CONNECTION* Connection,
    _In_ uint32_t Flags,
    _In_ uint64_t ErrorCode,
    _In_opt_z_ const char* ErrorMsg
    )
{
    QUIC_DBG_ASSERT(ErrorMsg == NULL || strlen(ErrorMsg) < UINT16_MAX);
    QuicConnTryClose(
        Connection,
        Flags,
        ErrorCode,
        ErrorMsg,
        ErrorMsg == NULL ? 0 : (uint16_t)strlen(ErrorMsg));
}

_IRQL_requires_max_(PASSIVE_LEVEL)
void
QuicConnOnQuicVersionSet(
    _In_ QUIC_CONNECTION* Connection
    )
{
    QuicTraceEvent(ConnVersionSet, "[conn][%p] Version = %d", Connection, Connection->Stats.QuicVersion);

    switch (Connection->Stats.QuicVersion) {
    case QUIC_VERSION_DRAFT_27:
    case QUIC_VERSION_MS_1:
    default:
        Connection->State.HeaderProtectionEnabled = TRUE;
        break;
    }
}

_IRQL_requires_max_(PASSIVE_LEVEL)
QUIC_STATUS
QuicConnStart(
    _In_ QUIC_CONNECTION* Connection,
    _In_ QUIC_ADDRESS_FAMILY Family,
    _In_opt_z_ const char* ServerName,
    _In_ uint16_t ServerPort // Host byte order
    )
{
    QUIC_STATUS Status;
    QUIC_PATH* Path = &Connection->Paths[0];
    QUIC_DBG_ASSERT(!QuicConnIsServer(Connection));

    if (Connection->State.ClosedLocally || Connection->State.Started) {
        return QUIC_STATUS_INVALID_STATE;
    }

    QUIC_TEL_ASSERT(Path->Binding == NULL);

    if (!Connection->State.RemoteAddressSet) {

        QUIC_DBG_ASSERT(ServerName != NULL);
        QuicAddrSetFamily(&Path->RemoteAddress, Family);

#ifdef QUIC_COMPARTMENT_ID
        BOOLEAN RevertCompartmentId = FALSE;
        QUIC_COMPARTMENT_ID PrevCompartmentId = QuicCompartmentIdGetCurrent();
        if (PrevCompartmentId != Connection->Session->CompartmentId) {
            Status = QuicCompartmentIdSetCurrent(Connection->Session->CompartmentId);
            if (QUIC_FAILED(Status)) {
                QuicTraceEvent(ConnErrorStatus, "[conn][%p] ERROR, %d, %s.", Connection, Status, "Set current compartment Id");
                goto Exit;
            }
            RevertCompartmentId = TRUE;
        }
#endif

        //
        // Resolve the server name to IP address.
        //
        Status =
            QuicDataPathResolveAddress(
                MsQuicLib.Datapath,
                ServerName,
                &Path->RemoteAddress);

#ifdef QUIC_COMPARTMENT_ID
        if (RevertCompartmentId) {
            (void)QuicCompartmentIdSetCurrent(PrevCompartmentId);
        }
#endif

        if (QUIC_FAILED(Status)) {
            goto Exit;
        }

        Connection->State.RemoteAddressSet = TRUE;
    }

    QuicAddrSetPort(&Path->RemoteAddress, ServerPort);
    QuicTraceEvent(ConnRemoteAddrAdded, "[conn][%p] New Remote IP: %SOCKADDR",
        Connection, CLOG_BYTEARRAY(LOG_ADDR_LEN(Path->RemoteAddress), (const uint8_t*)&Path->RemoteAddress));

    //
    // Get the binding for the current local & remote addresses.
    //
    Status =
        QuicLibraryGetBinding(
            Connection->Session,
            Connection->State.ShareBinding,
            Connection->State.LocalAddressSet ? &Path->LocalAddress : NULL,
            &Path->RemoteAddress,
            &Path->Binding);
    if (QUIC_FAILED(Status)) {
        goto Exit;
    }

    InterlockedIncrement(&Path->Binding->HandshakeConnections);
    InterlockedExchangeAdd64(
        (int64_t*)&MsQuicLib.CurrentHandshakeMemoryUsage,
        (int64_t)QUIC_CONN_HANDSHAKE_MEMORY_USAGE);

    //
    // Clients only need to generate a non-zero length source CID if it
    // intends to share the UDP binding.
    //
    QUIC_CID_HASH_ENTRY* SourceCid =
        QuicCidNewRandomSource(
            Connection,
            0,
            Connection->PartitionID,
            Connection->Registration->CidPrefixLength,
            Connection->Registration->CidPrefix,
            Connection->State.ShareBinding ?
                MSQUIC_CONNECTION_ID_LENGTH : 0);
    if (SourceCid == NULL) {
        Status = QUIC_STATUS_OUT_OF_MEMORY;
        goto Exit;
    }

    Connection->NextSourceCidSequenceNumber++;
    QuicTraceEvent(ConnSourceCidAdded, "[conn][%p] (SeqNum=%I) New Source CID: %!BYTEARRAY!", Connection, SourceCid->CID.SequenceNumber, CLOG_BYTEARRAY(SourceCid->CID.Length, SourceCid->CID.Data));
    QuicListPushEntry(&Connection->SourceCids, &SourceCid->Link);
    SourceCid->CID.IsInList = TRUE;

    if (!QuicBindingAddSourceConnectionID(Path->Binding, SourceCid)) {
        InterlockedDecrement(&Path->Binding->HandshakeConnections);
        InterlockedExchangeAdd64(
            (int64_t*)&MsQuicLib.CurrentHandshakeMemoryUsage,
            -1 * (int64_t)QUIC_CONN_HANDSHAKE_MEMORY_USAGE);
        QuicLibraryReleaseBinding(Path->Binding);
        Path->Binding = NULL;
        Status = QUIC_STATUS_OUT_OF_MEMORY;
        goto Exit;
    }

    Connection->State.LocalAddressSet = TRUE;
    QuicDataPathBindingGetLocalAddress(
        Path->Binding->DatapathBinding,
        &Path->LocalAddress);
    QuicTraceEvent(ConnLocalAddrAdded, "[conn][%p] New Local IP: %SOCKADDR",
        Connection, CLOG_BYTEARRAY(LOG_ADDR_LEN(Path->LocalAddress), (const uint8_t*)&Path->LocalAddress));

    //
    // Save the server name.
    //
    Connection->RemoteServerName = ServerName;
    ServerName = NULL;

    //
    // Start the handshake.
    //
    Status = QuicConnInitializeCrypto(Connection);
    if (QUIC_FAILED(Status)) {
        goto Exit;
    }

Exit:

    if (ServerName != NULL) {
        QUIC_FREE(ServerName);
    }

    if (QUIC_FAILED(Status)) {
        QuicConnCloseLocally(
            Connection,
            QUIC_CLOSE_INTERNAL_SILENT | QUIC_CLOSE_QUIC_STATUS,
            (uint64_t)Status,
            NULL);
    }

    return Status;
}

_IRQL_requires_max_(PASSIVE_LEVEL)
void
QuicConnRestart(
    _In_ QUIC_CONNECTION* Connection,
    _In_ BOOLEAN CompleteReset
    )
{
    QUIC_TEL_ASSERT(Connection->State.Started);

    QuicTraceLogConnInfo(Restart, Connection, "Restart (CompleteReset=%hu)", CompleteReset);

    if (CompleteReset) {
        //
        // Don't reset current RTT measurements unless doing a full reset.
        //
        QUIC_PATH* Path = &Connection->Paths[0];
        Path->GotFirstRttSample = FALSE;
        Path->RttVariance = 0;
        Path->SmoothedRtt = MS_TO_US(Connection->Session->Settings.InitialRttMs);
    }

    for (uint32_t i = 0; i < ARRAYSIZE(Connection->Packets); ++i) {
        QUIC_DBG_ASSERT(Connection->Packets[i] != NULL);
        QuicPacketSpaceReset(Connection->Packets[i]);
    }

    QuicCongestionControlReset(&Connection->CongestionControl);
    QuicSendReset(&Connection->Send);
    QuicLossDetectionReset(&Connection->LossDetection);
    QuicCryptoReset(&Connection->Crypto, CompleteReset);
}

_IRQL_requires_max_(PASSIVE_LEVEL)
QUIC_STATUS
QuicConnInitializeCrypto(
    _In_ QUIC_CONNECTION* Connection
    )
{
    QUIC_STATUS Status;
    BOOLEAN CryptoInitialized = FALSE;

    Status = QuicCryptoInitialize(&Connection->Crypto);
    if (QUIC_FAILED(Status)) {
        goto Error;
    }
    CryptoInitialized = TRUE;

    if (!QuicConnIsServer(Connection)) {
        Status = QuicConnHandshakeConfigure(Connection, NULL);
        if (QUIC_FAILED(Status)) {
            goto Error;
        }
    }

    if (Connection->KeepAliveIntervalMs != 0) {
        //
        // Now that we are starting the connection, start the keep alive timer
        // if enabled.
        //
        QuicConnTimerSet(
            Connection,
            QUIC_CONN_TIMER_KEEP_ALIVE,
            Connection->KeepAliveIntervalMs);
    }

Error:

    if (QUIC_FAILED(Status)) {
        if (CryptoInitialized) {
            QuicCryptoUninitialize(&Connection->Crypto);
        }
    }

    return Status;
}

_IRQL_requires_max_(PASSIVE_LEVEL)
QUIC_STATUS
QuicConnHandshakeConfigure(
    _In_ QUIC_CONNECTION* Connection,
    _In_opt_ QUIC_SEC_CONFIG* SecConfig
    )
{
    QUIC_STATUS Status;
    QUIC_TRANSPORT_PARAMETERS LocalTP = { 0 };

    QUIC_TEL_ASSERT(Connection->Session != NULL);

    if (QuicConnIsServer(Connection)) {

        QUIC_TEL_ASSERT(SecConfig != NULL);

        LocalTP.InitialMaxStreamDataBidiLocal = Connection->Session->Settings.StreamRecvWindowDefault;
        LocalTP.InitialMaxStreamDataBidiRemote = Connection->Session->Settings.StreamRecvWindowDefault;
        LocalTP.InitialMaxStreamDataUni = Connection->Session->Settings.StreamRecvWindowDefault;
        LocalTP.InitialMaxData = Connection->Send.MaxData;
        LocalTP.ActiveConnectionIdLimit = QUIC_ACTIVE_CONNECTION_ID_LIMIT;
        LocalTP.Flags =
            QUIC_TP_FLAG_INITIAL_MAX_DATA |
            QUIC_TP_FLAG_INITIAL_MAX_STRM_DATA_BIDI_LOCAL |
            QUIC_TP_FLAG_INITIAL_MAX_STRM_DATA_BIDI_REMOTE |
            QUIC_TP_FLAG_INITIAL_MAX_STRM_DATA_UNI |
            QUIC_TP_FLAG_MAX_PACKET_SIZE |
            QUIC_TP_FLAG_MAX_ACK_DELAY |
            /* QUIC_TP_FLAG_DISABLE_ACTIVE_MIGRATION | TODO - Add config option to re-enable if behind 4-tuple LB */
            QUIC_TP_FLAG_ACTIVE_CONNECTION_ID_LIMIT;
        LocalTP.MaxPacketSize =
            MaxUdpPayloadSizeFromMTU(
                QuicDataPathBindingGetLocalMtu(
                    Connection->Paths[0].Binding->DatapathBinding));

        if (Connection->IdleTimeoutMs != 0) {
            LocalTP.Flags |= QUIC_TP_FLAG_IDLE_TIMEOUT;
            LocalTP.IdleTimeout = Connection->IdleTimeoutMs;
        }

        LocalTP.MaxAckDelay =
            Connection->MaxAckDelayMs + (uint32_t)MsQuicLib.TimerResolutionMs;

        const QUIC_CID_HASH_ENTRY* SourceCid =
            QUIC_CONTAINING_RECORD(
                Connection->SourceCids.Next,
                QUIC_CID_HASH_ENTRY,
                Link);
        LocalTP.Flags |= QUIC_TP_FLAG_STATELESS_RESET_TOKEN;
        Status =
            QuicBindingGenerateStatelessResetToken(
                Connection->Paths[0].Binding,
                SourceCid->CID.Data,
                LocalTP.StatelessResetToken);
        if (QUIC_FAILED(Status)) {
            QuicTraceEvent(ConnErrorStatus, "[conn][%p] ERROR, %d, %s.", Connection, Status,
                "QuicBindingGenerateStatelessResetToken");
            goto Error;
        }

        if (Connection->AckDelayExponent != QUIC_DEFAULT_ACK_DELAY_EXPONENT) {
            LocalTP.Flags |= QUIC_TP_FLAG_ACK_DELAY_EXPONENT;
            LocalTP.AckDelayExponent = Connection->AckDelayExponent;
        }

        if (Connection->Streams.Types[STREAM_ID_FLAG_IS_CLIENT | STREAM_ID_FLAG_IS_BI_DIR].MaxTotalStreamCount) {
            LocalTP.Flags |= QUIC_TP_FLAG_INITIAL_MAX_STRMS_BIDI;
            LocalTP.InitialMaxBidiStreams =
                Connection->Streams.Types[STREAM_ID_FLAG_IS_CLIENT | STREAM_ID_FLAG_IS_BI_DIR].MaxTotalStreamCount;
        }

        if (Connection->Streams.Types[STREAM_ID_FLAG_IS_CLIENT | STREAM_ID_FLAG_IS_UNI_DIR].MaxTotalStreamCount) {
            LocalTP.Flags |= QUIC_TP_FLAG_INITIAL_MAX_STRMS_UNI;
            LocalTP.InitialMaxUniStreams =
                Connection->Streams.Types[STREAM_ID_FLAG_IS_CLIENT | STREAM_ID_FLAG_IS_UNI_DIR].MaxTotalStreamCount;
        }

        if (Connection->OrigCID != NULL) {
            QUIC_DBG_ASSERT(Connection->OrigCID->Length <= QUIC_MAX_CONNECTION_ID_LENGTH_V1);
            LocalTP.Flags |= QUIC_TP_FLAG_ORIGINAL_CONNECTION_ID;
            LocalTP.OriginalConnectionIDLength = Connection->OrigCID->Length;
            QuicCopyMemory(
                LocalTP.OriginalConnectionID,
                Connection->OrigCID->Data,
                Connection->OrigCID->Length);
            QUIC_FREE(Connection->OrigCID);
            Connection->OrigCID = NULL;
        }

    } else {

        uint32_t InitialQuicVersion = QUIC_VERSION_LATEST;
        if (Connection->RemoteServerName != NULL &&
            QuicSessionServerCacheGetState(
                Connection->Session,
                Connection->RemoteServerName,
                &InitialQuicVersion,
                &Connection->PeerTransportParams,
                &SecConfig)) {

            QuicTraceLogConnVerbose(FoundCachedServerState, Connection, "Found server cached state");
            QuicConnProcessPeerTransportParameters(Connection, TRUE);
        }

        if (Connection->Stats.QuicVersion == 0) {
            //
            // Only initialize the version if not already done (by the
            // application layer).
            //
            Connection->Stats.QuicVersion = InitialQuicVersion;
        }
        QuicConnOnQuicVersionSet(Connection);

        if (SecConfig == NULL) {
            Status =
                QuicTlsClientSecConfigCreate(
                    Connection->ServerCertValidationFlags,
                    &SecConfig);
            if (QUIC_FAILED(Status)) {
                QuicTraceEvent(ConnErrorStatus, "[conn][%p] ERROR, %d, %s.", Connection, Status, "QuicTlsClientSecConfigCreate");
                goto Error;
            }
        }

        LocalTP.InitialMaxStreamDataBidiLocal = Connection->Session->Settings.StreamRecvWindowDefault;
        LocalTP.InitialMaxStreamDataBidiRemote = Connection->Session->Settings.StreamRecvWindowDefault;
        LocalTP.InitialMaxStreamDataUni = Connection->Session->Settings.StreamRecvWindowDefault;
        LocalTP.InitialMaxData = Connection->Send.MaxData;
        LocalTP.ActiveConnectionIdLimit = QUIC_ACTIVE_CONNECTION_ID_LIMIT;
        LocalTP.Flags =
            QUIC_TP_FLAG_INITIAL_MAX_DATA |
            QUIC_TP_FLAG_INITIAL_MAX_STRM_DATA_BIDI_LOCAL |
            QUIC_TP_FLAG_INITIAL_MAX_STRM_DATA_BIDI_REMOTE |
            QUIC_TP_FLAG_INITIAL_MAX_STRM_DATA_UNI |
            QUIC_TP_FLAG_MAX_PACKET_SIZE |
            QUIC_TP_FLAG_MAX_ACK_DELAY |
            QUIC_TP_FLAG_ACTIVE_CONNECTION_ID_LIMIT;
        LocalTP.MaxPacketSize =
            MaxUdpPayloadSizeFromMTU(
                QuicDataPathBindingGetLocalMtu(
                    Connection->Paths[0].Binding->DatapathBinding));

        if (Connection->IdleTimeoutMs != 0) {
            LocalTP.Flags |= QUIC_TP_FLAG_IDLE_TIMEOUT;
            LocalTP.IdleTimeout = Connection->IdleTimeoutMs;
        }

        LocalTP.MaxAckDelay =
            Connection->MaxAckDelayMs + MsQuicLib.TimerResolutionMs;

        if (Connection->AckDelayExponent != QUIC_DEFAULT_ACK_DELAY_EXPONENT) {
            LocalTP.Flags |= QUIC_TP_FLAG_ACK_DELAY_EXPONENT;
            LocalTP.AckDelayExponent = Connection->AckDelayExponent;
        }

        if (Connection->Streams.Types[STREAM_ID_FLAG_IS_SERVER | STREAM_ID_FLAG_IS_BI_DIR].MaxTotalStreamCount) {
            LocalTP.Flags |= QUIC_TP_FLAG_INITIAL_MAX_STRMS_BIDI;
            LocalTP.InitialMaxBidiStreams =
                Connection->Streams.Types[STREAM_ID_FLAG_IS_SERVER | STREAM_ID_FLAG_IS_BI_DIR].MaxTotalStreamCount;
        }

        if (Connection->Streams.Types[STREAM_ID_FLAG_IS_SERVER | STREAM_ID_FLAG_IS_UNI_DIR].MaxTotalStreamCount) {
            LocalTP.Flags |= QUIC_TP_FLAG_INITIAL_MAX_STRMS_UNI;
            LocalTP.InitialMaxUniStreams =
                Connection->Streams.Types[STREAM_ID_FLAG_IS_SERVER | STREAM_ID_FLAG_IS_UNI_DIR].MaxTotalStreamCount;
        }
    }

    Connection->State.Started = TRUE;
    Connection->Stats.Timing.Start = QuicTimeUs64();
    QuicTraceEvent(ConnHandshakeStart, "[conn][%p] Handshake start", Connection);

    Status =
        QuicCryptoInitializeTls(
            &Connection->Crypto,
            SecConfig,
            &LocalTP);
    QuicTlsSecConfigRelease(SecConfig); // No longer need local ref.

Error:

    return Status;
}

_IRQL_requires_max_(PASSIVE_LEVEL)
void
QuicConnProcessPeerTransportParameters(
    _In_ QUIC_CONNECTION* Connection,
    _In_ BOOLEAN FromCache
    )
{
    QuicTraceLogConnInfo(PeerTPSet, Connection, "Peer Transport Parameters Set");

    if (Connection->PeerTransportParams.Flags & QUIC_TP_FLAG_ACTIVE_CONNECTION_ID_LIMIT) {
        if (Connection->PeerTransportParams.ActiveConnectionIdLimit == 0) {
            QuicTraceEvent(ConnError, "[conn][%p] ERROR, %s.", Connection, "Peer set ActiveConnectionIdLimit to 0");
            goto Error;
        }
        if (Connection->SourceCidLimit > Connection->PeerTransportParams.ActiveConnectionIdLimit) {
            Connection->SourceCidLimit = (uint8_t) Connection->PeerTransportParams.ActiveConnectionIdLimit;
        }
    } else {
        Connection->SourceCidLimit = 1;
    }

    if (Connection->PeerTransportParams.Flags & QUIC_TP_FLAG_STATELESS_RESET_TOKEN) {
        QUIC_DBG_ASSERT(!QuicListIsEmpty(&Connection->DestCids));
        QUIC_DBG_ASSERT(!QuicConnIsServer(Connection));
        QUIC_CID_QUIC_LIST_ENTRY* DestCid =
            QUIC_CONTAINING_RECORD(
                Connection->DestCids.Flink,
                QUIC_CID_QUIC_LIST_ENTRY,
                Link);
        QuicCopyMemory(
            DestCid->ResetToken,
            Connection->PeerTransportParams.StatelessResetToken,
            QUIC_STATELESS_RESET_TOKEN_LENGTH);
        DestCid->CID.HasResetToken = TRUE;
    }

    if (Connection->PeerTransportParams.Flags & QUIC_TP_FLAG_PREFERRED_ADDRESS) {
        QuicTraceLogConnInfo(
            PeerPreferredAddressV4,
            Connection,
            "Peer configured preferred address %SOCKADDR",
            CLOG_BYTEARRAY(
                LOG_ADDR_LEN(Connection->PeerTransportParams.PreferredAddress),
                (uint8_t*)&Connection->PeerTransportParams.PreferredAddress));
        //
        // TODO - Implement preferred address feature.
        //
    }

    if (Connection->State.ReceivedRetryPacket) {
        QUIC_DBG_ASSERT(!QuicConnIsServer(Connection));
        QUIC_DBG_ASSERT(Connection->OrigCID != NULL);
        QUIC_DBG_ASSERT(!FromCache);
        //
        // If we received a Retry packet during the handshake, we (the client)
        // must validate that the server knew the original connection ID we sent,
        // so that we can be sure that no middle box injected the Retry packet.
        //
        BOOLEAN ValidOrigCID = FALSE;
        if (!(Connection->PeerTransportParams.Flags & QUIC_TP_FLAG_ORIGINAL_CONNECTION_ID)) {
            QuicTraceEvent(ConnError, "[conn][%p] ERROR, %s.", Connection, "Peer didn't provide the OrigConnID in TP");
        } else if (Connection->PeerTransportParams.OriginalConnectionIDLength != Connection->OrigCID->Length) {
            QuicTraceEvent(ConnError, "[conn][%p] ERROR, %s.", Connection, "Peer provided incorrect length of OrigConnID in TP");
        } else if (
            memcmp(
                Connection->PeerTransportParams.OriginalConnectionID,
                Connection->OrigCID->Data,
                Connection->OrigCID->Length) != 0) {
            QuicTraceEvent(ConnError, "[conn][%p] ERROR, %s.", Connection, "Peer provided incorrect OrigConnID in TP");
        } else {
            ValidOrigCID = TRUE;
            QUIC_FREE(Connection->OrigCID);
            Connection->OrigCID = NULL;
        }

        if (!ValidOrigCID) {
            goto Error;
        }

    } else if (!QuicConnIsServer(Connection) && !FromCache) {
        //
        // Per spec, the client must validate no original CID TP was sent if no
        // Retry occurred. No need to validate cached values, as they don't
        // apply to the current connection attempt.
        //
        if (!!(Connection->PeerTransportParams.Flags & QUIC_TP_FLAG_ORIGINAL_CONNECTION_ID)) {
            QuicTraceEvent(ConnError, "[conn][%p] ERROR, %s.", Connection, "Peer provided the OrigConnID in TP when no Retry occurred");
            goto Error;
        }
    }

    Connection->Send.PeerMaxData =
        Connection->PeerTransportParams.InitialMaxData;

    QuicStreamSetInitializeTransportParameters(
        &Connection->Streams,
        Connection->PeerTransportParams.InitialMaxBidiStreams,
        Connection->PeerTransportParams.InitialMaxUniStreams,
        !FromCache);

    return;

Error:

    QuicConnTransportError(Connection, QUIC_ERROR_TRANSPORT_PARAMETER_ERROR);
}

_IRQL_requires_max_(DISPATCH_LEVEL)
void
QuicConnQueueRecvDatagrams(
    _In_ QUIC_CONNECTION* Connection,
    _In_ QUIC_RECV_DATAGRAM* DatagramChain,
    _In_ uint32_t DatagramChainLength
    )
{
    QUIC_RECV_DATAGRAM** DatagramChainTail = &DatagramChain->Next;
    DatagramChain->QueuedOnConnection = TRUE;
    QuicDataPathRecvDatagramToRecvPacket(DatagramChain)->AssignedToConnection = TRUE;
    while (*DatagramChainTail != NULL) {
        (*DatagramChainTail)->QueuedOnConnection = TRUE;
        QuicDataPathRecvDatagramToRecvPacket(*DatagramChainTail)->AssignedToConnection = TRUE;
        DatagramChainTail = &((*DatagramChainTail)->Next);
    }

    QuicTraceLogConnVerbose(QueueDatagrams, Connection, "Queuing %u UDP datagrams", DatagramChainLength);

    BOOLEAN QueueOperation;
    QuicDispatchLockAcquire(&Connection->ReceiveQueueLock);
    if (Connection->ReceiveQueueCount >= QUIC_MAX_RECEIVE_QUEUE_COUNT) {
        QueueOperation = FALSE;
    } else {
        *Connection->ReceiveQueueTail = DatagramChain;
        Connection->ReceiveQueueTail = DatagramChainTail;
        DatagramChain = NULL;
        QueueOperation = (Connection->ReceiveQueueCount == 0);
        Connection->ReceiveQueueCount += DatagramChainLength;
    }
    QuicDispatchLockRelease(&Connection->ReceiveQueueLock);

    if (DatagramChain != NULL) {
        QUIC_RECV_DATAGRAM* Datagram = DatagramChain;
        do {
            Datagram->QueuedOnConnection = FALSE;
            QuicPacketLogDrop(Connection, QuicDataPathRecvDatagramToRecvPacket(Datagram), "Max queue limit reached");
        } while ((Datagram = Datagram->Next) != NULL);
        QuicDataPathBindingReturnRecvDatagrams(DatagramChain);
        return;
    }

    if (QueueOperation) {
        QUIC_OPERATION* ConnOper =
            QuicOperationAlloc(Connection->Worker, QUIC_OPER_TYPE_FLUSH_RECV);
        if (ConnOper != NULL) {
            QuicConnQueueOper(Connection, ConnOper);
        } else {
            QuicTraceEvent(AllocFailure, "Allocation of '%s' failed. (%I bytes)", "Flush Recv operation", 0);
        }
    }
}

_IRQL_requires_max_(DISPATCH_LEVEL)
void
QuicConnQueueUnreachable(
    _In_ QUIC_CONNECTION* Connection,
    _In_ const QUIC_ADDR* RemoteAddress
    )
{
    if (Connection->Crypto.TlsState.ReadKey > QUIC_PACKET_KEY_INITIAL) {
        //
        // Only queue unreachable events at the beginning of the handshake.
        // Otherwise, it opens up an attack surface.
        //
        QuicTraceLogConnWarning(IgnoreUnreachable, Connection, "Ignoring received unreachable event (inline).");
        return;
    }

    QUIC_OPERATION* ConnOper =
        QuicOperationAlloc(Connection->Worker, QUIC_OPER_TYPE_UNREACHABLE);
    if (ConnOper != NULL) {
        ConnOper->UNREACHABLE.RemoteAddress = *RemoteAddress;
        QuicConnQueueOper(Connection, ConnOper);
    } else {
        QuicTraceEvent(AllocFailure, "Allocation of '%s' failed. (%I bytes)", "Unreachable operation", 0);
    }
}

//
// Updates the current destination CID to the received packet's source CID, if
// not already equal. Only used during the handshake, on the client side.
//
_IRQL_requires_max_(PASSIVE_LEVEL)
BOOLEAN
QuicConnUpdateDestCid(
    _In_ QUIC_CONNECTION* Connection,
    _In_ const QUIC_RECV_PACKET* const Packet
    )
{
    QUIC_DBG_ASSERT(!QuicConnIsServer(Connection));
    QUIC_DBG_ASSERT(!Connection->State.Connected);

    QUIC_DBG_ASSERT(!QuicListIsEmpty(&Connection->DestCids));
    QUIC_CID_QUIC_LIST_ENTRY* DestCid =
        QUIC_CONTAINING_RECORD(
            Connection->DestCids.Flink,
            QUIC_CID_QUIC_LIST_ENTRY,
            Link);
    QUIC_DBG_ASSERT(Connection->Paths[0].DestCid == DestCid);

    if (Packet->SourceCidLen != DestCid->CID.Length ||
        memcmp(Packet->SourceCid, DestCid->CID.Data, DestCid->CID.Length) != 0) {

        // TODO - Only update for the first packet of each type (Initial and Retry).

        QuicTraceEvent(ConnDestCidRemoved, "[conn][%p] (SeqNum=%I) Removed Destination CID: %!BYTEARRAY!", Connection, DestCid->CID.SequenceNumber, CLOG_BYTEARRAY(DestCid->CID.Length, DestCid->CID.Data));

        //
        // We have just received the a packet from a new source CID
        // from the server. Remove the current DestCid we have for the
        // server (which we randomly generated) and replace it with
        // the one we have just received.
        //
        if (Packet->SourceCidLen <= DestCid->CID.Length) {
            //
            // Since the current structure has enough room for the
            // new CID, we will just reuse it.
            //
            DestCid->CID.IsInitial = FALSE;
            DestCid->CID.Length = Packet->SourceCidLen;
            QuicCopyMemory(DestCid->CID.Data, Packet->SourceCid, DestCid->CID.Length);
        } else {
            //
            // There isn't enough room in the existing structure,
            // so we must allocate a new one and free the old one.
            //
            QuicListEntryRemove(&DestCid->Link);
            QUIC_FREE(DestCid);
            DestCid =
                QuicCidNewDestination(
                    Packet->SourceCidLen,
                    Packet->SourceCid);
            if (DestCid == NULL) {
                Connection->DestCidCount--;
                QuicConnFatalError(Connection, QUIC_STATUS_OUT_OF_MEMORY, "Out of memory");
                return FALSE;
            } else {
                Connection->Paths[0].DestCid = DestCid;
                DestCid->CID.UsedLocally = TRUE;
                QuicListInsertHead(&Connection->DestCids, &DestCid->Link);
            }
        }

        if (DestCid != NULL) {
            QuicTraceEvent(ConnDestCidAdded, "[conn][%p] (SeqNum=%I) New Destination CID: %!BYTEARRAY!", Connection, DestCid->CID.SequenceNumber, CLOG_BYTEARRAY(DestCid->CID.Length, DestCid->CID.Data));
        }
    }

    return TRUE;
}

/*
//
// Version negotiation is removed for the first version of QUIC.
// When it is put back, it will probably be implemented as in this
// function.
//
_IRQL_requires_max_(PASSIVE_LEVEL)
void
QuicConnRecvVerNeg(
    _In_ QUIC_CONNECTION* Connection,
    _In_ const QUIC_RECV_PACKET* const Packet
    )
{
    uint32_t SupportedVersion = 0;

    // TODO - Validate the packet's SourceCid is equal to our DestCid.

    const uint32_t* ServerVersionList =
        (const uint32_t*)(
        Packet->VerNeg->DestCid +
        QuicCidDecodeLength(Packet->VerNeg->SourceCidLength) +
        QuicCidDecodeLength(Packet->VerNeg->DestCidLength));
    uint16_t ServerVersionListLength =
        (Packet->BufferLength - (uint16_t)((uint8_t*)ServerVersionList - Packet->Buffer)) / sizeof(uint32_t);

    //
    // Go through the list and make sure it doesn't include our originally
    // requested version. If it does, we are supposed to ignore it. Cache the
    // first supported version.
    //
    QuicTraceLogConnVerbose(RecvVerNeg, Connection, "Received Version Negotation:");
    for (uint16_t i = 0; i < ServerVersionListLength; i++) {

        QuicTraceLogConnVerbose(VerNegItem, Connection, "  Ver[%d]: 0x%x", i,
            QuicByteSwapUint32(ServerVersionList[i]));

        //
        // Check to see if this is the current version.
        //
        if (ServerVersionList[i] == Connection->Stats.QuicVersion) {
            QuicTraceLogConnVerbose(InvalidVerNeg, Connection, "Dropping version negotation that includes the current version.");
            goto Exit;
        }

        //
        // Check to see if this is supported, if we haven't already found a
        // supported version.
        //
        if (SupportedVersion == 0 &&
            QuicIsVersionSupported(ServerVersionList[i])) {
            SupportedVersion = ServerVersionList[i];
        }
    }

    //
    // Did we find a supported version?
    //
    if (SupportedVersion != 0) {

        Connection->Stats.QuicVersion = SupportedVersion;
        QuicConnOnQuicVersionSet(Connection);

        //
        // Match found! Start connecting with selected version.
        //
        QuicConnRestart(Connection, TRUE);

    } else {

        //
        // No match! Connection failure.
        //
        QuicConnCloseLocally(
            Connection,
            QUIC_CLOSE_INTERNAL_SILENT,
            QUIC_ERROR_VERSION_NEGOTIATION_ERROR,
            NULL);
    }

Exit:

    return;
}
*/

_IRQL_requires_max_(PASSIVE_LEVEL)
void
QuicConnRecvRetry(
    _In_ QUIC_CONNECTION* Connection,
    _In_ QUIC_RECV_PACKET* Packet
    )
{
    //
    // Only clients should receive Retry packets.
    //
    if (QuicConnIsServer(Connection)) {
        QuicPacketLogDrop(Connection, Packet, "Retry sent to server");
        return;
    }

    //
    // Make sure we are in the correct state of the handshake.
    //
    if (Connection->State.GotFirstServerResponse) {
        QuicPacketLogDrop(Connection, Packet, "Already received server response");
        return;
    }

    //
    // Decode and validate the Retry packet.
    //

    if (Packet->BufferLength - Packet->HeaderLength <= QUIC_RETRY_INTEGRITY_TAG_LENGTH_V1) {
        QuicPacketLogDrop(Connection, Packet, "No room for Retry Token");
        return;
    }

    const uint8_t* Token = (Packet->Buffer + Packet->HeaderLength);
    uint16_t TokenLength = Packet->BufferLength - (Packet->HeaderLength + QUIC_RETRY_INTEGRITY_TAG_LENGTH_V1);

    QuicPacketLogHeader(
        Connection,
        TRUE,
        0,
        0,
        Packet->BufferLength,
        Packet->Buffer,
        0);

    QUIC_DBG_ASSERT(!QuicListIsEmpty(&Connection->DestCids));
    QUIC_CID_QUIC_LIST_ENTRY* DestCid =
        QUIC_CONTAINING_RECORD(
            Connection->DestCids.Flink,
            QUIC_CID_QUIC_LIST_ENTRY,
            Link);
    const uint8_t* OrigDestCid = DestCid->CID.Data;
    uint8_t OrigDestCidLength = DestCid->CID.Length;

    uint8_t CalculatedIntegrityValue[QUIC_RETRY_INTEGRITY_TAG_LENGTH_V1];

    if (QUIC_FAILED(
        QuicPacketGenerateRetryV1Integrity(
            OrigDestCidLength,
            OrigDestCid,
            Packet->BufferLength - QUIC_RETRY_INTEGRITY_TAG_LENGTH_V1,
            Packet->Buffer,
            CalculatedIntegrityValue))) {
        QuicPacketLogDrop(Connection, Packet, "Failed to generate integrity field");
        return;
    }

    if (memcmp(
            CalculatedIntegrityValue,
            Packet->Buffer + (Packet->BufferLength - QUIC_RETRY_INTEGRITY_TAG_LENGTH_V1),
            QUIC_RETRY_INTEGRITY_TAG_LENGTH_V1) != 0) {
        QuicPacketLogDrop(Connection, Packet, "Invalid integrity field");
        return;
    }

    QUIC_DBG_ASSERT(OrigDestCidLength <= QUIC_MAX_CONNECTION_ID_LENGTH_V1);

    //
    // Cache the Retry token.
    //

    Connection->Send.InitialToken = QUIC_ALLOC_PAGED(TokenLength);
    if (Connection->Send.InitialToken == NULL) {
        QuicTraceEvent(AllocFailure, "Allocation of '%s' failed. (%I bytes)", "InitialToken", TokenLength);
        QuicPacketLogDrop(Connection, Packet, "InitialToken alloc failed");
        return;
    }

    Connection->Send.InitialTokenLength = TokenLength;
    memcpy((uint8_t*)Connection->Send.InitialToken, Token, TokenLength);

    //
    // Save the original CID for later validation in the TP.
    //
    Connection->OrigCID =
        QUIC_ALLOC_NONPAGED(
            sizeof(QUIC_CID) +
            OrigDestCidLength);
    if (Connection->OrigCID == NULL) {
        QuicTraceEvent(AllocFailure, "Allocation of '%s' failed. (%I bytes)", "OrigCID", TokenLength);
        QuicPacketLogDrop(Connection, Packet, "OrigCID alloc failed");
        return;
    }

    Connection->OrigCID->Length = OrigDestCidLength;
    QuicCopyMemory(
        Connection->OrigCID->Data,
        OrigDestCid,
        OrigDestCidLength);

    //
    // Update the (destination) server's CID.
    //
    if (!QuicConnUpdateDestCid(Connection, Packet)) {
        return;
    }

    Connection->State.GotFirstServerResponse = TRUE;
    Connection->State.ReceivedRetryPacket = TRUE;

    //
    // Update the Initial packet's key based on the new CID.
    //
    QuicPacketKeyFree(Connection->Crypto.TlsState.ReadKeys[QUIC_PACKET_KEY_INITIAL]);
    QuicPacketKeyFree(Connection->Crypto.TlsState.WriteKeys[QUIC_PACKET_KEY_INITIAL]);
    Connection->Crypto.TlsState.ReadKeys[QUIC_PACKET_KEY_INITIAL] = NULL;
    Connection->Crypto.TlsState.WriteKeys[QUIC_PACKET_KEY_INITIAL] = NULL;

    QUIC_DBG_ASSERT(!QuicListIsEmpty(&Connection->DestCids));
    DestCid =
        QUIC_CONTAINING_RECORD(
            Connection->DestCids.Flink,
            QUIC_CID_QUIC_LIST_ENTRY,
            Link);

    QUIC_STATUS Status;
    if (QUIC_FAILED(
        Status =
        QuicPacketKeyCreateInitial(
            QuicConnIsServer(Connection),
            QuicInitialSaltVersion1,
            DestCid->CID.Length,
            DestCid->CID.Data,
            &Connection->Crypto.TlsState.ReadKeys[QUIC_PACKET_KEY_INITIAL],
            &Connection->Crypto.TlsState.WriteKeys[QUIC_PACKET_KEY_INITIAL]))) {
        QuicConnFatalError(Connection, Status, "Failed to create initial keys");
        return;
    }

    Connection->Stats.StatelessRetry = TRUE;

    //
    // Restart the connection, using the new CID and Retry Token.
    //
    QuicConnRestart(Connection, FALSE);

    Packet->CompletelyValid = TRUE;
}

//
// Tries to get the requested decryption key or defers the packet for later
// processing.
//
_IRQL_requires_max_(PASSIVE_LEVEL)
BOOLEAN
QuicConnGetKeyOrDeferDatagram(
    _In_ QUIC_CONNECTION* Connection,
    _In_ QUIC_RECV_PACKET* Packet
    )
{
    if (Packet->KeyType > Connection->Crypto.TlsState.ReadKey) {

        //
        // We don't have the necessary key yet so try to defer the packet until
        // we get the key.
        //

        if (Packet->KeyType == QUIC_PACKET_KEY_0_RTT &&
            Connection->Crypto.TlsState.EarlyDataState != QUIC_TLS_EARLY_DATA_UNKNOWN) {
            //
            // We don't have the 0-RTT key, but we aren't in an unknown
            // "early data" state, so it must be rejected/unsupported. Just drop
            // the packets.
            //
            QUIC_DBG_ASSERT(Connection->Crypto.TlsState.EarlyDataState != QUIC_TLS_EARLY_DATA_ACCEPTED);
            QuicPacketLogDrop(Connection, Packet, "0-RTT not currently accepted");

        } else {
            QUIC_ENCRYPT_LEVEL EncryptLevel = QuicKeyTypeToEncryptLevel(Packet->KeyType);
            QUIC_PACKET_SPACE* Packets = Connection->Packets[EncryptLevel];
            if (Packets->DeferredDatagramsCount == QUIC_MAX_PENDING_DATAGRAMS) {
                //
                // We already have too many packets queued up. Just drop this
                // one.
                //
                QuicPacketLogDrop(Connection, Packet, "Max deferred datagram count reached");

            } else {
                QuicTraceLogConnVerbose(DeferDatagram, Connection, "Deferring datagram (type=%hu).",
                    Packet->KeyType);

                Packets->DeferredDatagramsCount++;
                Packet->DecryptionDeferred = TRUE;

                //
                // Add it to the list of pending packets that are waiting on a
                // key to decrypt with.
                //
                QUIC_RECV_DATAGRAM** Tail = &Packets->DeferredDatagrams;
                while (*Tail != NULL) {
                    Tail = &((*Tail)->Next);
                }
                *Tail = QuicDataPathRecvPacketToRecvDatagram(Packet);
                (*Tail)->Next = NULL;
            }
        }

        return FALSE;
    }

    _Analysis_assume_(Packet->KeyType >= 0 && Packet->KeyType < QUIC_PACKET_KEY_COUNT);
    if (Connection->Crypto.TlsState.ReadKeys[Packet->KeyType] == NULL) {
        //
        // This key is no longer being accepted. Throw the packet away.
        //
        QuicPacketLogDrop(Connection, Packet, "Key no longer accepted");
        return FALSE;
    }

    return TRUE;
}

//
// Validates a received packet's header. Returns TRUE if the packet should be
// processed further.
//
_IRQL_requires_max_(PASSIVE_LEVEL)
_Success_(return != FALSE)
BOOLEAN
QuicConnRecvHeader(
    _In_ QUIC_CONNECTION* Connection,
    _In_ QUIC_RECV_PACKET* Packet,
    _Out_writes_all_(16) uint8_t* Cipher
    )
{
    //
    // Check invariants and packet version.
    //

    if (!Packet->ValidatedHeaderInv &&
        !QuicPacketValidateInvariant(Connection, Packet, Connection->State.ShareBinding)) {
        return FALSE;
    }

    if (!Packet->IsShortHeader) {
        if (Packet->Invariant->LONG_HDR.Version != Connection->Stats.QuicVersion) {
            if (Packet->Invariant->LONG_HDR.Version == QUIC_VERSION_VER_NEG) {
                Connection->Stats.VersionNegotiation = TRUE;

                //
                // Version negotiation is removed for the first version of QUIC.
                // When it is put back, it will probably be implemented as in this
                // function:
                // QuicConnRecvVerNeg(Connection, Packet);
                //
                // For now, since there is a single version, receiving
                // a version negotation packet means there is a version
                // mismatch, so abandon the connect attempt.
                //

                QuicConnCloseLocally(
                    Connection,
                    QUIC_CLOSE_INTERNAL_SILENT | QUIC_CLOSE_QUIC_STATUS,
                    (uint64_t)QUIC_STATUS_VER_NEG_ERROR,
                    NULL);
            } else {
                QuicPacketLogDropWithValue(Connection, Packet, "Invalid version", QuicByteSwapUint32(Packet->Invariant->LONG_HDR.Version));
            }
            return FALSE;
        }
    } else {
        if (!QuicIsVersionSupported(Connection->Stats.QuicVersion)) {
            QuicPacketLogDrop(Connection, Packet, "SH packet during version negotiation");
            return FALSE;
        }
    }

    QUIC_FRE_ASSERT(QuicIsVersionSupported(Connection->Stats.QuicVersion));

    //
    // Begin non-version-independent logic. When future versions are supported,
    // there may be some switches based on packet version.
    //

    if (!Packet->IsShortHeader) {
        if (Packet->LH->Type == QUIC_RETRY) {
            QuicConnRecvRetry(Connection, Packet);
            return FALSE;
        }

        const uint8_t* TokenBuffer = NULL;
        uint16_t TokenLength = 0;

        if (!Packet->ValidatedHeaderVer &&
            !QuicPacketValidateLongHeaderV1(
                Connection,
                QuicConnIsServer(Connection),
                Packet,
                &TokenBuffer,
                &TokenLength)) {
            return FALSE;
        }

        QUIC_PATH* Path = &Connection->Paths[0];
        if (!Path->IsPeerValidated && Packet->ValidToken) {

            QUIC_DBG_ASSERT(TokenBuffer == NULL);
            QuicPacketDecodeRetryTokenV1(Packet, &TokenBuffer, &TokenLength);
            QUIC_DBG_ASSERT(TokenLength == sizeof(QUIC_RETRY_TOKEN_CONTENTS));

            QUIC_RETRY_TOKEN_CONTENTS Token;
            if (!QuicRetryTokenDecrypt(Packet, TokenBuffer, &Token)) {
                QUIC_DBG_ASSERT(FALSE); // Was already decrypted sucessfully once.
                QuicPacketLogDrop(Connection, Packet, "Retry token decrypt failure");
                return FALSE;
            }

            QUIC_DBG_ASSERT(Token.Encrypted.OrigConnIdLength <= sizeof(Token.Encrypted.OrigConnId));
            QUIC_DBG_ASSERT(QuicAddrCompare(&Path->RemoteAddress, &Token.Encrypted.RemoteAddress));

            Connection->OrigCID =
                QUIC_ALLOC_NONPAGED(
                    sizeof(QUIC_CID) +
                    Token.Encrypted.OrigConnIdLength);
            if (Connection->OrigCID == NULL) {
                QuicTraceEvent(AllocFailure, "Allocation of '%s' failed. (%I bytes)", "OrigCID", sizeof(QUIC_CID) + Token.Encrypted.OrigConnIdLength);
                return FALSE;
            }

            Connection->OrigCID->Length = Token.Encrypted.OrigConnIdLength;
            QuicCopyMemory(
                Connection->OrigCID->Data,
                Token.Encrypted.OrigConnId,
                Token.Encrypted.OrigConnIdLength);

            QuicPathSetValid(Connection, Path, QUIC_PATH_VALID_INITIAL_TOKEN);
        }

        Packet->KeyType = QuicPacketTypeToKeyType(Packet->LH->Type);

    } else {

        if (!Packet->ValidatedHeaderVer &&
            !QuicPacketValidateShortHeaderV1(Connection, Packet)) {
            return FALSE;
        }

        Packet->KeyType = QUIC_PACKET_KEY_1_RTT;
    }

    if (Connection->State.EncryptionEnabled &&
        Connection->State.HeaderProtectionEnabled &&
        Packet->PayloadLength < 4 + QUIC_HP_SAMPLE_LENGTH) {
        QuicPacketLogDrop(Connection, Packet, "Too short for HP");
        return FALSE;
    }

    //
    // If the key is not present then we will attempt to queue the packet
    // and defer processing for later.
    //
    // For compound packets, we defer processing the rest of the UDP packet
    // once we reach a QUIC packet we can't decrypt.
    //
    if (!QuicConnGetKeyOrDeferDatagram(Connection, Packet)) {
        return FALSE;
    }

    //
    // To decrypt the header, the payload after the header is used as the IV. We
    // don't actually know the length of the packet number so we assume maximum
    // (per spec) and start sampling 4 bytes after the start of the packet number.
    //
    QuicCopyMemory(
        Cipher,
        Packet->Buffer + Packet->HeaderLength + 4,
        QUIC_HP_SAMPLE_LENGTH);

    return TRUE;
}

//
// Decodes and decompresses the packet number. If necessary, updates the key
// phase accordingly, to allow for decryption as the next step. Returns TRUE if
// the packet should continue to be processed further.
//
_IRQL_requires_max_(PASSIVE_LEVEL)
BOOLEAN
QuicConnRecvPrepareDecrypt(
    _In_ QUIC_CONNECTION* Connection,
    _In_ QUIC_RECV_PACKET* Packet,
    _In_reads_(16) const uint8_t* HpMask
    )
{
    QUIC_DBG_ASSERT(Packet->ValidatedHeaderInv);
    QUIC_DBG_ASSERT(Packet->ValidatedHeaderVer);
    QUIC_DBG_ASSERT(Packet->HeaderLength <= Packet->BufferLength);
    QUIC_DBG_ASSERT(Packet->PayloadLength <= Packet->BufferLength);
    QUIC_DBG_ASSERT(Packet->HeaderLength + Packet->PayloadLength <= Packet->BufferLength);

    //
    // Packet->HeaderLength currently points to the start of the encrypted
    // packet number and Packet->PayloadLength includes the length of the rest
    // of the packet from that point on.
    //

    //
    // Decrypt the first byte of the header to get the packet number length.
    //
    uint8_t CompressedPacketNumberLength = 0;
    if (Packet->IsShortHeader) {
        ((uint8_t*)Packet->Buffer)[0] ^= HpMask[0] & 0x1f; // Only the first 5 bits
        CompressedPacketNumberLength = Packet->SH->PnLength + 1;
    } else {
        ((uint8_t*)Packet->Buffer)[0] ^= HpMask[0] & 0x0f; // Only the first 4 bits
        CompressedPacketNumberLength = Packet->LH->PnLength + 1;
    }

    QUIC_DBG_ASSERT(CompressedPacketNumberLength >= 1 && CompressedPacketNumberLength <= 4);
    QUIC_DBG_ASSERT(Packet->HeaderLength + CompressedPacketNumberLength <= Packet->BufferLength);

    //
    // Decrypt the packet number now that we have the length.
    //
    for (uint8_t i = 0; i < CompressedPacketNumberLength; i++) {
        ((uint8_t*)Packet->Buffer)[Packet->HeaderLength + i] ^= HpMask[1 + i];
    }

    //
    // Decode the packet number into the compressed packet number. The
    // compressed packet number only represents the least significant N bytes of
    // the true packet number.
    //

    uint64_t CompressedPacketNumber = 0;
    QuicPktNumDecode(
        CompressedPacketNumberLength,
        Packet->Buffer + Packet->HeaderLength,
        &CompressedPacketNumber);

    Packet->HeaderLength += CompressedPacketNumberLength;
    Packet->PayloadLength -= CompressedPacketNumberLength;

    //
    // Decompress the packet number into the full packet number.
    //

    QUIC_ENCRYPT_LEVEL EncryptLevel = QuicKeyTypeToEncryptLevel(Packet->KeyType);
    Packet->PacketNumber =
        QuicPktNumDecompress(
            Connection->Packets[EncryptLevel]->NextRecvPacketNumber,
            CompressedPacketNumber,
            CompressedPacketNumberLength);
    Packet->PacketNumberSet = TRUE;

    if (Packet->PacketNumber > QUIC_VAR_INT_MAX) {
        QuicPacketLogDrop(Connection, Packet, "Packet number too big");
        return FALSE;
    }

    QUIC_DBG_ASSERT(Packet->IsShortHeader || Packet->LH->Type != QUIC_RETRY);

    //
    // Ensure minimum encrypted payload length.
    //
    if (Connection->State.EncryptionEnabled &&
        Packet->PayloadLength < QUIC_ENCRYPTION_OVERHEAD) {
        QuicPacketLogDrop(Connection, Packet, "Payload length less than encryption tag");
        return FALSE;
    }

    QUIC_PACKET_SPACE* PacketSpace = Connection->Packets[QUIC_ENCRYPT_LEVEL_1_RTT];
    if (Packet->IsShortHeader && EncryptLevel == QUIC_ENCRYPT_LEVEL_1_RTT &&
        Packet->SH->KeyPhase != PacketSpace->CurrentKeyPhase) {
        if (PacketSpace->AwaitingKeyPhaseConfirmation ||
            Packet->PacketNumber < PacketSpace->ReadKeyPhaseStartPacketNumber) {
            //
            // The packet doesn't match our current key phase and we're awaiting
            // confirmation of our current key phase or the packet number is less
            // than the start of the current key phase, so this is likely using
            // the old key phase.
            //
            QuicTraceLogConnVerbose(DecryptOldKey, Connection, "Using old key to decrypt.");
            QUIC_DBG_ASSERT(Connection->Crypto.TlsState.ReadKeys[QUIC_PACKET_KEY_1_RTT_OLD] != NULL);
            QUIC_DBG_ASSERT(Connection->Crypto.TlsState.WriteKeys[QUIC_PACKET_KEY_1_RTT_OLD] != NULL);
            Packet->KeyType = QUIC_PACKET_KEY_1_RTT_OLD;
        } else {
            //
            // The packet doesn't match our key phase, and we're not awaiting
            // confirmation of a key phase change, or this is a newer packet
            // number, so most likely using a new key phase. Update the keys
            // and try it out.
            //

            QuicTraceLogConnVerbose(PossiblePeerKeyUpdate, Connection, "Possible peer initiated key update [packet %llu]",
                Packet->PacketNumber);

            QUIC_STATUS Status = QuicCryptoGenerateNewKeys(Connection);
            if (QUIC_FAILED(Status)) {
                QuicPacketLogDrop(Connection, Packet, "Generate new packet keys");
                return FALSE;
            }
            Packet->KeyType = QUIC_PACKET_KEY_1_RTT_NEW;
        }
    }

    return TRUE;
}

//
// Decrypts the packet's payload and authenticates the whole packet. On
// successful authentication of the packet, does some final processing of the
// packet header (key and CID updates). Returns TRUE if the packet should
// continue to be processed further.
//
_IRQL_requires_max_(PASSIVE_LEVEL)
BOOLEAN
QuicConnRecvDecryptAndAuthenticate(
    _In_ QUIC_CONNECTION* Connection,
    _In_ QUIC_PATH* Path,
    _In_ QUIC_RECV_PACKET* Packet
    )
{
    QUIC_DBG_ASSERT(Packet->BufferLength >= Packet->HeaderLength + Packet->PayloadLength);

    const uint8_t* Payload = Packet->Buffer + Packet->HeaderLength;

    //
    // We need to copy the end of the packet before trying decryption, as a
    // failed decryption trashes the stateless reset token.
    //
    BOOLEAN CanCheckForStatelessReset = FALSE;
    uint8_t PacketResetToken[QUIC_STATELESS_RESET_TOKEN_LENGTH];
    if (!QuicConnIsServer(Connection) &&
        Packet->IsShortHeader &&
        Packet->HeaderLength + Packet->PayloadLength >= QUIC_MIN_STATELESS_RESET_PACKET_LENGTH) {
        CanCheckForStatelessReset = TRUE;
        QuicCopyMemory(
            PacketResetToken,
            Payload + Packet->PayloadLength - QUIC_STATELESS_RESET_TOKEN_LENGTH,
            QUIC_STATELESS_RESET_TOKEN_LENGTH);
    }

    uint8_t Iv[QUIC_IV_LENGTH];
    QuicCryptoCombineIvAndPacketNumber(
        Connection->Crypto.TlsState.ReadKeys[Packet->KeyType]->Iv,
        (uint8_t*) &Packet->PacketNumber,
        Iv);

    //
    // Decrypt the payload with the appropriate key.
    //
    if (Connection->State.EncryptionEnabled &&
        QUIC_FAILED(
        QuicDecrypt(
            Connection->Crypto.TlsState.ReadKeys[Packet->KeyType]->PacketKey,
            Iv,
            Packet->HeaderLength,   // HeaderLength
            Packet->Buffer,         // Header
            Packet->PayloadLength,  // BufferLength
            (uint8_t*)Payload))) {  // Buffer

        //
        // Check for a stateless reset packet.
        //
        if (CanCheckForStatelessReset) {
            for (QUIC_LIST_ENTRY* Entry = Connection->DestCids.Flink;
                    Entry != &Connection->DestCids;
                    Entry = Entry->Flink) {
                //
                // Loop through all our stored stateless reset tokens to see if
                // we have a match.
                //
                QUIC_CID_QUIC_LIST_ENTRY* DestCid =
                    QUIC_CONTAINING_RECORD(
                        Entry,
                        QUIC_CID_QUIC_LIST_ENTRY,
                        Link);
                if (DestCid->CID.HasResetToken &&
                    memcmp(
                        DestCid->ResetToken,
                        PacketResetToken,
                        QUIC_STATELESS_RESET_TOKEN_LENGTH) == 0) {
                    QuicTraceLogVerbose(FN_connection49a91e04834057f10c945d9d1f5005b1, "[S][RX][-] SR %s",
                        QuicCidBufToStr(PacketResetToken, QUIC_STATELESS_RESET_TOKEN_LENGTH).Buffer);
                    QuicTraceLogConnInfo(RecvStatelessReset, Connection, "Received stateless reset");
                    QuicConnCloseLocally(
                        Connection,
                        QUIC_CLOSE_INTERNAL_SILENT | QUIC_CLOSE_QUIC_STATUS,
                        (uint64_t)QUIC_STATUS_ABORTED,
                        NULL);
                    return FALSE;
                }
            }
        }

        if (QuicTraceLogVerboseEnabled()) {
            QuicPacketLogHeader(
                Connection,
                TRUE,
                Connection->State.ShareBinding ? MSQUIC_CONNECTION_ID_LENGTH : 0,
                Packet->PacketNumber,
                Packet->HeaderLength,
                Packet->Buffer,
                Connection->Stats.QuicVersion);
        }
        Connection->Stats.Recv.DecryptionFailures++;
        QuicPacketLogDrop(Connection, Packet, "Decryption failure");

        return FALSE;
    }

    //
    // Validate the header's reserved bits now that the packet has been
    // decrypted.
    //
    if (Packet->IsShortHeader) {
        if (Packet->SH->Reserved != 0) {
            QuicPacketLogDrop(Connection, Packet, "Invalid SH Reserved bits values");
            QuicConnTransportError(Connection, QUIC_ERROR_PROTOCOL_VIOLATION);
            return FALSE;
        }
    } else {
        if (Packet->LH->Reserved != 0) {
            QuicPacketLogDrop(Connection, Packet, "Invalid LH Reserved bits values");
            QuicConnTransportError(Connection, QUIC_ERROR_PROTOCOL_VIOLATION);
            return FALSE;
        }
    }

    //
    // Account for updated payload length after decryption.
    //
    if (Connection->State.EncryptionEnabled) {
        Packet->PayloadLength -= QUIC_ENCRYPTION_OVERHEAD;
    }

    //
    // At this point the packet has been completely decrypted and authenticated.
    // Now all header processing that can only be done on an authenticated
    // packet may continue.
    //

    //
    // Drop any duplicate packet numbers now that we know the packet number is
    // valid.
    //
    QUIC_ENCRYPT_LEVEL EncryptLevel = QuicKeyTypeToEncryptLevel(Packet->KeyType);
    if (QuicAckTrackerAddPacketNumber(
            &Connection->Packets[EncryptLevel]->AckTracker,
            Packet->PacketNumber)) {

        if (QuicTraceLogVerboseEnabled()) {
            QuicPacketLogHeader(
                Connection,
                TRUE,
                Connection->State.ShareBinding ? MSQUIC_CONNECTION_ID_LENGTH : 0,
                Packet->PacketNumber,
                Packet->BufferLength,
                Packet->Buffer,
                Connection->Stats.QuicVersion);
        }
        QuicPacketLogDrop(Connection, Packet, "Duplicate packet number");
        Connection->Stats.Recv.DuplicatePackets++;
        return FALSE;
    }

    //
    // Log the received packet header and payload now that it's decrypted.
    //

    if (QuicTraceLogVerboseEnabled()) {
        QuicPacketLogHeader(
            Connection,
            TRUE,
            Connection->State.ShareBinding ? MSQUIC_CONNECTION_ID_LENGTH : 0,
            Packet->PacketNumber,
            Packet->HeaderLength + Packet->PayloadLength,
            Packet->Buffer,
            Connection->Stats.QuicVersion);
        QuicFrameLogAll(
            Connection,
            TRUE,
            Packet->PacketNumber,
            Packet->HeaderLength + Packet->PayloadLength,
            Packet->Buffer,
            Packet->HeaderLength);
    }

    QuicTraceEvent(ConnPacketRecv, "[conn][%p][RX][%I] %c (%hd bytes)",
        Connection,
        Packet->PacketNumber,
        Packet->IsShortHeader ? QUIC_TRACE_PACKET_ONE_RTT : (Packet->LH->Type + 1),
        Packet->HeaderLength + Packet->PayloadLength);

    //
    // Process any connection ID updates as necessary.
    //

    if (!Packet->IsShortHeader) {
        switch (Packet->LH->Type) {
        case QUIC_INITIAL:
            if (!Connection->State.Connected &&
                !QuicConnIsServer(Connection) &&
                !QuicConnUpdateDestCid(Connection, Packet)) {
                //
                // Client side needs to respond to the server's new source
                // connection ID that is received in the first Initial packet.
                //
                return FALSE;
            }
            break;

        case QUIC_0_RTT_PROTECTED:
            QUIC_DBG_ASSERT(QuicConnIsServer(Connection));
            Packet->EncryptedWith0Rtt = TRUE;
            break;

        default:
            break;
        }
    }

    //
    // Update key state if the keys have been updated.
    //

    if (Packet->IsShortHeader) {
        QUIC_PACKET_SPACE* PacketSpace = Connection->Packets[QUIC_ENCRYPT_LEVEL_1_RTT];
        if (Packet->KeyType == QUIC_PACKET_KEY_1_RTT_NEW) {

            QuicCryptoUpdateKeyPhase(Connection, FALSE);
            PacketSpace->ReadKeyPhaseStartPacketNumber = Packet->PacketNumber;

            QuicTraceLogConnVerbose(UpdateReadKeyPhase, Connection, "Updating current read key phase and packet number[%llu]",
                Packet->PacketNumber);

        } else if (Packet->KeyType == QUIC_PACKET_KEY_1_RTT &&
            Packet->PacketNumber < PacketSpace->ReadKeyPhaseStartPacketNumber) {
            //
            // If this packet is the current key phase, but has an earlier packet
            // number than this key phase's start, update the key phase start.
            //
            PacketSpace->ReadKeyPhaseStartPacketNumber = Packet->PacketNumber;
            QuicTraceLogConnVerbose(UpdateReadKeyPhase, Connection, "Updating current read key phase and packet number[%llu]",
                Packet->PacketNumber);
        }
    }

    if (Packet->KeyType == QUIC_PACKET_KEY_HANDSHAKE &&
        QuicConnIsServer(Connection)) {
        //
        // Per spec, server MUST discard Initial keys when it starts
        // decrypting packets using handshake keys.
        //
        QuicCryptoDiscardKeys(&Connection->Crypto, QUIC_PACKET_KEY_INITIAL);
        QuicPathSetValid(Connection, Path, QUIC_PATH_VALID_HANDSHAKE_PACKET);
    }

    return TRUE;
}

//
// Reads the frames in a packet, and if everything is successful marks the
// packet for acknowledgement and returns TRUE.
//
_IRQL_requires_max_(PASSIVE_LEVEL)
BOOLEAN
QuicConnRecvFrames(
    _In_ QUIC_CONNECTION* Connection,
    _In_ QUIC_PATH* Path,
    _In_ QUIC_RECV_PACKET* Packet
    )
{
    BOOLEAN AckPacketImmediately = FALSE; // Allows skipping delayed ACK timer.
    BOOLEAN UpdatedFlowControl = FALSE;
    QUIC_ENCRYPT_LEVEL EncryptLevel = QuicKeyTypeToEncryptLevel(Packet->KeyType);
    BOOLEAN Closed = Connection->State.ClosedLocally || Connection->State.ClosedRemotely;
    const uint8_t* Payload = Packet->Buffer + Packet->HeaderLength;
    uint16_t PayloadLength = Packet->PayloadLength;

    uint16_t Offset = 0;
    while (Offset < PayloadLength) {

        //
        // Read the frame type.
        //
        QUIC_FRAME_TYPE FrameType = Payload[Offset];
        if (FrameType > MAX_QUIC_FRAME) {
            QuicTraceEvent(ConnError, "[conn][%p] ERROR, %s.", Connection, "Unknown frame type");
            QuicConnTransportError(Connection, QUIC_ERROR_FRAME_ENCODING_ERROR);
            return FALSE;
        }

        //
        // Validate allowable frames based on the packet type.
        //
        if (EncryptLevel != QUIC_ENCRYPT_LEVEL_1_RTT) {
            switch (FrameType) {
            //
            // The following frames are allowed pre-1-RTT encryption level:
            //
            case QUIC_FRAME_PADDING:
            case QUIC_FRAME_PING:
            case QUIC_FRAME_ACK:
            case QUIC_FRAME_ACK_1:
            case QUIC_FRAME_CRYPTO:
            case QUIC_FRAME_CONNECTION_CLOSE:
                break;
            //
            // All other frame types are disallowed.
            //
            default:
                QuicTraceEvent(ConnErrorStatus, "[conn][%p] ERROR, %d, %s.", Connection, FrameType, "Disallowed frame type");
                QuicConnTransportError(Connection, QUIC_ERROR_FRAME_ENCODING_ERROR);
                return FALSE;
            }

        } else if (Packet->KeyType == QUIC_PACKET_KEY_0_RTT) {
            switch (FrameType) {
            //
            // The following frames are are disallowed in 0-RTT.
            //
            case QUIC_FRAME_ACK:
            case QUIC_FRAME_ACK_1:
            case QUIC_FRAME_HANDSHAKE_DONE:
                QuicTraceEvent(ConnErrorStatus, "[conn][%p] ERROR, %d, %s.", Connection, FrameType, "Disallowed frame type");
                QuicConnTransportError(Connection, QUIC_ERROR_FRAME_ENCODING_ERROR);
                return FALSE;
            //
            // All other frame types are allowed.
            //
            default:
                break;
            }
        }

        Offset += sizeof(uint8_t);

        //
        // Process the frame based on the frame type.
        //
        switch (FrameType) {

        case QUIC_FRAME_PADDING: {
            while (Offset < PayloadLength &&
                Payload[Offset] == QUIC_FRAME_PADDING) {
                Offset += sizeof(uint8_t);
            }
            break;
        }

        case QUIC_FRAME_PING: {
            //
            // No other payload. Just need to acknowledge the packet this was
            // contained in.
            //
            AckPacketImmediately = TRUE;
            Packet->HasNonProbingFrame = TRUE;
            break;
        }

        case QUIC_FRAME_ACK:
        case QUIC_FRAME_ACK_1: {
            BOOLEAN InvalidAckFrame;
            if (!QuicLossDetectionProcessAckFrame(
                    &Connection->LossDetection,
                    Path,
                    EncryptLevel,
                    FrameType,
                    PayloadLength,
                    Payload,
                    &Offset,
                    &InvalidAckFrame)) {
                if (InvalidAckFrame) {
                    QuicTraceEvent(ConnError, "[conn][%p] ERROR, %s.", Connection, "Invalid ACK frame");
                    QuicConnTransportError(Connection, QUIC_ERROR_FRAME_ENCODING_ERROR);
                }
                return FALSE;
            }

            Packet->HasNonProbingFrame = TRUE;
            break;
        }

        case QUIC_FRAME_CRYPTO: {
            QUIC_CRYPTO_EX Frame;
            if (!QuicCryptoFrameDecode(PayloadLength, Payload, &Offset, &Frame)) {
                QuicTraceEvent(ConnError, "[conn][%p] ERROR, %s.", Connection, "Decoding CRYPTO frame");
                QuicConnTransportError(Connection, QUIC_ERROR_FRAME_ENCODING_ERROR);
                return FALSE;
            }

            if (Closed) {
                break; // Ignore frame if we are closed.
            }

            QUIC_STATUS Status =
                QuicCryptoProcessFrame(
                    &Connection->Crypto,
                    Packet->KeyType,
                    &Frame);
            if (QUIC_SUCCEEDED(Status)) {
                AckPacketImmediately = TRUE;
                if (!QuicConnIsServer(Connection) &&
                    !Connection->State.GotFirstServerResponse) {
                    Connection->State.GotFirstServerResponse = TRUE;
                }
            } else if (Status == QUIC_STATUS_OUT_OF_MEMORY) {
                return FALSE;
            } else {
                if (Status != QUIC_STATUS_INVALID_STATE) {
                    QuicTraceEvent(ConnError, "[conn][%p] ERROR, %s.", Connection, "Invalid CRYPTO frame");
                    QuicConnTransportError(Connection, QUIC_ERROR_FRAME_ENCODING_ERROR);
                }
                return FALSE;
            }

            Packet->HasNonProbingFrame = TRUE;
            break;
        }

        case QUIC_FRAME_NEW_TOKEN: {
            QUIC_NEW_TOKEN_EX Frame;
            if (!QuicNewTokenFrameDecode(PayloadLength, Payload, &Offset, &Frame)) {
                QuicTraceEvent(ConnError, "[conn][%p] ERROR, %s.", Connection, "Decoding NEW_TOKEN frame");
                QuicConnTransportError(Connection, QUIC_ERROR_FRAME_ENCODING_ERROR);
                return FALSE;
            }

            if (Closed) {
                break; // Ignore frame if we are closed.
            }

            //
            // TODO - Save the token for future use.
            //

            AckPacketImmediately = TRUE;
            Packet->HasNonProbingFrame = TRUE;
            break;
        }

        case QUIC_FRAME_RESET_STREAM:
        case QUIC_FRAME_STOP_SENDING:
        case QUIC_FRAME_STREAM:
        case QUIC_FRAME_STREAM_1:
        case QUIC_FRAME_STREAM_2:
        case QUIC_FRAME_STREAM_3:
        case QUIC_FRAME_STREAM_4:
        case QUIC_FRAME_STREAM_5:
        case QUIC_FRAME_STREAM_6:
        case QUIC_FRAME_STREAM_7:
        case QUIC_FRAME_MAX_STREAM_DATA:
        case QUIC_FRAME_STREAM_DATA_BLOCKED: {
            if (Closed) {
                if (!QuicStreamFrameSkip(
                        FrameType, PayloadLength, Payload, &Offset)) {
                    QuicTraceEvent(ConnError, "[conn][%p] ERROR, %s.", Connection, "Skipping closed stream frame");
                    QuicConnTransportError(Connection, QUIC_ERROR_FRAME_ENCODING_ERROR);
                    return FALSE;
                }
                break; // Ignore frame if we are closed.
            }

            uint64_t StreamId;
            if (!QuicStreamFramePeekID(
                    PayloadLength, Payload, Offset, &StreamId)) {
                QuicTraceEvent(ConnError, "[conn][%p] ERROR, %s.", Connection, "Decoding stream ID from frame");
                QuicConnTransportError(Connection, QUIC_ERROR_FRAME_ENCODING_ERROR);
                return FALSE;
            }

            AckPacketImmediately = TRUE;

            BOOLEAN PeerOriginatedStream =
                QuicConnIsServer(Connection) ?
                    STREAM_ID_IS_CLIENT(StreamId) :
                    STREAM_ID_IS_SERVER(StreamId);

            if (STREAM_ID_IS_UNI_DIR(StreamId)) {
                BOOLEAN IsReceiverSideFrame =
                    FrameType == QUIC_FRAME_MAX_STREAM_DATA ||
                    FrameType == QUIC_FRAME_STOP_SENDING;
                if (PeerOriginatedStream == IsReceiverSideFrame) {
                    //
                    // For locally initiated unidirectional streams, the peer
                    // should only send receiver frame types, and vice versa
                    // for peer initiated unidirectional streams.
                    //
                    QuicTraceEvent(ConnError, "[conn][%p] ERROR, %s.", Connection, "Invalid frame on unidirectional stream");
                    QuicConnTransportError(Connection, QUIC_ERROR_STREAM_STATE_ERROR);
                    break;
                }
            }

            BOOLEAN ProtocolViolation;
            QUIC_STREAM* Stream =
                QuicStreamSetGetStreamForPeer(
                    &Connection->Streams,
                    StreamId,
                    Packet->EncryptedWith0Rtt,
                    PeerOriginatedStream,
                    &ProtocolViolation);

            if (Stream) {
                QUIC_STATUS Status =
                    QuicStreamRecv(
                        Stream,
                        Packet->EncryptedWith0Rtt,
                        FrameType,
                        PayloadLength,
                        Payload,
                        &Offset,
                        &UpdatedFlowControl);
                if (Status == QUIC_STATUS_OUT_OF_MEMORY) {
                    return FALSE;
                } else if (QUIC_FAILED(Status)) {
                    QuicTraceEvent(ConnError, "[conn][%p] ERROR, %s.", Connection, "Invalid stream frame");
                    QuicConnTransportError(Connection, QUIC_ERROR_FRAME_ENCODING_ERROR);
                    return FALSE;
                }

                QuicStreamRelease(Stream, QUIC_STREAM_REF_LOOKUP);

            } else if (ProtocolViolation) {
                QuicTraceEvent(ConnError, "[conn][%p] ERROR, %s.", Connection, "Getting stream from ID");
                QuicConnTransportError(Connection, QUIC_ERROR_STREAM_STATE_ERROR);
                return FALSE;
            } else {
                //
                // Didn't find a matching Stream. Skip the frame as the Stream
                // might have been closed already.
                //
                QuicTraceLogConnWarning(IgnoreFrameAfterClose, Connection, "Ignoring frame (%hu) for already closed stream id = %llu",
                    FrameType, StreamId);
                if (!QuicStreamFrameSkip(
                        FrameType, PayloadLength, Payload, &Offset)) {
                    QuicTraceEvent(ConnError, "[conn][%p] ERROR, %s.", Connection, "Skipping ignored stream frame");
                    QuicConnTransportError(Connection, QUIC_ERROR_FRAME_ENCODING_ERROR);
                    return FALSE;
                }
            }

            Packet->HasNonProbingFrame = TRUE;
            break;
        }

        case QUIC_FRAME_MAX_DATA: {
            QUIC_MAX_DATA_EX Frame;
            if (!QuicMaxDataFrameDecode(PayloadLength, Payload, &Offset, &Frame)) {
                QuicTraceEvent(ConnError, "[conn][%p] ERROR, %s.", Connection, "Decoding MAX_DATA frame");
                QuicConnTransportError(Connection, QUIC_ERROR_FRAME_ENCODING_ERROR);
                return FALSE;
            }

            if (Closed) {
                break; // Ignore frame if we are closed.
            }

            if (Connection->Send.PeerMaxData < Frame.MaximumData) {
                Connection->Send.PeerMaxData = Frame.MaximumData;
                //
                // The peer has given us more allowance. Send packets from
                // any previously blocked streams.
                //
                UpdatedFlowControl = TRUE;
                QuicConnRemoveOutFlowBlockedReason(
                    Connection, QUIC_FLOW_BLOCKED_CONN_FLOW_CONTROL);
                QuicSendQueueFlush(
                    &Connection->Send, REASON_CONNECTION_FLOW_CONTROL);
            }

            AckPacketImmediately = TRUE;
            Packet->HasNonProbingFrame = TRUE;
            break;
        }

        case QUIC_FRAME_MAX_STREAMS:
        case QUIC_FRAME_MAX_STREAMS_1: {
            QUIC_MAX_STREAMS_EX Frame;
            if (!QuicMaxStreamsFrameDecode(FrameType, PayloadLength, Payload, &Offset, &Frame)) {
                QuicTraceEvent(ConnError, "[conn][%p] ERROR, %s.", Connection, "Decoding MAX_STREAMS frame");
                QuicConnTransportError(Connection, QUIC_ERROR_FRAME_ENCODING_ERROR);
                return FALSE;
            }

            if (Closed) {
                break; // Ignore frame if we are closed.
            }

            if (Frame.MaximumStreams > QUIC_TP_MAX_MAX_STREAMS) {
                QuicConnTransportError(Connection, QUIC_ERROR_STREAM_LIMIT_ERROR);
                break;
            }

            QuicStreamSetUpdateMaxStreams(
                &Connection->Streams,
                Frame.BidirectionalStreams,
                Frame.MaximumStreams);

            AckPacketImmediately = TRUE;
            Packet->HasNonProbingFrame = TRUE;
            break;
        }

        case QUIC_FRAME_DATA_BLOCKED: {
            QUIC_DATA_BLOCKED_EX Frame;
            if (!QuicDataBlockedFrameDecode(PayloadLength, Payload, &Offset, &Frame)) {
                QuicTraceEvent(ConnError, "[conn][%p] ERROR, %s.", Connection, "Decoding BLOCKED frame");
                QuicConnTransportError(Connection, QUIC_ERROR_FRAME_ENCODING_ERROR);
                return FALSE;
            }

            if (Closed) {
                break; // Ignore frame if we are closed.
            }

            //
            // TODO - Should we do anything else with this?
            //
            QuicTraceLogConnVerbose(PeerConnFCBlocked, Connection, "Peer Connection FC blocked (%llu).", Frame.DataLimit);
            QuicSendSetSendFlag(&Connection->Send, QUIC_CONN_SEND_FLAG_MAX_DATA);

            AckPacketImmediately = TRUE;
            Packet->HasNonProbingFrame = TRUE;
            break;
        }

        case QUIC_FRAME_STREAMS_BLOCKED:
        case QUIC_FRAME_STREAMS_BLOCKED_1: {
            QUIC_STREAMS_BLOCKED_EX Frame;
            if (!QuicStreamsBlockedFrameDecode(FrameType, PayloadLength, Payload, &Offset, &Frame)) {
                QuicTraceEvent(ConnError, "[conn][%p] ERROR, %s.", Connection, "Decoding STREAMS_BLOCKED frame");
                QuicConnTransportError(Connection, QUIC_ERROR_FRAME_ENCODING_ERROR);
                return FALSE;
            }

            if (Closed) {
                break; // Ignore frame if we are closed.
            }

            QuicTraceLogConnVerbose(PeerStreamFCBlocked, Connection, "Peer Streams[%hu] FC blocked (%llu).", Frame.BidirectionalStreams, Frame.StreamLimit);
            AckPacketImmediately = TRUE;

            QUIC_CONNECTION_EVENT Event;
            Event.Type = QUIC_CONNECTION_EVENT_PEER_NEEDS_STREAMS; // TODO - Uni/Bidi
            QuicTraceLogConnVerbose(IndicatePeerNeedStreams, Connection, "Indicating QUIC_CONNECTION_EVENT_PEER_NEEDS_STREAMS");
            (void)QuicConnIndicateEvent(Connection, &Event);

            Packet->HasNonProbingFrame = TRUE;
            break;
        }

        case QUIC_FRAME_NEW_CONNECTION_ID: {
            QUIC_NEW_CONNECTION_ID_EX Frame;
            if (!QuicNewConnectionIDFrameDecode(PayloadLength, Payload, &Offset, &Frame)) {
                QuicTraceEvent(ConnError, "[conn][%p] ERROR, %s.", Connection, "Decoding NEW_CONNECTION_ID frame");
                QuicConnTransportError(Connection, QUIC_ERROR_FRAME_ENCODING_ERROR);
                return FALSE;
            }

            if (Closed) {
                break; // Ignore frame if we are closed.
            }

            BOOLEAN ReplaceRetiredCids = FALSE;
            if (Connection->RetirePriorTo < Frame.RetirePriorTo) {
                Connection->RetirePriorTo = Frame.RetirePriorTo;
                ReplaceRetiredCids = QuicConnOnRetirePriorToUpdated(Connection);
            }

            if (QuicConnGetDestCidFromSeq(Connection, Frame.Sequence, FALSE) == NULL) {
                //
                // Create the new destination connection ID.
                //
                QUIC_CID_QUIC_LIST_ENTRY* DestCid =
                    QuicCidNewDestination(Frame.Length, Frame.Buffer);
                if (DestCid == NULL) {
                    QuicTraceEvent(AllocFailure, "Allocation of '%s' failed. (%I bytes)", "new DestCid", sizeof(QUIC_CID_QUIC_LIST_ENTRY) + Frame.Length);
                    return FALSE;
                }

                DestCid->CID.HasResetToken = TRUE;
                DestCid->CID.SequenceNumber = Frame.Sequence;
                QuicCopyMemory(
                    DestCid->ResetToken,
                    Frame.Buffer + Frame.Length,
                    QUIC_STATELESS_RESET_TOKEN_LENGTH);
                QuicTraceEvent(ConnDestCidAdded, "[conn][%p] (SeqNum=%I) New Destination CID: %!BYTEARRAY!", Connection, DestCid->CID.SequenceNumber, CLOG_BYTEARRAY(DestCid->CID.Length, DestCid->CID.Data));
                QuicListInsertTail(&Connection->DestCids, &DestCid->Link);
                Connection->DestCidCount++;

                if (DestCid->CID.SequenceNumber < Connection->RetirePriorTo) {
                    QuicConnRetireCid(Connection, DestCid);
                }

                if (Connection->DestCidCount > QUIC_ACTIVE_CONNECTION_ID_LIMIT) {
                    QuicTraceEvent(ConnError, "[conn][%p] ERROR, %s.", Connection, "Peer exceeded CID limit");
                    QuicConnTransportError(Connection, QUIC_ERROR_PROTOCOL_VIOLATION);
                    return FALSE;
                }
            }

            if (ReplaceRetiredCids && !QuicConnReplaceRetiredCids(Connection)) {
                return FALSE;
            }

            AckPacketImmediately = TRUE;
            break;
        }

        case QUIC_FRAME_RETIRE_CONNECTION_ID: {
            QUIC_RETIRE_CONNECTION_ID_EX Frame;
            if (!QuicRetireConnectionIDFrameDecode(PayloadLength, Payload, &Offset, &Frame)) {
                QuicTraceEvent(ConnError, "[conn][%p] ERROR, %s.", Connection, "Decoding RETIRE_CONNECTION_ID frame");
                QuicConnTransportError(Connection, QUIC_ERROR_FRAME_ENCODING_ERROR);
                return FALSE;
            }

            if (Closed) {
                break; // Ignore frame if we are closed.
            }

            BOOLEAN IsLastCid;
            QUIC_CID_HASH_ENTRY* SourceCid =
                QuicConnGetSourceCidFromSeq(
                    Connection,
                    Frame.Sequence,
                    TRUE,
                    &IsLastCid);
            if (SourceCid != NULL) {
                BOOLEAN CidAlreadyRetired = SourceCid->CID.Retired;
<<<<<<< HEAD
                QuicBindingRemoveSourceConnectionID(
                    Connection->Paths[0].Binding, SourceCid);
                QuicTraceEvent(ConnSourceCidRemoved, "[conn][%p] (SeqNum=%I) Removed Source CID: %!BYTEARRAY!",
                    Connection, SourceCid->CID.SequenceNumber, CLOG_BYTEARRAY(SourceCid->CID.Length, SourceCid->CID.Data));
=======
>>>>>>> 351b9321
                QUIC_FREE(SourceCid);
                if (IsLastCid) {
                    QuicTraceEvent(ConnError, "[conn][%p] ERROR, %s.", Connection, "Last Source CID Retired!");
                    QuicConnCloseLocally(
                        Connection,
                        QUIC_CLOSE_INTERNAL_SILENT,
                        QUIC_ERROR_PROTOCOL_VIOLATION,
                        NULL);
                } else if (!CidAlreadyRetired) {
                    //
                    // Replace the CID if we weren't the one to request it to be
                    // retired in the first place.
                    //
                    if (!QuicConnGenerateNewSourceCid(Connection, FALSE)) {
                        break;
                    }
                }
            }

            AckPacketImmediately = TRUE;
            Packet->HasNonProbingFrame = TRUE;
            break;
        }

        case QUIC_FRAME_PATH_CHALLENGE: {
            QUIC_PATH_CHALLENGE_EX Frame;
            if (!QuicPathChallengeFrameDecode(PayloadLength, Payload, &Offset, &Frame)) {
                QuicTraceEvent(ConnError, "[conn][%p] ERROR, %s.", Connection, "Decoding PATH_CHALLENGE frame");
                QuicConnTransportError(Connection, QUIC_ERROR_FRAME_ENCODING_ERROR);
                return FALSE;
            }

            if (Closed) {
                break; // Ignore frame if we are closed.
            }

            Path->SendResponse = TRUE;
            QuicCopyMemory(Path->Response, Frame.Data, sizeof(Frame.Data));
            QuicSendSetSendFlag(&Connection->Send, QUIC_CONN_SEND_FLAG_PATH_RESPONSE);

            AckPacketImmediately = TRUE;
            break;
        }

        case QUIC_FRAME_PATH_RESPONSE: {
            QUIC_PATH_RESPONSE_EX Frame;
            if (!QuicPathChallengeFrameDecode(PayloadLength, Payload, &Offset, &Frame)) {
                QuicTraceEvent(ConnError, "[conn][%p] ERROR, %s.", Connection, "Decoding PATH_RESPONSE frame");
                QuicConnTransportError(Connection, QUIC_ERROR_FRAME_ENCODING_ERROR);
                return FALSE;
            }

            if (Closed) {
                break; // Ignore frame if we are closed.
            }

            QUIC_DBG_ASSERT(Connection->PathsCount <= QUIC_MAX_PATH_COUNT);
            for (uint8_t i = 0; i < Connection->PathsCount; ++i) {
                QUIC_PATH* TempPath = &Connection->Paths[i];
                if (!TempPath->IsPeerValidated &&
                    !memcmp(Frame.Data, TempPath->Challenge, sizeof(Frame.Data))) {
                    QuicPathSetValid(Connection, TempPath, QUIC_PATH_VALID_PATH_RESPONSE);
                    break;
                }
            }

            // TODO - Do we care if there was no match? Possible fishing expedition?

            AckPacketImmediately = TRUE;
            break;
        }

        case QUIC_FRAME_CONNECTION_CLOSE:
        case QUIC_FRAME_CONNECTION_CLOSE_1: {
            QUIC_CONNECTION_CLOSE_EX Frame;
            if (!QuicConnCloseFrameDecode(FrameType, PayloadLength, Payload, &Offset, &Frame)) {
                QuicTraceEvent(ConnError, "[conn][%p] ERROR, %s.", Connection, "Decoding CONNECTION_CLOSE frame");
                QuicConnTransportError(Connection, QUIC_ERROR_FRAME_ENCODING_ERROR);
                return FALSE;
            }

            uint32_t Flags = QUIC_CLOSE_REMOTE | QUIC_CLOSE_SEND_NOTIFICATION;
            if (Frame.ApplicationClosed) {
                Flags |= QUIC_CLOSE_APPLICATION;
            }
            QuicConnTryClose(
                Connection,
                Flags,
                Frame.ErrorCode,
                Frame.ReasonPhrase,
                (uint16_t)Frame.ReasonPhraseLength);

            AckPacketImmediately = TRUE;
            Packet->HasNonProbingFrame = TRUE;

            if (Connection->State.HandleClosed) {
                //
                // If we are now closed, we should exit immediately. No need to
                // parse anything else.
                //
                goto Done;
            }
            break;
        }

        case QUIC_FRAME_HANDSHAKE_DONE: {
            if (QuicConnIsServer(Connection)) {
                QuicTraceEvent(ConnError, "[conn][%p] ERROR, %s.", Connection, "Client sent HANDSHAKE_DONE frame");
                QuicConnTransportError(Connection, QUIC_ERROR_PROTOCOL_VIOLATION);
                return FALSE;
            }

            if (!Connection->State.HandshakeConfirmed) {
                QuicTraceLogConnInfo(HandshakeConfirmedFrame, Connection, "Handshake confirmed (frame).");
                QuicCryptoHandshakeConfirmed(&Connection->Crypto);
            }

            AckPacketImmediately = TRUE;
            Packet->HasNonProbingFrame = TRUE;
            break;
        }

        default:
            //
            // No default case necessary, as we have already validated the frame
            // type initially, but included for clang the compiler.
            //
            break;
        }
    }

Done:

    if (UpdatedFlowControl) {
        QuicConnLogOutFlowStats(Connection);
    }

    if (Connection->State.HandleShutdown || Connection->State.HandleClosed) {
        QuicTraceLogVerbose(FN_connection9874b298efc81e9a08e4033aeaee1aa7, "[%c][RX][%llu] not acked (connection is closed)",
            PtkConnPre(Connection), Packet->PacketNumber);

    } else if (Connection->Packets[EncryptLevel] != NULL) {

        if (Connection->Packets[EncryptLevel]->NextRecvPacketNumber <= Packet->PacketNumber) {
            Connection->Packets[EncryptLevel]->NextRecvPacketNumber = Packet->PacketNumber + 1;
            Packet->NewLargestPacketNumber = TRUE;
        }

        QuicAckTrackerAckPacket(
            &Connection->Packets[EncryptLevel]->AckTracker,
            Packet->PacketNumber,
            AckPacketImmediately);
    }

    Packet->CompletelyValid = TRUE;

    return TRUE;
}

_IRQL_requires_max_(PASSIVE_LEVEL)
void
QuicConnRecvPostProcessing(
    _In_ QUIC_CONNECTION* Connection,
    _In_ QUIC_PATH** Path,
    _In_ QUIC_RECV_PACKET* Packet
    )
{
    BOOLEAN PeerUpdatedCid = FALSE;
    if (Packet->DestCidLen != 0) {
        QUIC_CID_HASH_ENTRY* SourceCid =
            QuicConnGetSourceCidFromBuf(
                Connection,
                Packet->DestCidLen,
                Packet->DestCid);
        if (SourceCid != NULL && !SourceCid->CID.UsedByPeer) {
            QuicTraceLogConnInfo(FirstCidUsage, Connection, "First usage of SrcCid: %s",
                QuicCidBufToStr(Packet->DestCid, Packet->DestCidLen).Buffer);
            SourceCid->CID.UsedByPeer = TRUE;
            if (SourceCid->CID.IsInitial) {
                if (QuicConnIsServer(Connection) && SourceCid->Link.Next != NULL) {
                    QUIC_CID_HASH_ENTRY* NextSourceCid =
                        QUIC_CONTAINING_RECORD(
                            SourceCid->Link.Next,
                            QUIC_CID_HASH_ENTRY,
                            Link);
                    if (NextSourceCid->CID.IsInitial) {
                        //
                        // The client has started using our new initial CID. We
                        // can discard the old (client chosen) one now.
                        //
                        SourceCid->Link.Next = NextSourceCid->Link.Next;
                        QuicBindingRemoveSourceConnectionID(
                            Connection->Paths[0].Binding, NextSourceCid);
                        QuicTraceEvent(ConnSourceCidRemoved, "[conn][%p] (SeqNum=%I) Removed Source CID: %!BYTEARRAY!",
                            Connection, NextSourceCid->CID.SequenceNumber, CLOG_BYTEARRAY(NextSourceCid->CID.Length, NextSourceCid->CID.Data));
                        QUIC_FREE(NextSourceCid);
                    }
                }
            } else {
                PeerUpdatedCid = TRUE;
            }
        }
    }

    if (!(*Path)->GotValidPacket) {
        (*Path)->GotValidPacket = TRUE;

        if (!(*Path)->IsActive) {

            //
            // This is the first valid packet received on this non-active path.
            // Set the state accordingly and queue up a path challenge to be
            // sent back out.
            //

            if (PeerUpdatedCid) {
                (*Path)->DestCid = QuicConnGetUnusedDestCid(Connection);
                if ((*Path)->DestCid == NULL) {
                    (*Path)->GotValidPacket = FALSE; // Don't have a new CID to use!!!
                    return;
                }
            }

            (*Path)->SendChallenge = TRUE;
            QuicRandom(sizeof((*Path)->Challenge), (*Path)->Challenge);
            QuicSendSetSendFlag(
                &Connection->Send,
                QUIC_CONN_SEND_FLAG_PATH_CHALLENGE);
        }

    } else if (PeerUpdatedCid) {
        //
        // If we didn't initiate the CID change locally, we need to
        // respond to this change with a change of our own.
        //
        if (!(*Path)->InitiatedCidUpdate) {
            QuicConnRetireCurrentDestCid(Connection, *Path);
        } else {
            (*Path)->InitiatedCidUpdate = FALSE;
        }
    }

    if (Packet->HasNonProbingFrame &&
        Packet->NewLargestPacketNumber &&
        !(*Path)->IsActive) {
        //
        // The peer has sent a non-probing frame on a path other than the active
        // one. This signals their intent to switch active paths.
        //
        QuicPathSetActive(Connection, *Path);
        *Path = &Connection->Paths[0];

        QUIC_CONNECTION_EVENT Event;
        Event.Type = QUIC_CONNECTION_EVENT_PEER_ADDRESS_CHANGED;
        Event.PEER_ADDRESS_CHANGED.Address = &(*Path)->RemoteAddress;
        QuicTraceLogConnVerbose(IndicatePeerAddrChanged, Connection, "Indicating QUIC_CONNECTION_EVENT_PEER_ADDRESS_CHANGED");
        (void)QuicConnIndicateEvent(Connection, &Event);
    }
}

_IRQL_requires_max_(PASSIVE_LEVEL)
void
QuicConnRecvDatagramBatch(
    _In_ QUIC_CONNECTION* Connection,
    _In_ QUIC_PATH* Path,
    _In_ uint8_t BatchCount,
    _In_reads_(BatchCount) QUIC_RECV_DATAGRAM** Datagrams,
    _In_reads_(BatchCount * QUIC_HP_SAMPLE_LENGTH)
        const uint8_t* Cipher,
    _Inout_ QUIC_RECEIVE_PROCESSING_STATE* RecvState
    )
{
    uint8_t HpMask[QUIC_HP_SAMPLE_LENGTH * QUIC_MAX_CRYPTO_BATCH_COUNT];

    QUIC_DBG_ASSERT(BatchCount > 0 && BatchCount <= QUIC_MAX_CRYPTO_BATCH_COUNT);
    QUIC_RECV_PACKET* Packet = QuicDataPathRecvDatagramToRecvPacket(Datagrams[0]);

    QuicTraceLogConnVerbose(UdpRecvBatch, Connection, "Batch Recv %u UDP datagrams", BatchCount);

    if (Connection->Crypto.TlsState.ReadKeys[Packet->KeyType] == NULL) {
        QuicPacketLogDrop(Connection, Packet, "Key no longer accepted (batch)");
        return;
    }

    if (Connection->State.EncryptionEnabled &&
        Connection->State.HeaderProtectionEnabled) {
        if (QUIC_FAILED(
            QuicHpComputeMask(
                Connection->Crypto.TlsState.ReadKeys[Packet->KeyType]->HeaderKey,
                BatchCount,
                Cipher,
                HpMask))) {
            QuicPacketLogDrop(Connection, Packet, "Failed to compute HP mask");
            return;
        }
    } else {
        QuicZeroMemory(HpMask, BatchCount * QUIC_HP_SAMPLE_LENGTH);
    }

    for (uint8_t i = 0; i < BatchCount; ++i) {
        QUIC_DBG_ASSERT(Datagrams[i]->Allocated);
        Packet = QuicDataPathRecvDatagramToRecvPacket(Datagrams[i]);
        if (QuicConnRecvPrepareDecrypt(
                Connection, Packet, HpMask + i * QUIC_HP_SAMPLE_LENGTH) &&
            QuicConnRecvDecryptAndAuthenticate(Connection, Path, Packet) &&
            QuicConnRecvFrames(Connection, Path, Packet)) {

            QuicConnRecvPostProcessing(Connection, &Path, Packet);
            RecvState->ResetIdleTimeout |= Packet->CompletelyValid;

            if (Path->IsActive && Packet->CompletelyValid &&
                (Datagrams[i]->PartitionIndex % MsQuicLib.PartitionCount) != RecvState->PartitionIndex) {
                RecvState->PartitionIndex = Datagrams[i]->PartitionIndex % MsQuicLib.PartitionCount;
                RecvState->UpdatePartitionId = TRUE;
            }

            if (Packet->IsShortHeader && Packet->NewLargestPacketNumber) {

                if (QuicConnIsServer(Connection)) {
                    Path->SpinBit = Packet->SH->SpinBit;
                } else {
                    Path->SpinBit = !Packet->SH->SpinBit;
                }
            }

        } else {
            Connection->Stats.Recv.DroppedPackets++;
        }
    }
}

_IRQL_requires_max_(PASSIVE_LEVEL)
void
QuicConnRecvDatagrams(
    _In_ QUIC_CONNECTION* Connection,
    _In_ QUIC_RECV_DATAGRAM* DatagramChain,
    _In_ uint32_t DatagramChainCount,
    _In_ BOOLEAN IsDeferred
    )
{
    QUIC_RECV_DATAGRAM* ReleaseChain = NULL;
    QUIC_RECV_DATAGRAM** ReleaseChainTail = &ReleaseChain;
    uint32_t ReleaseChainCount = 0;
    QUIC_RECEIVE_PROCESSING_STATE RecvState = { FALSE, FALSE, 0 };
    RecvState.PartitionIndex = QuicPartitionIdGetIndex(Connection->PartitionID);

    UNREFERENCED_PARAMETER(DatagramChainCount);

    QUIC_PASSIVE_CODE();

    if (IsDeferred) {
        QuicTraceLogConnVerbose(UdpRecvDeferred, Connection, "Recv %u deferred UDP datagrams", DatagramChainCount);
    } else {
        QuicTraceLogConnVerbose(UdpRecv, Connection, "Recv %u UDP datagrams", DatagramChainCount);
    }

    //
    // Iterate through each QUIC packet in the chain of UDP datagrams until an
    // error is encountered or we run out of buffer.
    //

    uint8_t BatchCount = 0;
    QUIC_RECV_DATAGRAM* Batch[QUIC_MAX_CRYPTO_BATCH_COUNT];
    uint8_t Cipher[QUIC_HP_SAMPLE_LENGTH * QUIC_MAX_CRYPTO_BATCH_COUNT];
    QUIC_PATH* CurrentPath = NULL;

    QUIC_RECV_DATAGRAM* Datagram;
    while ((Datagram = DatagramChain) != NULL) {
        QUIC_DBG_ASSERT(Datagram->Allocated);
        QUIC_DBG_ASSERT(Datagram->QueuedOnConnection);
        DatagramChain = Datagram->Next;
        Datagram->Next = NULL;

        QUIC_RECV_PACKET* Packet =
            QuicDataPathRecvDatagramToRecvPacket(Datagram);
        QUIC_DBG_ASSERT(Packet != NULL);

        QUIC_DBG_ASSERT(Packet->DecryptionDeferred == IsDeferred);
        Packet->DecryptionDeferred = FALSE;

        QUIC_PATH* DatagramPath = QuicConnGetPathForDatagram(Connection, Datagram);
        if (DatagramPath == NULL) {
            QuicPacketLogDrop(Connection, Packet, "Max paths already tracked");
            goto Drop;
        }

        if (DatagramPath != CurrentPath) {
            if (BatchCount != 0) {
                //
                // This datagram is from a different path than the current
                // batch. Flush the current batch before continuing.
                //
                QUIC_DBG_ASSERT(CurrentPath != NULL);
                QuicConnRecvDatagramBatch(
                    Connection,
                    CurrentPath,
                    BatchCount,
                    Batch,
                    Cipher,
                    &RecvState);
                BatchCount = 0;
            }
            CurrentPath = DatagramPath;
        }

        if (!IsDeferred) {
            Connection->Stats.Recv.TotalBytes += Datagram->BufferLength;
            QuicConnLogInFlowStats(Connection);

            if (!CurrentPath->IsPeerValidated) {
                QuicPathIncrementAllowance(
                    Connection,
                    CurrentPath,
                    QUIC_AMPLIFICATION_RATIO * Datagram->BufferLength);
            }
        }

        do {
            QUIC_DBG_ASSERT(BatchCount < QUIC_MAX_CRYPTO_BATCH_COUNT);
            QUIC_DBG_ASSERT(Datagram->Allocated);
            Connection->Stats.Recv.TotalPackets++;

            if (!Packet->ValidatedHeaderInv) {
                //
                // Only calculate the buffer length from the available UDP
                // payload length if the long header hasn't already been
                // validated (which indicates the actual length);
                //
                Packet->BufferLength =
                    Datagram->BufferLength - (uint16_t)(Packet->Buffer - Datagram->Buffer);
            }

            if (!QuicConnRecvHeader(
                    Connection,
                    Packet,
                    Cipher + BatchCount * QUIC_HP_SAMPLE_LENGTH)) {
                if (Packet->DecryptionDeferred) {
                    Connection->Stats.Recv.TotalPackets--; // Don't count the packet right now.
                } else {
                    Connection->Stats.Recv.DroppedPackets++;
                    if (!Packet->IsShortHeader && Packet->ValidatedHeaderVer) {
                        goto NextPacket;
                    }
                }
                break;
            }

            if (!Packet->IsShortHeader && BatchCount != 0) {
                //
                // We already had some batched short header packets and then
                // encountered a long header packet. Finish off the short
                // headers first and then continue with the current packet.
                //
                QuicConnRecvDatagramBatch(
                    Connection,
                    CurrentPath,
                    BatchCount,
                    Batch,
                    Cipher,
                    &RecvState);
                QuicMoveMemory(
                    Cipher + BatchCount * QUIC_HP_SAMPLE_LENGTH,
                    Cipher,
                    QUIC_HP_SAMPLE_LENGTH);
                BatchCount = 0;
            }

            Batch[BatchCount++] = Datagram;
            if (Packet->IsShortHeader && BatchCount < QUIC_MAX_CRYPTO_BATCH_COUNT) {
                break;
            }

            QuicConnRecvDatagramBatch(
                Connection,
                CurrentPath,
                BatchCount,
                Batch,
                Cipher,
                &RecvState);
            BatchCount = 0;

            if (Packet->IsShortHeader) {
                break; // Short header packets aren't followed by additional packets.
            }

            //
            // Move to the next QUIC packet (if available) and reset the packet
            // state.
            //

        NextPacket:

            Packet->Buffer += Packet->BufferLength;

            Packet->ValidatedHeaderInv = FALSE;
            Packet->ValidatedHeaderVer = FALSE;
            Packet->ValidToken = FALSE;
            Packet->PacketNumberSet = FALSE;
            Packet->EncryptedWith0Rtt = FALSE;
            Packet->DecryptionDeferred = FALSE;
            Packet->CompletelyValid = FALSE;
            Packet->NewLargestPacketNumber = FALSE;
            Packet->HasNonProbingFrame = FALSE;

        } while (Packet->Buffer - Datagram->Buffer < Datagram->BufferLength);

    Drop:

        if (!Packet->DecryptionDeferred) {
            *ReleaseChainTail = Datagram;
            ReleaseChainTail = &Datagram->Next;
            Datagram->QueuedOnConnection = FALSE;
            if (++ReleaseChainCount == QUIC_MAX_RECEIVE_BATCH_COUNT) {
                if (BatchCount != 0) {
                    QuicConnRecvDatagramBatch(
                        Connection,
                        CurrentPath,
                        BatchCount,
                        Batch,
                        Cipher,
                        &RecvState);
                    BatchCount = 0;
                }
                QuicDataPathBindingReturnRecvDatagrams(ReleaseChain);
                ReleaseChain = NULL;
                ReleaseChainTail = &ReleaseChain;
                ReleaseChainCount = 0;
            }
        }
    }

    if (BatchCount != 0) {
        QuicConnRecvDatagramBatch(
            Connection,
            CurrentPath,
            BatchCount,
            Batch,
            Cipher,
            &RecvState);
        BatchCount = 0;
    }

    if (RecvState.ResetIdleTimeout) {
        QuicConnResetIdleTimeout(Connection);
    }

    if (ReleaseChain != NULL) {
        QuicDataPathBindingReturnRecvDatagrams(ReleaseChain);
    }

    //
    // Any new paths created here were created before packet validation. Now
    // remove any non-active paths that didn't get any valid packets.
    // NB: Traversing the array backwards is simpler and more efficient here due
    // to the array shifting that happens in QuicPathRemove.
    //
    for (uint8_t i = Connection->PathsCount - 1; i > 0; --i) {
        if (!Connection->Paths[i].GotValidPacket) {
            QuicTraceLogConnInfo(PathDiscarded, Connection, "Removing invalid path[%u]", Connection->Paths[i].ID);
            QuicPathRemove(Connection, i);
        }
    }

    if (!Connection->State.UpdateWorker &&
        Connection->State.Connected &&
        RecvState.UpdatePartitionId) {
        QUIC_DBG_ASSERT(RecvState.PartitionIndex != QuicPartitionIdGetIndex(Connection->PartitionID));
        Connection->PartitionID = QuicPartitionIdCreate(RecvState.PartitionIndex);
        QuicConnGenerateNewSourceCids(Connection, TRUE);
        Connection->State.UpdateWorker = TRUE;
    }
}

_IRQL_requires_max_(PASSIVE_LEVEL)
void
QuicConnFlushRecv(
    _In_ QUIC_CONNECTION* Connection
    )
{
    uint32_t ReceiveQueueCount;
    QUIC_RECV_DATAGRAM* ReceiveQueue;

    QuicDispatchLockAcquire(&Connection->ReceiveQueueLock);
    ReceiveQueueCount = Connection->ReceiveQueueCount;
    Connection->ReceiveQueueCount = 0;
    ReceiveQueue = Connection->ReceiveQueue;
    Connection->ReceiveQueue = NULL;
    Connection->ReceiveQueueTail = &Connection->ReceiveQueue;
    QuicDispatchLockRelease(&Connection->ReceiveQueueLock);

    QuicConnRecvDatagrams(
        Connection, ReceiveQueue, ReceiveQueueCount, FALSE);
}

_IRQL_requires_max_(PASSIVE_LEVEL)
void
QuicConnDiscardDeferred0Rtt(
    _In_ QUIC_CONNECTION* Connection
    )
{
    QUIC_RECV_DATAGRAM* ReleaseChain = NULL;
    QUIC_RECV_DATAGRAM** ReleaseChainTail = &ReleaseChain;
    QUIC_PACKET_SPACE* Packets = Connection->Packets[QUIC_ENCRYPT_LEVEL_1_RTT];
    QUIC_DBG_ASSERT(Packets != NULL);

    QUIC_RECV_DATAGRAM* DeferredDatagrams = Packets->DeferredDatagrams;
    QUIC_RECV_DATAGRAM** DeferredDatagramsTail = &Packets->DeferredDatagrams;
    Packets->DeferredDatagrams = NULL;

    while (DeferredDatagrams != NULL) {
        QUIC_RECV_DATAGRAM* Datagram = DeferredDatagrams;
        DeferredDatagrams = DeferredDatagrams->Next;

        const QUIC_RECV_PACKET* Packet =
            QuicDataPathRecvDatagramToRecvPacket(Datagram);
        if (Packet->KeyType == QUIC_PACKET_KEY_0_RTT) {
            QuicPacketLogDrop(Connection, Packet, "0-RTT rejected");
            Packets->DeferredDatagramsCount--;
            *ReleaseChainTail = Datagram;
            ReleaseChainTail = &Datagram->Next;
        } else {
            *DeferredDatagramsTail = Datagram;
            DeferredDatagramsTail = &Datagram->Next;
        }
    }
    
    if (ReleaseChain != NULL) {
        QuicDataPathBindingReturnRecvDatagrams(ReleaseChain);
    }
}

_IRQL_requires_max_(PASSIVE_LEVEL)
void
QuicConnFlushDeferred(
    _In_ QUIC_CONNECTION* Connection
    )
{
    for (uint8_t i = 1; i <= (uint8_t)Connection->Crypto.TlsState.ReadKey; ++i) {

        if (Connection->Crypto.TlsState.ReadKeys[i] == NULL) {
            continue;
        }

        QUIC_ENCRYPT_LEVEL EncryptLevel =
            QuicKeyTypeToEncryptLevel((QUIC_PACKET_KEY_TYPE)i);
        QUIC_PACKET_SPACE* Packets = Connection->Packets[EncryptLevel];

        if (Packets->DeferredDatagrams != NULL) {
            QUIC_RECV_DATAGRAM* DeferredDatagrams = Packets->DeferredDatagrams;
            uint8_t DeferredDatagramsCount = Packets->DeferredDatagramsCount;

            Packets->DeferredDatagramsCount = 0;
            Packets->DeferredDatagrams = NULL;

            QuicConnRecvDatagrams(
                Connection,
                DeferredDatagrams,
                DeferredDatagramsCount,
                TRUE);
        }
    }
}

_IRQL_requires_max_(PASSIVE_LEVEL)
void
QuicConnProcessUdpUnreachable(
    _In_ QUIC_CONNECTION* Connection,
    _In_ const QUIC_ADDR* RemoteAddress
    )
{
    if (Connection->Crypto.TlsState.ReadKey > QUIC_PACKET_KEY_INITIAL) {
        //
        // Only accept unreachable events at the beginning of the handshake.
        // Otherwise, it opens up an attack surface.
        //
        QuicTraceLogConnWarning(UnreachableIgnore, Connection, "Ignoring received unreachable event.");

    } else if (QuicAddrCompare(&Connection->Paths[0].RemoteAddress, RemoteAddress)) {
        QuicTraceLogConnInfo(Unreachable, Connection, "Received unreachable event.");
        //
        // Close the connection since the peer is unreachable.
        //
        QuicConnCloseLocally(
            Connection,
            QUIC_CLOSE_INTERNAL_SILENT | QUIC_CLOSE_QUIC_STATUS,
            (uint64_t)QUIC_STATUS_UNREACHABLE,
            NULL);

    } else {
        QuicTraceLogConnWarning(UnreachableInvalid, Connection, "Received invalid unreachable event.");
    }
}

_IRQL_requires_max_(PASSIVE_LEVEL)
void
QuicConnResetIdleTimeout(
    _In_ QUIC_CONNECTION* Connection
    )
{
    uint64_t IdleTimeoutMs;
    if (Connection->State.Connected) {
        //
        // Use the (non-zero) min value between local and peer's configuration.
        //
        IdleTimeoutMs = Connection->PeerTransportParams.IdleTimeout;
        if (IdleTimeoutMs == 0 ||
            (Connection->IdleTimeoutMs != 0 && Connection->IdleTimeoutMs < IdleTimeoutMs)) {
            IdleTimeoutMs = Connection->IdleTimeoutMs;
        }
    } else {
        IdleTimeoutMs = Connection->HandshakeIdleTimeoutMs;
    }

    if (IdleTimeoutMs != 0) {
        //
        // Idle timeout must be no less than the PTOs for closing.
        //
        uint32_t MinIdleTimeoutMs =
            US_TO_MS(QuicLossDetectionComputeProbeTimeout(
                &Connection->LossDetection,
                &Connection->Paths[0],
                QUIC_CLOSE_PTO_COUNT));
        if (IdleTimeoutMs < MinIdleTimeoutMs) {
            IdleTimeoutMs = MinIdleTimeoutMs;
        }

        QuicConnTimerSet(Connection, QUIC_CONN_TIMER_IDLE, IdleTimeoutMs);

    } else {
        QuicConnTimerCancel(Connection, QUIC_CONN_TIMER_IDLE);
    }

    if (Connection->KeepAliveIntervalMs != 0) {
        QuicConnTimerSet(
            Connection,
            QUIC_CONN_TIMER_KEEP_ALIVE,
            Connection->KeepAliveIntervalMs);
    }
}

_IRQL_requires_max_(PASSIVE_LEVEL)
void
QuicConnProcessIdleTimerOperation(
    _In_ QUIC_CONNECTION* Connection
    )
{
    //
    // Close the connection, as the agreed-upon idle time period has elapsed.
    //
    QuicConnCloseLocally(
        Connection,
        QUIC_CLOSE_INTERNAL_SILENT | QUIC_CLOSE_QUIC_STATUS,
        (uint64_t)QUIC_STATUS_CONNECTION_IDLE,
        NULL);
}

_IRQL_requires_max_(PASSIVE_LEVEL)
void
QuicConnProcessKeepAliveOperation(
    _In_ QUIC_CONNECTION* Connection
    )
{
    //
    // Send a PING frame to keep the connection alive.
    //
    Connection->Send.TailLossProbeNeeded = TRUE;
    QuicSendSetSendFlag(&Connection->Send, QUIC_CONN_SEND_FLAG_PING);

    //
    // Restart the keep alive timer.
    //
    QuicConnTimerSet(
        Connection,
        QUIC_CONN_TIMER_KEEP_ALIVE,
        Connection->KeepAliveIntervalMs);
}

_IRQL_requires_max_(PASSIVE_LEVEL)
QUIC_STATUS
QuicConnParamSet(
    _In_ QUIC_CONNECTION* Connection,
    _In_ uint32_t Param,
    _In_ uint32_t BufferLength,
    _In_reads_bytes_(BufferLength)
        const void* Buffer
    )
{
    QUIC_STATUS Status;

    switch (Param) {

    case QUIC_PARAM_CONN_QUIC_VERSION:

        if (BufferLength != sizeof(uint32_t)) {
            Status = QUIC_STATUS_INVALID_PARAMETER;
            break;
        }

        //
        // Validate new version. We allow the application to set a reserved
        // version number to force version negotiation.
        //
        uint32_t NewVersion = QuicByteSwapUint32(*(uint32_t*)Buffer);
        if (!QuicIsVersionSupported(NewVersion) &&
            !QuicIsVersionReserved(NewVersion)) {
            Status = QUIC_STATUS_INVALID_PARAMETER;
            break;
        }

        //
        // Only allowed before connection attempt.
        //
        if (Connection->State.Started) {
            Status = QUIC_STATUS_INVALID_STATE;
            break;
        }

        Connection->Stats.QuicVersion = NewVersion;
        QuicConnOnQuicVersionSet(Connection);

        Status = QUIC_STATUS_SUCCESS;
        break;

    case QUIC_PARAM_CONN_LOCAL_ADDRESS: {

        if (BufferLength != sizeof(QUIC_ADDR)) {
            Status = QUIC_STATUS_INVALID_PARAMETER;
            break;
        }

        if (Connection->Type == QUIC_HANDLE_TYPE_CHILD) {
            Status = QUIC_STATUS_INVALID_STATE;
            break;
        }

        if (Connection->State.Started &&
            !Connection->State.HandshakeConfirmed) {
            Status = QUIC_STATUS_INVALID_STATE;
            break;
        }

        const QUIC_ADDR* LocalAddress = (const QUIC_ADDR*)Buffer;

        if (!QuicAddrIsValid(LocalAddress)) {
            Status = QUIC_STATUS_INVALID_PARAMETER;
            break;
        }

        Connection->State.LocalAddressSet = TRUE;
        QuicCopyMemory(&Connection->Paths[0].LocalAddress, Buffer, sizeof(QUIC_ADDR));
        QuicTraceEvent(ConnLocalAddrAdded, "[conn][%p] New Local IP: %SOCKADDR",
            Connection, CLOG_BYTEARRAY(LOG_ADDR_LEN(Connection->Paths[0].LocalAddress), (const uint8_t*)&Connection->Paths[0].LocalAddress));

        if (Connection->State.Started) {

            QUIC_DBG_ASSERT(Connection->Paths[0].Binding);
            QUIC_DBG_ASSERT(Connection->State.RemoteAddressSet);

            QUIC_BINDING* OldBinding = Connection->Paths[0].Binding;

            Status =
                QuicLibraryGetBinding(
                    Connection->Session,
                    Connection->State.ShareBinding,
                    LocalAddress,
                    &Connection->Paths[0].RemoteAddress,
                    &Connection->Paths[0].Binding);
            if (QUIC_FAILED(Status)) {
                Connection->Paths[0].Binding = OldBinding;
                break;
            }

            //
            // TODO - Need to free any queued recv packets from old binding.
            //

            QuicBindingMoveSourceConnectionIDs(
                OldBinding, Connection->Paths[0].Binding, Connection);
            if (!Connection->State.Connected) {
                InterlockedDecrement(&OldBinding->HandshakeConnections);
                InterlockedExchangeAdd64(
                    (int64_t*)&MsQuicLib.CurrentHandshakeMemoryUsage,
                    -1 * (int64_t)QUIC_CONN_HANDSHAKE_MEMORY_USAGE);
            }
            QuicLibraryReleaseBinding(OldBinding);
            QuicTraceEvent(ConnLocalAddrRemoved, "[conn][%p] Removed Local IP: %SOCKADDR",
                Connection, CLOG_BYTEARRAY(LOG_ADDR_LEN(Connection->Paths[0].LocalAddress), (const uint8_t*)&Connection->Paths[0].LocalAddress));

            QuicDataPathBindingGetLocalAddress(
                Connection->Paths[0].Binding->DatapathBinding,
                &Connection->Paths[0].LocalAddress);
            QuicTraceEvent(ConnLocalAddrAdded, "[conn][%p] New Local IP: %SOCKADDR",
                Connection, CLOG_BYTEARRAY(LOG_ADDR_LEN(Connection->Paths[0].LocalAddress), (const uint8_t*)&Connection->Paths[0].LocalAddress));

            QuicSendSetSendFlag(&Connection->Send, QUIC_CONN_SEND_FLAG_PING);
        }

        Status = QUIC_STATUS_SUCCESS;
        break;
    }

    case QUIC_PARAM_CONN_REMOTE_ADDRESS: {

        if (BufferLength != sizeof(QUIC_ADDR)) {
            Status = QUIC_STATUS_INVALID_PARAMETER;
            break;
        }

        if (Connection->Type == QUIC_HANDLE_TYPE_CHILD) {
            Status = QUIC_STATUS_INVALID_PARAMETER;
            break;
        }

        if (Connection->State.Started) {
            Status = QUIC_STATUS_INVALID_STATE;
            break;
        }

        Connection->State.RemoteAddressSet = TRUE;
        QuicCopyMemory(&Connection->Paths[0].RemoteAddress, Buffer, sizeof(QUIC_ADDR));
        //
        // Don't log new Remote address added here because it is logged when
        // the connection is started.
        //

        Status = QUIC_STATUS_SUCCESS;
        break;
    }

    case QUIC_PARAM_CONN_IDLE_TIMEOUT:

        if (BufferLength != sizeof(Connection->IdleTimeoutMs)) {
            Status = QUIC_STATUS_INVALID_PARAMETER;
            break;
        }

        if (Connection->State.Started) {
            Status = QUIC_STATUS_INVALID_STATE;
            break;
        }

        Connection->IdleTimeoutMs = *(uint64_t*)Buffer;

        QuicTraceLogConnInfo(UpdateIdleTimeout, Connection, "Updated idle timeout to %llu milliseconds",
            Connection->IdleTimeoutMs);

        Status = QUIC_STATUS_SUCCESS;
        break;

    case QUIC_PARAM_CONN_PEER_BIDI_STREAM_COUNT:

        if (BufferLength != sizeof(uint16_t)) {
            Status = QUIC_STATUS_INVALID_PARAMETER;
            break;
        }

        QuicStreamSetUpdateMaxCount(
            &Connection->Streams,
            QuicConnIsServer(Connection) ?
                STREAM_ID_FLAG_IS_CLIENT | STREAM_ID_FLAG_IS_BI_DIR :
                STREAM_ID_FLAG_IS_SERVER | STREAM_ID_FLAG_IS_BI_DIR,
            *(uint16_t*)Buffer);

        Status = QUIC_STATUS_SUCCESS;
        break;

    case QUIC_PARAM_CONN_PEER_UNIDI_STREAM_COUNT:

        if (BufferLength != sizeof(uint16_t)) {
            Status = QUIC_STATUS_INVALID_PARAMETER;
            break;
        }

        QuicStreamSetUpdateMaxCount(
            &Connection->Streams,
            QuicConnIsServer(Connection) ?
                STREAM_ID_FLAG_IS_CLIENT | STREAM_ID_FLAG_IS_UNI_DIR :
                STREAM_ID_FLAG_IS_SERVER | STREAM_ID_FLAG_IS_UNI_DIR,
            *(uint16_t*)Buffer);

        Status = QUIC_STATUS_SUCCESS;
        break;

    case QUIC_PARAM_CONN_CLOSE_REASON_PHRASE:

        if (BufferLength >= 513) { // TODO - Practically, must fit in 1 packet.
            Status = QUIC_STATUS_INVALID_PARAMETER;
            break;
        }

        //
        // Require the reason to be null terminated.
        //
        if (Buffer && ((char*)Buffer)[BufferLength - 1] != 0) {
            Status = QUIC_STATUS_INVALID_PARAMETER;
            break;
        }

        //
        // Free any old data.
        //
        if (Connection->CloseReasonPhrase != NULL) {
            QUIC_FREE(Connection->CloseReasonPhrase);
        }

        //
        // Allocate new space.
        //
        Connection->CloseReasonPhrase =
            QUIC_ALLOC_NONPAGED(BufferLength);

        if (Connection->CloseReasonPhrase != NULL) {
            QuicCopyMemory(
                Connection->CloseReasonPhrase,
                Buffer,
                BufferLength);

            Status = QUIC_STATUS_SUCCESS;

        } else {
            Status = QUIC_STATUS_OUT_OF_MEMORY;
        }

        break;

    case QUIC_PARAM_CONN_CERT_VALIDATION_FLAGS:

        if (BufferLength != sizeof(Connection->ServerCertValidationFlags)) {
            Status = QUIC_STATUS_INVALID_PARAMETER;
            break;
        }

        if (QuicConnIsServer(Connection) || Connection->State.Started) {
            //
            // Only allowed on client connections, before the connection starts.
            //
            Status = QUIC_STATUS_INVALID_STATE;
            break;
        }

        Connection->ServerCertValidationFlags = *(uint32_t*)Buffer;

        Status = QUIC_STATUS_SUCCESS;
        break;

    case QUIC_PARAM_CONN_KEEP_ALIVE:

        if (BufferLength != sizeof(Connection->KeepAliveIntervalMs)) {
            Status = QUIC_STATUS_INVALID_PARAMETER;
            break;
        }

        if (Connection->State.Started &&
            Connection->KeepAliveIntervalMs != 0) {
            //
            // Cancel any current timer first.
            //
            QuicConnTimerCancel(Connection, QUIC_CONN_TIMER_KEEP_ALIVE);
        }

        Connection->KeepAliveIntervalMs = *(uint32_t*)Buffer;

        QuicTraceLogConnInfo(UpdateKeepAlive, Connection, "Updated keep alive interval to %u milliseconds",
            Connection->KeepAliveIntervalMs);

        if (Connection->State.Started &&
            Connection->KeepAliveIntervalMs != 0) {
            QuicConnProcessKeepAliveOperation(Connection);
        }

        Status = QUIC_STATUS_SUCCESS;
        break;

    case QUIC_PARAM_CONN_DISCONNECT_TIMEOUT:

        if (BufferLength != sizeof(Connection->DisconnectTimeoutUs)) {
            Status = QUIC_STATUS_INVALID_PARAMETER;
            break;
        }

        if (*(uint32_t*)Buffer == 0 ||
            *(uint32_t*)Buffer > QUIC_MAX_DISCONNECT_TIMEOUT) {
            Status = QUIC_STATUS_INVALID_PARAMETER;
            break;
        }

        Connection->DisconnectTimeoutUs = MS_TO_US(*(uint32_t*)Buffer);

        QuicTraceLogConnInfo(UpdateDisconnectTimeout, Connection, "Updated disconnect timeout = %u milliseconds",
            *(uint32_t*)Buffer);

        Status = QUIC_STATUS_SUCCESS;
        break;

    case QUIC_PARAM_CONN_SEC_CONFIG: {

        if (BufferLength != sizeof(QUIC_SEC_CONFIG*)) {
            Status = QUIC_STATUS_INVALID_PARAMETER;
            break;
        }

        QUIC_SEC_CONFIG* SecConfig = *(QUIC_SEC_CONFIG**)Buffer;

        if (SecConfig == NULL) {
            Status = QUIC_STATUS_INVALID_PARAMETER;
            break;
        }

        if (!QuicConnIsServer(Connection) ||
            Connection->State.ListenerAccepted == FALSE ||
            Connection->Crypto.TLS != NULL) {
            Status = QUIC_STATUS_INVALID_STATE;
            break;
        }

        QuicTraceLogConnInfo(SetSecurityConfig, Connection, "Security config set, %p.", SecConfig);
        (void)QuicTlsSecConfigAddRef(SecConfig);

        Status =
            QuicConnHandshakeConfigure(
                Connection,
                SecConfig);
        if (QUIC_FAILED(Status)) {
            break;
        }

        QuicCryptoProcessData(&Connection->Crypto, FALSE);
        break;
    }

    case QUIC_PARAM_CONN_SEND_BUFFERING:

        if (BufferLength != sizeof(uint8_t)) {
            Status = QUIC_STATUS_INVALID_PARAMETER;
            break;
        }
        Connection->State.UseSendBuffer = *(uint8_t*)Buffer;

        QuicTraceLogConnInfo(UpdateUseSendBuffer, Connection, "Updated UseSendBuffer = %u",
            Connection->State.UseSendBuffer);

        Status = QUIC_STATUS_SUCCESS;
        break;

    case QUIC_PARAM_CONN_SEND_PACING:

        if (BufferLength != sizeof(uint8_t)) {
            Status = QUIC_STATUS_INVALID_PARAMETER;
            break;
        }
        Connection->State.UsePacing = *(uint8_t*)Buffer;

        QuicTraceLogConnInfo(UpdateUsePacing, Connection, "Updated UsePacing = %u",
            Connection->State.UsePacing);

        Status = QUIC_STATUS_SUCCESS;
        break;

    case QUIC_PARAM_CONN_SHARE_UDP_BINDING:

        if (BufferLength != sizeof(uint8_t)) {
            Status = QUIC_STATUS_INVALID_PARAMETER;
            break;
        }

        if (Connection->State.Started || QuicConnIsServer(Connection)) {
            Status = QUIC_STATUS_INVALID_STATE;
            break;
        }

        Connection->State.ShareBinding = *(uint8_t*)Buffer;

        QuicTraceLogConnInfo(UpdateShareBinding, Connection, "Updated ShareBinding = %u",
            Connection->State.ShareBinding);

        Status = QUIC_STATUS_SUCCESS;
        break;

    case QUIC_PARAM_CONN_FORCE_KEY_UPDATE:

        if (!Connection->State.Connected ||
            !Connection->State.EncryptionEnabled ||
            Connection->Packets[QUIC_ENCRYPT_LEVEL_1_RTT] == NULL ||
            Connection->Packets[QUIC_ENCRYPT_LEVEL_1_RTT]->AwaitingKeyPhaseConfirmation ||
            !Connection->State.HandshakeConfirmed) {
            Status = QUIC_STATUS_INVALID_STATE;
            break;
        }

        QuicTraceLogConnVerbose(ForceKeyUpdate, Connection, "Forcing key update.");

        Status = QuicCryptoGenerateNewKeys(Connection);
        if (QUIC_FAILED(Status)) {
            QuicTraceEvent(ConnErrorStatus, "[conn][%p] ERROR, %d, %s.", Connection, Status, "Forced key update");
            break;
        }

        QuicCryptoUpdateKeyPhase(Connection, TRUE);
        Status = QUIC_STATUS_SUCCESS;
        break;

    case QUIC_PARAM_CONN_FORCE_CID_UPDATE:

        if (!Connection->State.Connected ||
            !Connection->State.HandshakeConfirmed) {
            Status = QUIC_STATUS_INVALID_STATE;
            break;
        }

        QuicTraceLogConnVerbose(ForceCidUpdate, Connection, "Forcing destination CID update.");

        if (!QuicConnRetireCurrentDestCid(Connection, &Connection->Paths[0])) {
            Status = QUIC_STATUS_INVALID_STATE;
            break;
        }

        Connection->Paths[0].InitiatedCidUpdate = TRUE;
        Status = QUIC_STATUS_SUCCESS;
        break;

    case QUIC_PARAM_CONN_TEST_TRANSPORT_PARAMETER:

        if (BufferLength != sizeof(QUIC_PRIVATE_TRANSPORT_PARAMETER)) {
            Status = QUIC_STATUS_INVALID_PARAMETER;
            break;
        }

        if (Connection->State.Started) {
            Status = QUIC_STATUS_INVALID_STATE;
            break;
        }

        QuicCopyMemory(
            &Connection->TestTransportParameter, Buffer, BufferLength);
        Connection->State.TestTransportParameterSet = TRUE;

        QuicTraceLogConnVerbose(TestTPSet, Connection, "Setting Test Transport Parameter (type %hu, %hu bytes).",
            Connection->TestTransportParameter.Type,
            Connection->TestTransportParameter.Length);

        Status = QUIC_STATUS_SUCCESS;
        break;

    default:
        Status = QUIC_STATUS_INVALID_PARAMETER;
        break;
    }

    return Status;
}

_IRQL_requires_max_(PASSIVE_LEVEL)
QUIC_STATUS
QuicConnParamGet(
    _In_ QUIC_CONNECTION* Connection,
    _In_ uint32_t Param,
    _Inout_ uint32_t* BufferLength,
    _Out_writes_bytes_opt_(*BufferLength)
        void* Buffer
    )
{
    QUIC_STATUS Status;
    uint32_t Length;
    uint8_t Type;

    switch (Param) {

    case QUIC_PARAM_CONN_QUIC_VERSION:

        if (*BufferLength < sizeof(Connection->Stats.QuicVersion)) {
            *BufferLength = sizeof(Connection->Stats.QuicVersion);
            Status = QUIC_STATUS_BUFFER_TOO_SMALL;
            break;
        }

        if (Buffer == NULL) {
            Status = QUIC_STATUS_INVALID_PARAMETER;
            break;
        }

        *BufferLength = sizeof(Connection->Stats.QuicVersion);
        *(uint32_t*)Buffer = QuicByteSwapUint32(Connection->Stats.QuicVersion);

        Status = QUIC_STATUS_SUCCESS;
        break;

    case QUIC_PARAM_CONN_LOCAL_ADDRESS:

        if (*BufferLength < sizeof(QUIC_ADDR)) {
            *BufferLength = sizeof(QUIC_ADDR);
            Status = QUIC_STATUS_BUFFER_TOO_SMALL;
            break;
        }

        if (Buffer == NULL) {
            Status = QUIC_STATUS_INVALID_PARAMETER;
            break;
        }

        if (!Connection->State.LocalAddressSet) {
            Status = QUIC_STATUS_INVALID_STATE;
            break;
        }

        *BufferLength = sizeof(QUIC_ADDR);
        QuicCopyMemory(
            Buffer,
            &Connection->Paths[0].LocalAddress,
            sizeof(QUIC_ADDR));

        Status = QUIC_STATUS_SUCCESS;
        break;

    case QUIC_PARAM_CONN_REMOTE_ADDRESS:

        if (*BufferLength < sizeof(QUIC_ADDR)) {
            *BufferLength = sizeof(QUIC_ADDR);
            Status = QUIC_STATUS_BUFFER_TOO_SMALL;
            break;
        }

        if (Buffer == NULL) {
            Status = QUIC_STATUS_INVALID_PARAMETER;
            break;
        }

        if (!Connection->State.RemoteAddressSet) {
            Status = QUIC_STATUS_INVALID_STATE;
            break;
        }

        *BufferLength = sizeof(QUIC_ADDR);
        QuicCopyMemory(
            Buffer,
            &Connection->Paths[0].RemoteAddress,
            sizeof(QUIC_ADDR));

        Status = QUIC_STATUS_SUCCESS;
        break;

    case QUIC_PARAM_CONN_IDLE_TIMEOUT:

        if (*BufferLength < sizeof(Connection->IdleTimeoutMs)) {
            *BufferLength = sizeof(Connection->IdleTimeoutMs);
            Status = QUIC_STATUS_BUFFER_TOO_SMALL;
            break;
        }

        if (Buffer == NULL) {
            Status = QUIC_STATUS_INVALID_PARAMETER;
            break;
        }

        *BufferLength = sizeof(Connection->IdleTimeoutMs);
        *(uint64_t*)Buffer = Connection->IdleTimeoutMs;

        Status = QUIC_STATUS_SUCCESS;
        break;

    case QUIC_PARAM_CONN_PEER_BIDI_STREAM_COUNT:
        Type =
            QuicConnIsServer(Connection) ?
                STREAM_ID_FLAG_IS_CLIENT | STREAM_ID_FLAG_IS_BI_DIR :
                STREAM_ID_FLAG_IS_SERVER | STREAM_ID_FLAG_IS_BI_DIR;
        goto Get_Stream_Count;
    case QUIC_PARAM_CONN_PEER_UNIDI_STREAM_COUNT:
        Type =
            QuicConnIsServer(Connection) ?
                STREAM_ID_FLAG_IS_CLIENT | STREAM_ID_FLAG_IS_UNI_DIR :
                STREAM_ID_FLAG_IS_SERVER | STREAM_ID_FLAG_IS_UNI_DIR;
        goto Get_Stream_Count;
    case QUIC_PARAM_CONN_LOCAL_BIDI_STREAM_COUNT:
        Type =
            QuicConnIsServer(Connection) ?
                STREAM_ID_FLAG_IS_SERVER | STREAM_ID_FLAG_IS_BI_DIR :
                STREAM_ID_FLAG_IS_CLIENT | STREAM_ID_FLAG_IS_BI_DIR;
        goto Get_Stream_Count;
    case QUIC_PARAM_CONN_LOCAL_UNIDI_STREAM_COUNT:
        Type =
            QuicConnIsServer(Connection) ?
                STREAM_ID_FLAG_IS_SERVER | STREAM_ID_FLAG_IS_UNI_DIR :
                STREAM_ID_FLAG_IS_CLIENT | STREAM_ID_FLAG_IS_UNI_DIR;
        goto Get_Stream_Count;

    Get_Stream_Count:
        if (*BufferLength < sizeof(uint16_t)) {
            *BufferLength = sizeof(uint16_t);
            Status = QUIC_STATUS_BUFFER_TOO_SMALL;
            break;
        }

        if (Buffer == NULL) {
            Status = QUIC_STATUS_INVALID_PARAMETER;
            break;
        }

        *BufferLength = sizeof(uint16_t);
        *(uint16_t*)Buffer =
            QuicStreamSetGetCountAvailable(&Connection->Streams, Type);

        Status = QUIC_STATUS_SUCCESS;
        break;

    case QUIC_PARAM_CONN_CLOSE_REASON_PHRASE:

        if (Connection->CloseReasonPhrase == NULL) {
            Status = QUIC_STATUS_NOT_FOUND;
            break;
        }

        Length = (uint32_t)strlen(Connection->CloseReasonPhrase) + 1;
        if (*BufferLength < Length) {
            *BufferLength = Length;
            Status = QUIC_STATUS_BUFFER_TOO_SMALL;
            break;
        }

        if (Buffer == NULL) {
            Status = QUIC_STATUS_INVALID_PARAMETER;
            break;
        }

        *BufferLength = Length;
        QuicCopyMemory(Buffer, Connection->CloseReasonPhrase, Length);

        Status = QUIC_STATUS_SUCCESS;
        break;

    case QUIC_PARAM_CONN_STATISTICS:
    case QUIC_PARAM_CONN_STATISTICS_PLAT: {

        if (*BufferLength < sizeof(QUIC_STATISTICS)) {
            *BufferLength = sizeof(QUIC_STATISTICS);
            Status = QUIC_STATUS_BUFFER_TOO_SMALL;
            break;
        }

        if (Buffer == NULL) {
            Status = QUIC_STATUS_INVALID_PARAMETER;
            break;
        }

        QUIC_STATISTICS* Stats = (QUIC_STATISTICS*)Buffer;
        const QUIC_PATH* Path = &Connection->Paths[0];

        Stats->CorrelationId = Connection->Stats.CorrelationId;
        Stats->VersionNegotiation = Connection->Stats.VersionNegotiation;
        Stats->StatelessRetry = Connection->Stats.StatelessRetry;
        Stats->ResumptionAttempted = Connection->Stats.ResumptionAttempted;
        Stats->ResumptionSucceeded = Connection->Stats.ResumptionSucceeded;
        Stats->Rtt = Path->SmoothedRtt;
        Stats->MinRtt = Path->MinRtt;
        Stats->MaxRtt = Path->MaxRtt;
        Stats->Timing.Start = Connection->Stats.Timing.Start;
        Stats->Timing.InitialFlightEnd = Connection->Stats.Timing.InitialFlightEnd;
        Stats->Timing.HandshakeFlightEnd = Connection->Stats.Timing.HandshakeFlightEnd;
        Stats->Send.PathMtu = Path->Mtu;
        Stats->Send.TotalPackets = Connection->Stats.Send.TotalPackets;
        Stats->Send.RetransmittablePackets = Connection->Stats.Send.RetransmittablePackets;
        Stats->Send.SuspectedLostPackets = Connection->Stats.Send.SuspectedLostPackets;
        Stats->Send.SpuriousLostPackets = Connection->Stats.Send.SpuriousLostPackets;
        Stats->Send.TotalBytes = Connection->Stats.Send.TotalBytes;
        Stats->Send.TotalStreamBytes = Connection->Stats.Send.TotalStreamBytes;
        Stats->Send.CongestionCount = Connection->Stats.Send.CongestionCount;
        Stats->Send.PersistentCongestionCount = Connection->Stats.Send.PersistentCongestionCount;
        Stats->Recv.TotalPackets = Connection->Stats.Recv.TotalPackets;
        Stats->Recv.ReorderedPackets = Connection->Stats.Recv.ReorderedPackets;
        Stats->Recv.DroppedPackets = Connection->Stats.Recv.DroppedPackets;
        Stats->Recv.DuplicatePackets = Connection->Stats.Recv.DuplicatePackets;
        Stats->Recv.TotalBytes = Connection->Stats.Recv.TotalBytes;
        Stats->Recv.TotalStreamBytes = Connection->Stats.Recv.TotalStreamBytes;
        Stats->Recv.DecryptionFailures = Connection->Stats.Recv.DecryptionFailures;
        Stats->Misc.KeyUpdateCount = Connection->Stats.Misc.KeyUpdateCount;

        if (Param == QUIC_PARAM_CONN_STATISTICS_PLAT) {
            Stats->Timing.Start = QuicTimeUs64ToPlat(Stats->Timing.Start);
            Stats->Timing.InitialFlightEnd = QuicTimeUs64ToPlat(Stats->Timing.InitialFlightEnd);
            Stats->Timing.HandshakeFlightEnd = QuicTimeUs64ToPlat(Stats->Timing.HandshakeFlightEnd);
        }

        *BufferLength = sizeof(QUIC_STATISTICS);
        Status = QUIC_STATUS_SUCCESS;
        break;
    }

    case QUIC_PARAM_CONN_CERT_VALIDATION_FLAGS:

        if (*BufferLength < sizeof(Connection->ServerCertValidationFlags)) {
            *BufferLength = sizeof(Connection->ServerCertValidationFlags);
            Status = QUIC_STATUS_BUFFER_TOO_SMALL;
            break;
        }

        if (Buffer == NULL) {
            Status = QUIC_STATUS_INVALID_PARAMETER;
            break;
        }

        *BufferLength = sizeof(Connection->ServerCertValidationFlags);
        *(uint32_t*)Buffer = Connection->ServerCertValidationFlags;

        Status = QUIC_STATUS_SUCCESS;
        break;

    case QUIC_PARAM_CONN_KEEP_ALIVE:

        if (*BufferLength < sizeof(Connection->KeepAliveIntervalMs)) {
            *BufferLength = sizeof(Connection->KeepAliveIntervalMs);
            Status = QUIC_STATUS_BUFFER_TOO_SMALL;
            break;
        }

        if (Buffer == NULL) {
            Status = QUIC_STATUS_INVALID_PARAMETER;
            break;
        }

        *BufferLength = sizeof(Connection->KeepAliveIntervalMs);
        *(uint32_t*)Buffer = Connection->KeepAliveIntervalMs;

        Status = QUIC_STATUS_SUCCESS;
        break;

    case QUIC_PARAM_CONN_DISCONNECT_TIMEOUT:

        if (*BufferLength < sizeof(Connection->DisconnectTimeoutUs)) {
            *BufferLength = sizeof(Connection->DisconnectTimeoutUs);
            Status = QUIC_STATUS_BUFFER_TOO_SMALL;
            break;
        }

        if (Buffer == NULL) {
            Status = QUIC_STATUS_INVALID_PARAMETER;
            break;
        }

        *BufferLength = sizeof(uint32_t);
        *(uint32_t*)Buffer = US_TO_MS(Connection->DisconnectTimeoutUs);

        Status = QUIC_STATUS_SUCCESS;
        break;

    case QUIC_PARAM_CONN_RESUMPTION_STATE: {

        if (QuicConnIsServer(Connection)) {
            Status = QUIC_STATUS_INVALID_PARAMETER;
            break;
        }

        if (Connection->RemoteServerName == NULL) {
            Status = QUIC_STATUS_INVALID_STATE;
            break;
        }

        uint32_t RequiredBufferLength = 0;
        Status = QuicTlsReadTicket(Connection->Crypto.TLS, &RequiredBufferLength, NULL);
        if (Status != QUIC_STATUS_BUFFER_TOO_SMALL) {
            QuicTraceLogConnVerbose(ReadTicketFailure, Connection, "QuicTlsReadTicket failed, 0x%x", Status);
            break;
        }

        _Analysis_assume_(strlen(Connection->RemoteServerName) <= (size_t)UINT16_MAX);
        uint16_t RemoteServerNameLength = (uint16_t)strlen(Connection->RemoteServerName);

        QUIC_SERIALIZED_RESUMPTION_STATE* State =
            (QUIC_SERIALIZED_RESUMPTION_STATE*)Buffer;

        RequiredBufferLength += sizeof(QUIC_SERIALIZED_RESUMPTION_STATE);
        RequiredBufferLength += RemoteServerNameLength;

        if (*BufferLength < RequiredBufferLength) {
            *BufferLength = RequiredBufferLength;
            Status = QUIC_STATUS_BUFFER_TOO_SMALL;
            break;
        }

        if (Buffer == NULL) {
            Status = QUIC_STATUS_INVALID_PARAMETER;
            break;
        }

        State->QuicVersion = Connection->Stats.QuicVersion;
        State->TransportParameters = Connection->PeerTransportParams;
        State->ServerNameLength = RemoteServerNameLength;
        memcpy(State->Buffer, Connection->RemoteServerName, State->ServerNameLength);

        uint32_t TempBufferLength = *BufferLength - RemoteServerNameLength;
        Status =
            QuicTlsReadTicket(
                Connection->Crypto.TLS,
                &TempBufferLength,
                State->Buffer + RemoteServerNameLength);
        *BufferLength = RequiredBufferLength;

        break;
    }

    case QUIC_PARAM_CONN_SEND_BUFFERING:

        if (*BufferLength < sizeof(uint8_t)) {
            *BufferLength = sizeof(uint8_t);
            Status = QUIC_STATUS_BUFFER_TOO_SMALL;
            break;
        }

        if (Buffer == NULL) {
            Status = QUIC_STATUS_INVALID_PARAMETER;
            break;
        }

        *BufferLength = sizeof(uint8_t);
        *(uint8_t*)Buffer = Connection->State.UseSendBuffer;

        Status = QUIC_STATUS_SUCCESS;
        break;

    case QUIC_PARAM_CONN_SEND_PACING:

        if (*BufferLength < sizeof(uint8_t)) {
            *BufferLength = sizeof(uint8_t);
            Status = QUIC_STATUS_BUFFER_TOO_SMALL;
            break;
        }

        if (Buffer == NULL) {
            Status = QUIC_STATUS_INVALID_PARAMETER;
            break;
        }

        *BufferLength = sizeof(uint8_t);
        *(uint8_t*)Buffer = Connection->State.UsePacing;

        Status = QUIC_STATUS_SUCCESS;
        break;

    case QUIC_PARAM_CONN_SHARE_UDP_BINDING:

        if (*BufferLength < sizeof(uint8_t)) {
            *BufferLength = sizeof(uint8_t);
            Status = QUIC_STATUS_BUFFER_TOO_SMALL;
            break;
        }

        if (Buffer == NULL) {
            Status = QUIC_STATUS_INVALID_PARAMETER;
            break;
        }

        *BufferLength = sizeof(uint8_t);
        *(uint8_t*)Buffer = Connection->State.ShareBinding;

        Status = QUIC_STATUS_SUCCESS;
        break;

    case QUIC_PARAM_CONN_IDEAL_PROCESSOR:

        if (*BufferLength < sizeof(uint8_t)) {
            *BufferLength = sizeof(uint8_t);
            Status = QUIC_STATUS_BUFFER_TOO_SMALL;
            break;
        }

        if (Buffer == NULL) {
            Status = QUIC_STATUS_INVALID_PARAMETER;
            break;
        }

        *BufferLength = sizeof(uint8_t);
        *(uint8_t*)Buffer = Connection->Worker->IdealProcessor;

        Status = QUIC_STATUS_SUCCESS;
        break;

    case QUIC_PARAM_CONN_MAX_STREAM_IDS:

        if (*BufferLength < sizeof(uint64_t) * NUMBER_OF_STREAM_TYPES) {
            *BufferLength = sizeof(uint64_t) * NUMBER_OF_STREAM_TYPES;
            Status = QUIC_STATUS_BUFFER_TOO_SMALL;
            break;
        }

        if (Buffer == NULL) {
            Status = QUIC_STATUS_INVALID_PARAMETER;
            break;
        }

        *BufferLength = sizeof(uint64_t) * NUMBER_OF_STREAM_TYPES;
        QuicStreamSetGetMaxStreamIDs(&Connection->Streams, (uint64_t*)Buffer);

        Status = QUIC_STATUS_SUCCESS;
        break;

    default:
        Status = QUIC_STATUS_INVALID_PARAMETER;
        break;
    }

    return Status;
}

_IRQL_requires_max_(PASSIVE_LEVEL)
void
QuicConnProcessApiOperation(
    _In_ QUIC_CONNECTION* Connection,
    _In_ QUIC_API_CONTEXT* ApiCtx
    )
{
    QUIC_STATUS Status = QUIC_STATUS_SUCCESS;
    switch (ApiCtx->Type) {

    case QUIC_API_TYPE_CONN_CLOSE:
        QuicConnCloseHandle(Connection);
        break;

    case QUIC_API_TYPE_CONN_SHUTDOWN:
        QuicConnShutdown(
            Connection,
            ApiCtx->CONN_SHUTDOWN.Flags,
            ApiCtx->CONN_SHUTDOWN.ErrorCode);
        break;

    case QUIC_API_TYPE_CONN_START:
        Status =
            QuicConnStart(
                Connection,
                ApiCtx->CONN_START.Family,
                ApiCtx->CONN_START.ServerName,
                ApiCtx->CONN_START.ServerPort);
        ApiCtx->CONN_START.ServerName = NULL;
        break;

    case QUIC_API_TYPE_STRM_CLOSE:
        QuicStreamClose(ApiCtx->STRM_CLOSE.Stream);
        break;

    case QUIC_API_TYPE_STRM_SHUTDOWN:
        QuicStreamShutdown(
            ApiCtx->STRM_SHUTDOWN.Stream,
            ApiCtx->STRM_SHUTDOWN.Flags,
            ApiCtx->STRM_SHUTDOWN.ErrorCode);
        break;

    case QUIC_API_TYPE_STRM_START:
        Status =
            QuicStreamStart(
                ApiCtx->STRM_START.Stream,
                ApiCtx->STRM_START.Flags,
                FALSE);
        break;

    case QUIC_API_TYPE_STRM_SEND:
        QuicStreamSendFlush(
            ApiCtx->STRM_SEND.Stream);
        break;

    case QUIC_API_TYPE_STRM_RECV_COMPLETE:
        QuicStreamReceiveCompletePending(
            ApiCtx->STRM_RECV_COMPLETE.Stream,
            ApiCtx->STRM_RECV_COMPLETE.BufferLength);
        break;

    case QUIC_API_TYPE_STRM_RECV_SET_ENABLED:
        Status =
            QuicStreamRecvSetEnabledState(
                ApiCtx->STRM_RECV_SET_ENABLED.Stream,
                ApiCtx->STRM_RECV_SET_ENABLED.IsEnabled);
        break;

    case QUIC_API_TYPE_SET_PARAM:
        Status =
            QuicLibrarySetParam(
                ApiCtx->SET_PARAM.Handle,
                ApiCtx->SET_PARAM.Level,
                ApiCtx->SET_PARAM.Param,
                ApiCtx->SET_PARAM.BufferLength,
                ApiCtx->SET_PARAM.Buffer);
        break;

    case QUIC_API_TYPE_GET_PARAM:
        Status =
            QuicLibraryGetParam(
                ApiCtx->GET_PARAM.Handle,
                ApiCtx->GET_PARAM.Level,
                ApiCtx->GET_PARAM.Param,
                ApiCtx->GET_PARAM.BufferLength,
                ApiCtx->GET_PARAM.Buffer);
        break;

    default:
        QUIC_TEL_ASSERT(FALSE);
        Status = QUIC_STATUS_INVALID_PARAMETER;
        break;
    }

    if (ApiCtx->Status) {
        *ApiCtx->Status = Status;
    }
    if (ApiCtx->Completed) {
        QuicEventSet(*ApiCtx->Completed);
    }
}

_IRQL_requires_max_(PASSIVE_LEVEL)
void
QuicConnProcessExpiredTimer(
    _Inout_ QUIC_CONNECTION* Connection,
    _In_ QUIC_CONN_TIMER_TYPE Type
    )
{
    switch (Type) {
    case QUIC_CONN_TIMER_IDLE:
        QuicConnProcessIdleTimerOperation(Connection);
        break;
    case QUIC_CONN_TIMER_LOSS_DETECTION:
        QuicLossDetectionProcessTimerOperation(&Connection->LossDetection);
        break;
    case QUIC_CONN_TIMER_KEEP_ALIVE:
        QuicConnProcessKeepAliveOperation(Connection);
        break;
    case QUIC_CONN_TIMER_SHUTDOWN:
        QuicConnProcessShutdownTimerOperation(Connection);
        break;
    default:
        QUIC_FRE_ASSERT(FALSE);
        break;
    }
}

_IRQL_requires_max_(PASSIVE_LEVEL)
BOOLEAN
QuicConnDrainOperations(
    _In_ QUIC_CONNECTION* Connection
    )
{
    QUIC_OPERATION* Oper;
    const uint32_t MaxOperationCount =
        (Connection->Session == NULL || Connection->Session->Registration == NULL) ?
            MsQuicLib.Settings.MaxOperationsPerDrain :
            Connection->Session->Settings.MaxOperationsPerDrain;
    uint32_t OperationCount = 0;
    BOOLEAN HasMoreWorkToDo = TRUE;

    QUIC_PASSIVE_CODE();

    if (!Connection->State.Initialized) {
        //
        // TODO - Try to move this only after the connection is accepted by the
        // listener. But that's going to be pretty complicated.
        //
        QUIC_DBG_ASSERT(QuicConnIsServer(Connection));
        QUIC_STATUS Status;
        if (QUIC_FAILED(Status = QuicConnInitializeCrypto(Connection))) {
            QuicConnFatalError(Connection, Status, "Lazily initialize failure");
        } else {
            Connection->State.Initialized = TRUE;
            QuicTraceEvent(ConnInitializeComplete, "[conn][%p] Initialize complete", Connection);
        }
    }

    while (!Connection->State.HandleClosed &&
           !Connection->State.UpdateWorker &&
           OperationCount++ < MaxOperationCount) {

        Oper = QuicOperationDequeue(&Connection->OperQ);
        if (Oper == NULL) {
            HasMoreWorkToDo = FALSE;
            break;
        }

        QuicOperLog(Connection, Oper);

        BOOLEAN FreeOper = Oper->FreeAfterProcess;

        switch (Oper->Type) {

        case QUIC_OPER_TYPE_API_CALL:
            QUIC_DBG_ASSERT(Oper->API_CALL.Context != NULL);
            QuicConnProcessApiOperation(
                Connection,
                Oper->API_CALL.Context);
            break;

        case QUIC_OPER_TYPE_FLUSH_RECV:
            QuicConnFlushRecv(Connection);
            break;

        case QUIC_OPER_TYPE_UNREACHABLE:
            QuicConnProcessUdpUnreachable(
                Connection,
                &Oper->UNREACHABLE.RemoteAddress);
            break;

        case QUIC_OPER_TYPE_FLUSH_STREAM_RECV:
            QuicStreamRecvFlush(Oper->FLUSH_STREAM_RECEIVE.Stream);
            break;

        case QUIC_OPER_TYPE_FLUSH_SEND:
            if (QuicSendFlush(&Connection->Send)) {
                //
                // We have no more data to send out so clear the pending flag.
                //
                Connection->Send.FlushOperationPending = FALSE;
            } else {
                //
                // Still have more data to send. Put the operation back on the
                // queue.
                //
                FreeOper = FALSE;
                (void)QuicOperationEnqueue(&Connection->OperQ, Oper);
            }
            break;

        case QUIC_OPER_TYPE_TLS_COMPLETE:
            QuicCryptoProcessCompleteOperation(&Connection->Crypto);
            break;

        case QUIC_OPER_TYPE_TIMER_EXPIRED:
            QuicConnProcessExpiredTimer(Connection, Oper->TIMER_EXPIRED.Type);
            break;

        case QUIC_OPER_TYPE_TRACE_RUNDOWN:
            QuicConnTraceRundownOper(Connection);
            break;

        default:
            QUIC_FRE_ASSERT(FALSE);
            break;
        }

        QuicConnValidate(Connection);

        if (FreeOper) {
            QuicOperationFree(Connection->Worker, Oper);
        }

        Connection->Stats.Schedule.OperationCount++;
    }

    if (!Connection->State.ExternalOwner && Connection->State.ClosedLocally) {
        //
        // Don't continue processing the connection, since it has been closed
        // locally and it's not referenced externally.
        //
        QuicTraceLogConnVerbose(AbandonInternallyClosed, Connection, "Abandoning internal, closed connection");
        QuicConnOnShutdownComplete(Connection);
    }

    if (!Connection->State.HandleClosed) {
        if (OperationCount >= MaxOperationCount &&
            (Connection->Send.SendFlags & QUIC_CONN_SEND_FLAG_ACK)) {
            //
            // We can't process any more operations but still need to send an
            // immediate ACK. So as to not introduce additional queuing delay do
            // one immediate flush now.
            //
            (void)QuicSendFlush(&Connection->Send);
        }

        if (Connection->State.SendShutdownCompleteNotif) {
            QuicConnOnShutdownComplete(Connection);
        }
    }

    if (Connection->State.HandleClosed) {
        if (!Connection->State.Uninitialized) {
            QuicConnUninitialize(Connection);
        }
        HasMoreWorkToDo = FALSE;
    }

    QuicStreamSetDrainClosedStreams(&Connection->Streams);

    QuicConnValidate(Connection);

    return HasMoreWorkToDo;
}
<|MERGE_RESOLUTION|>--- conflicted
+++ resolved
@@ -1,5503 +1,5491 @@
-/*++
-
-    Copyright (c) Microsoft Corporation.
-    Licensed under the MIT License.
-
-Abstract:
-
-    The connection is the topmost structure that all connection-specific state
-    and logic is derived from. Connections are only ever processed by one
-    thread at a time. Other threads may queue operations on the connection, but
-    the operations are only drained and processed serially, by a single thread;
-    though the thread that does the draining may change over time. All
-    events/triggers/API calls are processed via operations.
-
-    The connection drains operations in the QuicConnDrainOperations function.
-    The only requirement here is that this function is not called in parallel
-    on multiple threads. The function will drain up to QUIC_SETTINGS's
-    MaxOperationsPerDrain operations per call, so as to not starve any other
-    work.
-
-    While most of the connection specific work is managed by other interfaces,
-    the following things are managed in this file:
-
-    Connection Lifetime - Initialization, handshake and state changes, shutdown,
-    closure and cleanup are located here.
-
-    Receive Path - The per-connection packet receive path is here. This is the
-    logic that happens after the global receive callback has processed the
-    packet initially and done the necessary processing to pass the packet to
-    the correct connection.
-
---*/
-
-#include "precomp.h"
-#include "connection.c.clog.h"
-
-typedef struct QUIC_RECEIVE_PROCESSING_STATE {
-    BOOLEAN ResetIdleTimeout;
-    BOOLEAN UpdatePartitionId;
-    uint8_t PartitionIndex;
-} QUIC_RECEIVE_PROCESSING_STATE;
-
-_IRQL_requires_max_(PASSIVE_LEVEL)
-QUIC_STATUS
-QuicConnInitializeCrypto(
-    _In_ QUIC_CONNECTION* Connection
-    );
-
-_IRQL_requires_max_(DISPATCH_LEVEL)
-__drv_allocatesMem(Mem)
-_Must_inspect_result_
-_Success_(return != NULL)
-QUIC_CONNECTION*
-QuicConnAlloc(
-    _In_ QUIC_SESSION* Session,
-    _In_opt_ const QUIC_RECV_DATAGRAM* const Datagram
-    )
-{
-    BOOLEAN IsServer = Datagram != NULL;
-    uint8_t CurProcIndex = QuicLibraryGetCurrentPartition();
-
-    //
-    // For client, the datapath partitioning info is not known yet, so just use
-    // the current processor for now. Once the connection receives a packet the
-    // partition can be updated accordingly.
-    //
-    uint8_t BasePartitionId =
-        IsServer ?
-            (Datagram->PartitionIndex % MsQuicLib.PartitionCount) :
-            CurProcIndex;
-    uint8_t PartitionId = QuicPartitionIdCreate(BasePartitionId);
-    QUIC_DBG_ASSERT(BasePartitionId == QuicPartitionIdGetIndex(PartitionId));
-
-    QUIC_CONNECTION* Connection =
-        QuicPoolAlloc(&MsQuicLib.PerProc[CurProcIndex].ConnectionPool);
-    if (Connection == NULL) {
-        QuicTraceEvent(AllocFailure, "Allocation of '%s' failed. (%I bytes)", "connection", sizeof(QUIC_CONNECTION));
-        goto Error;
-    }
-    QuicZeroMemory(Connection, sizeof(QUIC_CONNECTION));
-
-#if QUIC_TEST_MODE
-    InterlockedIncrement(&MsQuicLib.ConnectionCount);
-#endif
-
-    Connection->Stats.CorrelationId =
-        InterlockedIncrement64((int64_t*)&MsQuicLib.ConnectionCorrelationId) - 1;
-    QuicTraceEvent(ConnCreated, "[conn][%p] Created, IsServer=%d, CorrelationId=%I", Connection, IsServer, Connection->Stats.CorrelationId);
-
-    Connection->RefCount = 1;
-#if QUIC_TEST_MODE
-    Connection->RefTypeCount[QUIC_CONN_REF_HANDLE_OWNER] = 1;
-#endif
-    Connection->PartitionID = PartitionId;
-    Connection->State.Allocated = TRUE;
-    Connection->State.UseSendBuffer = QUIC_DEFAULT_SEND_BUFFERING_ENABLE;
-    Connection->State.EncryptionEnabled = !MsQuicLib.EncryptionDisabled;
-    Connection->State.ShareBinding = IsServer;
-    Connection->Stats.Timing.Start = QuicTimeUs64();
-    Connection->SourceCidLimit = QUIC_ACTIVE_CONNECTION_ID_LIMIT;
-    Connection->AckDelayExponent = QUIC_ACK_DELAY_EXPONENT;
-    Connection->PeerTransportParams.AckDelayExponent = QUIC_DEFAULT_ACK_DELAY_EXPONENT;
-    Connection->ReceiveQueueTail = &Connection->ReceiveQueue;
-    QuicDispatchLockInitialize(&Connection->ReceiveQueueLock);
-    QuicListInitializeHead(&Connection->DestCids);
-    QuicStreamSetInitialize(&Connection->Streams);
-    QuicSendBufferInitialize(&Connection->SendBuffer);
-    QuicOperationQueueInitialize(&Connection->OperQ);
-    QuicSendInitialize(&Connection->Send);
-    QuicLossDetectionInitialize(&Connection->LossDetection);
-
-    QUIC_PATH* Path = &Connection->Paths[0];
-    QuicPathInitialize(Connection, Path);
-    Path->IsActive = TRUE;
-    Connection->PathsCount = 1;
-
-    for (uint32_t i = 0; i < ARRAYSIZE(Connection->Timers); i++) {
-        Connection->Timers[i].Type = (QUIC_CONN_TIMER_TYPE)i;
-        Connection->Timers[i].ExpirationTime = UINT64_MAX;
-    }
-
-    if (IsServer) {
-
-        //
-        // Use global settings until the connection is assigned to a session.
-        // Then the connection will use the session's settings.
-        //
-        QuicConnApplySettings(Connection, &MsQuicLib.Settings);
-
-        const QUIC_RECV_PACKET* Packet =
-            QuicDataPathRecvDatagramToRecvPacket(Datagram);
-
-        Connection->Type = QUIC_HANDLE_TYPE_CHILD;
-        Connection->ServerID = Packet->DestCid[QUIC_CID_SID_INDEX];
-
-        Connection->Stats.QuicVersion = Packet->Invariant->LONG_HDR.Version;
-        QuicConnOnQuicVersionSet(Connection);
-
-        Path->LocalAddress = Datagram->Tuple->LocalAddress;
-        Connection->State.LocalAddressSet = TRUE;
-        QuicTraceEvent(ConnLocalAddrAdded, "[conn][%p] New Local IP: %SOCKADDR",
-            Connection, CLOG_BYTEARRAY(LOG_ADDR_LEN(Path->LocalAddress), (const uint8_t*)&Path->LocalAddress));
-
-        Path->RemoteAddress = Datagram->Tuple->RemoteAddress;
-        Connection->State.RemoteAddressSet = TRUE;
-        QuicTraceEvent(ConnRemoteAddrAdded, "[conn][%p] New Remote IP: %SOCKADDR",
-            Connection, CLOG_BYTEARRAY(LOG_ADDR_LEN(Path->RemoteAddress), (const uint8_t*)&Path->RemoteAddress));
-
-        Path->DestCid =
-            QuicCidNewDestination(Packet->SourceCidLen, Packet->SourceCid);
-        if (Path->DestCid == NULL) {
-            goto Error;
-        }
-        Path->DestCid->CID.UsedLocally = TRUE;
-        QuicListInsertTail(&Connection->DestCids, &Path->DestCid->Link);
-        QuicTraceEvent(ConnDestCidAdded, "[conn][%p] (SeqNum=%I) New Destination CID: %!BYTEARRAY!",
-            Connection, Path->DestCid->CID.SequenceNumber, CLOG_BYTEARRAY(Path->DestCid->CID.Length, Path->DestCid->CID.Data));
-
-        QUIC_CID_HASH_ENTRY* SourceCid =
-            QuicCidNewSource(Connection, Packet->DestCidLen, Packet->DestCid);
-        if (SourceCid == NULL) {
-            goto Error;
-        }
-        SourceCid->CID.IsInitial = TRUE;
-        SourceCid->CID.UsedByPeer = TRUE;
-        QuicListPushEntry(&Connection->SourceCids, &SourceCid->Link);
-<<<<<<< HEAD
-        QuicTraceEvent(ConnSourceCidAdded, "[conn][%p] (SeqNum=%I) New Source CID: %!BYTEARRAY!",
-            Connection, SourceCid->CID.SequenceNumber, CLOG_BYTEARRAY(SourceCid->CID.Length, SourceCid->CID.Data));
-=======
-        SourceCid->CID.IsInList = TRUE;
-        QuicTraceEvent(ConnSourceCidAdded,
-            Connection, SourceCid->CID.SequenceNumber, SourceCid->CID.Length, SourceCid->CID.Data);
->>>>>>> 351b9321
-
-    } else {
-        Connection->Type = QUIC_HANDLE_TYPE_CLIENT;
-        Connection->State.ExternalOwner = TRUE;
-        Path->IsPeerValidated = TRUE;
-        Path->Allowance = UINT32_MAX;
-
-        Path->DestCid = QuicCidNewRandomDestination();
-        if (Path->DestCid == NULL) {
-            goto Error;
-        }
-        Path->DestCid->CID.UsedLocally = TRUE;
-        Connection->DestCidCount++;
-        QuicListInsertTail(&Connection->DestCids, &Path->DestCid->Link);
-        QuicTraceEvent(ConnDestCidAdded, "[conn][%p] (SeqNum=%I) New Destination CID: %!BYTEARRAY!",
-            Connection, Path->DestCid->CID.SequenceNumber, CLOG_BYTEARRAY(Path->DestCid->CID.Length, Path->DestCid->CID.Data));
-    }
-
-    QuicSessionRegisterConnection(Session, Connection);
-
-    return Connection;
-
-Error:
-
-    if (Connection != NULL) {
-        QuicConnRelease(Connection, QUIC_CONN_REF_HANDLE_OWNER);
-    }
-
-    return NULL;
-}
-
-_IRQL_requires_max_(DISPATCH_LEVEL)
-QUIC_STATUS
-QuicConnInitialize(
-    _In_ QUIC_SESSION* Session,
-    _In_opt_ const QUIC_RECV_DATAGRAM* const Datagram, // NULL for client side
-    _Outptr_ _At_(*NewConnection, __drv_allocatesMem(Mem))
-        QUIC_CONNECTION** NewConnection
-    )
-{
-    QUIC_STATUS Status;
-    uint32_t InitStep = 0;
-
-    QUIC_CONNECTION* Connection = QuicConnAlloc(Session, Datagram);
-    if (Connection == NULL) {
-        Status = QUIC_STATUS_OUT_OF_MEMORY;
-        goto Error;
-    }
-    InitStep++; // Step 1
-
-    for (uint32_t i = 0; i < ARRAYSIZE(Connection->Packets); i++) {
-        Status =
-            QuicPacketSpaceInitialize(
-                Connection,
-                (QUIC_ENCRYPT_LEVEL)i,
-                &Connection->Packets[i]);
-        if (QUIC_FAILED(Status)) {
-            goto Error;
-        }
-    }
-
-    //
-    // N.B. Initializing packet space can fail part-way through, so it must be
-    //      cleaned up even if it doesn't complete. Do not separate it from
-    //      allocation.
-    //
-    Status =
-        QuicRangeInitialize(
-            QUIC_MAX_RANGE_DECODE_ACKS,
-            &Connection->DecodedAckRanges);
-    if (QUIC_FAILED(Status)) {
-        goto Error;
-    }
-    InitStep++; // Step 2
-
-    if (Datagram == NULL) {
-        Connection->State.Initialized = TRUE;
-        QuicTraceEvent(ConnInitializeComplete, "[conn][%p] Initialize complete", Connection);
-    } else {
-        //
-        // Server lazily finishes initialzation in response to first operation.
-        //
-    }
-
-    *NewConnection = Connection;
-
-    return QUIC_STATUS_SUCCESS;
-
-Error:
-
-    switch (InitStep) {
-    case 2:
-        QuicRangeUninitialize(&Connection->DecodedAckRanges);
-        __fallthrough;
-    case 1:
-        for (uint32_t i = 0; i < ARRAYSIZE(Connection->Packets); i++) {
-            if (Connection->Packets[i] != NULL) {
-                QuicPacketSpaceUninitialize(Connection->Packets[i]);
-            }
-        }
-
-        Connection->State.HandleClosed = TRUE;
-        Connection->State.Uninitialized = TRUE;
-        if (Datagram != NULL) {
-            QUIC_FREE(
-                QUIC_CONTAINING_RECORD(
-                    Connection->SourceCids.Next,
-                    QUIC_CID_HASH_ENTRY,
-                    Link));
-            Connection->SourceCids.Next = NULL;
-        }
-        QuicConnRelease(Connection, QUIC_CONN_REF_HANDLE_OWNER);
-        break;
-    }
-
-    return Status;
-}
-
-_IRQL_requires_max_(DISPATCH_LEVEL)
-void
-QuicConnFree(
-    _In_ __drv_freesMem(Mem) QUIC_CONNECTION* Connection
-    )
-{
-    QUIC_FRE_ASSERT(!Connection->State.Freed);
-    QUIC_TEL_ASSERT(Connection->RefCount == 0);
-    if (Connection->State.ExternalOwner) {
-        QUIC_TEL_ASSERT(Connection->State.HandleClosed);
-        QUIC_TEL_ASSERT(Connection->State.Uninitialized);
-    }
-    QUIC_TEL_ASSERT(Connection->SourceCids.Next == NULL);
-    QUIC_TEL_ASSERT(QuicListIsEmpty(&Connection->Streams.ClosedStreams));
-    QuicLossDetectionUninitialize(&Connection->LossDetection);
-    QuicSendUninitialize(&Connection->Send);
-    while (!QuicListIsEmpty(&Connection->DestCids)) {
-        QUIC_CID_QUIC_LIST_ENTRY *CID =
-            QUIC_CONTAINING_RECORD(
-                QuicListRemoveHead(&Connection->DestCids),
-                QUIC_CID_QUIC_LIST_ENTRY,
-                Link);
-        QUIC_FREE(CID);
-    }
-    if (Connection->Worker != NULL) {
-        QuicOperationQueueClear(Connection->Worker, &Connection->OperQ);
-    }
-    if (Connection->ReceiveQueue != NULL) {
-        QUIC_RECV_DATAGRAM* Datagram = Connection->ReceiveQueue;
-        do {
-            Datagram->QueuedOnConnection = FALSE;
-        } while ((Datagram = Datagram->Next) != NULL);
-        QuicDataPathBindingReturnRecvDatagrams(Connection->ReceiveQueue);
-        Connection->ReceiveQueue = NULL;
-    }
-    QUIC_PATH* Path = &Connection->Paths[0];
-    if (Path->Binding != NULL) {
-        if (!Connection->State.Connected) {
-            InterlockedDecrement(&Path->Binding->HandshakeConnections);
-            InterlockedExchangeAdd64(
-                (int64_t*)&MsQuicLib.CurrentHandshakeMemoryUsage,
-                -1 * (int64_t)QUIC_CONN_HANDSHAKE_MEMORY_USAGE);
-        }
-        QuicLibraryReleaseBinding(Path->Binding);
-        Path->Binding = NULL;
-    }
-    QuicDispatchLockUninitialize(&Connection->ReceiveQueueLock);
-    QuicOperationQueueUninitialize(&Connection->OperQ);
-    QuicStreamSetUninitialize(&Connection->Streams);
-    QuicSendBufferUninitialize(&Connection->SendBuffer);
-    QuicSessionUnregisterConnection(Connection);
-    Connection->State.Freed = TRUE;
-    if (Connection->RemoteServerName != NULL) {
-        QUIC_FREE(Connection->RemoteServerName);
-    }
-    if (Connection->OrigCID != NULL) {
-        QUIC_FREE(Connection->OrigCID);
-    }
-    QuicTraceEvent(ConnDestroyed, "[conn][%p] Destroyed", Connection);
-    QuicPoolFree(
-        &MsQuicLib.PerProc[QuicLibraryGetCurrentPartition()].ConnectionPool,
-        Connection);
-
-#if QUIC_TEST_MODE
-    InterlockedDecrement(&MsQuicLib.ConnectionCount);
-#endif
-}
-
-_IRQL_requires_max_(PASSIVE_LEVEL)
-void
-QuicConnApplySettings(
-    _In_ QUIC_CONNECTION* Connection,
-    _In_ const QUIC_SETTINGS* Settings
-    )
-{
-    Connection->State.UsePacing = Settings->PacingDefault;
-    Connection->MaxAckDelayMs = Settings->MaxAckDelayMs;
-    Connection->Paths[0].SmoothedRtt = MS_TO_US(Settings->InitialRttMs);
-    Connection->DisconnectTimeoutUs = MS_TO_US(Settings->DisconnectTimeoutMs);
-    Connection->IdleTimeoutMs = Settings->IdleTimeoutMs;
-    Connection->HandshakeIdleTimeoutMs = Settings->HandshakeIdleTimeoutMs;
-    Connection->KeepAliveIntervalMs = Settings->KeepAliveIntervalMs;
-
-    uint8_t PeerStreamType =
-        QuicConnIsServer(Connection) ?
-            STREAM_ID_FLAG_IS_CLIENT : STREAM_ID_FLAG_IS_SERVER;
-    if (Settings->BidiStreamCount != 0) {
-        QuicStreamSetUpdateMaxCount(
-            &Connection->Streams,
-            PeerStreamType | STREAM_ID_FLAG_IS_BI_DIR,
-            Settings->BidiStreamCount);
-    }
-    if (Settings->UnidiStreamCount != 0) {
-        QuicStreamSetUpdateMaxCount(
-            &Connection->Streams,
-            PeerStreamType | STREAM_ID_FLAG_IS_UNI_DIR,
-            Settings->UnidiStreamCount);
-    }
-
-    QuicSendApplySettings(&Connection->Send, Settings);
-    QuicCongestionControlInitialize(&Connection->CongestionControl, Settings);
-}
-
-_IRQL_requires_max_(PASSIVE_LEVEL)
-void
-QuicConnShutdown(
-    _In_ QUIC_CONNECTION* Connection,
-    _In_ uint32_t Flags,
-    _In_ QUIC_VAR_INT ErrorCode
-    )
-{
-    uint32_t CloseFlags = QUIC_CLOSE_APPLICATION;
-    if (Flags & QUIC_CONNECTION_SHUTDOWN_FLAG_SILENT ||
-        (!Connection->State.Started && !QuicConnIsServer(Connection))) {
-        CloseFlags |= QUIC_CLOSE_SILENT;
-    }
-
-    QuicConnCloseLocally(Connection, CloseFlags, ErrorCode, NULL);
-}
-
-_IRQL_requires_max_(PASSIVE_LEVEL)
-void
-QuicConnUninitialize(
-    _In_ QUIC_CONNECTION* Connection
-    )
-{
-    QUIC_TEL_ASSERT(Connection->State.HandleClosed);
-    QUIC_TEL_ASSERT(!Connection->State.Uninitialized);
-
-    Connection->State.Uninitialized = TRUE;
-    Connection->State.UpdateWorker = FALSE;
-
-    //
-    // Ensure we are shut down.
-    //
-    QuicConnShutdown(
-        Connection,
-        QUIC_CONNECTION_SHUTDOWN_FLAG_SILENT,
-        QUIC_ERROR_NO_ERROR);
-
-    //
-    // Remove all entries in the binding's lookup tables so we don't get any
-    // more packets queued.
-    //
-    if (Connection->Paths[0].Binding != NULL) {
-        QuicBindingRemoveConnection(Connection->Paths[0].Binding, Connection);
-    }
-
-    //
-    // Clean up the packet space first, to return any deferred received
-    // packets back to the binding.
-    //
-    for (uint32_t i = 0; i < ARRAYSIZE(Connection->Packets); i++) {
-        if (Connection->Packets[i] != NULL) {
-            QuicPacketSpaceUninitialize(Connection->Packets[i]);
-            Connection->Packets[i] = NULL;
-        }
-    }
-
-    //
-    // Clean up the rest of the internal state.
-    //
-    QuicRangeUninitialize(&Connection->DecodedAckRanges);
-    QuicCryptoUninitialize(&Connection->Crypto);
-    QuicTimerWheelRemoveConnection(&Connection->Worker->TimerWheel, Connection);
-    QuicOperationQueueClear(Connection->Worker, &Connection->OperQ);
-
-    if (Connection->CloseReasonPhrase != NULL) {
-        QUIC_FREE(Connection->CloseReasonPhrase);
-    }
-}
-
-_IRQL_requires_max_(DISPATCH_LEVEL)
-void
-QuicConnCloseHandle(
-    _In_ QUIC_CONNECTION* Connection
-    )
-{
-    QUIC_TEL_ASSERT(!Connection->State.HandleClosed);
-
-    QuicConnCloseLocally(
-        Connection,
-        QUIC_CLOSE_SILENT | QUIC_CLOSE_QUIC_STATUS,
-        (uint64_t)QUIC_STATUS_ABORTED,
-        NULL);
-
-    if (Connection->State.SendShutdownCompleteNotif) {
-        QuicConnOnShutdownComplete(Connection);
-    }
-
-    Connection->State.HandleClosed = TRUE;
-    Connection->ClientCallbackHandler = NULL;
-
-    QuicSessionUnregisterConnection(Connection);
-
-    QuicTraceEvent(ConnHandleClosed, "[conn][%p] Handle closed", Connection);
-}
-
-_IRQL_requires_max_(DISPATCH_LEVEL)
-void
-QuicConnQueueTraceRundown(
-    _In_ QUIC_CONNECTION* Connection
-    )
-{
-    QUIC_OPERATION* Oper;
-    if ((Oper = QuicOperationAlloc(Connection->Worker, QUIC_OPER_TYPE_TRACE_RUNDOWN)) != NULL) {
-        QuicConnQueueOper(Connection, Oper);
-    } else {
-        QuicTraceEvent(AllocFailure, "Allocation of '%s' failed. (%I bytes)", "trace rundown operation", 0);
-    }
-}
-
-_IRQL_requires_max_(PASSIVE_LEVEL)
-void
-QuicConnTraceRundownOper(
-    _In_ QUIC_CONNECTION* Connection
-    )
-{
-    QuicTraceEvent(ConnRundown, "[conn][%p] Rundown, IsServer=%d, CorrelationId=%I",
-        Connection,
-        QuicConnIsServer(Connection),
-        Connection->Stats.CorrelationId);
-    QuicTraceEvent(ConnAssignWorker, "[conn][%p] Assigned worker: %p", Connection, Connection->Worker);
-    if (Connection->Session != NULL) {
-        QuicTraceEvent(ConnRegisterSession, "[conn][%p] Registered with session: %p", Connection, Connection->Session);
-    }
-    if (Connection->State.Started) {
-        for (uint8_t i = 0; i < Connection->PathsCount; ++i) {
-            if (Connection->State.LocalAddressSet || i != 0) {
-                QuicTraceEvent(ConnLocalAddrAdded, "[conn][%p] New Local IP: %SOCKADDR",
-                    Connection, CLOG_BYTEARRAY(LOG_ADDR_LEN(Connection->Paths[i].LocalAddress), (const uint8_t*)&Connection->Paths[i].LocalAddress));
-            }
-            if (Connection->State.RemoteAddressSet || i != 0) {
-                QuicTraceEvent(ConnRemoteAddrAdded, "[conn][%p] New Remote IP: %SOCKADDR",
-                    Connection, CLOG_BYTEARRAY(LOG_ADDR_LEN(Connection->Paths[i].RemoteAddress), (const uint8_t*)&Connection->Paths[i].RemoteAddress));
-            }
-        }
-        for (QUIC_SINGLE_LIST_ENTRY* Entry = Connection->SourceCids.Next;
-                Entry != NULL;
-                Entry = Entry->Next) {
-            const QUIC_CID_HASH_ENTRY* SourceCid =
-                QUIC_CONTAINING_RECORD(
-                    Entry,
-                    QUIC_CID_HASH_ENTRY,
-                    Link);
-            UNREFERENCED_PARAMETER(SourceCid);
-            QuicTraceEvent(ConnSourceCidAdded, "[conn][%p] (SeqNum=%I) New Source CID: %!BYTEARRAY!",
-                Connection, SourceCid->CID.SequenceNumber, CLOG_BYTEARRAY(SourceCid->CID.Length, SourceCid->CID.Data));
-        }
-        for (QUIC_LIST_ENTRY* Entry = Connection->DestCids.Flink;
-                Entry != &Connection->DestCids;
-                Entry = Entry->Flink) {
-            const QUIC_CID_QUIC_LIST_ENTRY* DestCid =
-                QUIC_CONTAINING_RECORD(
-                    Entry,
-                    QUIC_CID_QUIC_LIST_ENTRY,
-                    Link);
-            UNREFERENCED_PARAMETER(DestCid);
-            QuicTraceEvent(ConnDestCidAdded, "[conn][%p] (SeqNum=%I) New Destination CID: %!BYTEARRAY!",
-                Connection, DestCid->CID.SequenceNumber, CLOG_BYTEARRAY(DestCid->CID.Length, DestCid->CID.Data));
-        }
-    }
-    if (Connection->State.Connected) {
-        QuicConnOnQuicVersionSet(Connection);
-        QuicTraceEvent(ConnHandshakeComplete, "[conn][%p] Handshake complete", Connection);
-    }
-    if (Connection->State.HandleClosed) {
-        QuicTraceEvent(ConnHandleClosed, "[conn][%p] Handle closed", Connection);
-    }
-    if (Connection->State.Started) {
-        QuicConnLogStatistics(Connection);
-    }
-
-    QuicStreamSetTraceRundown(&Connection->Streams);
-}
-
-_IRQL_requires_max_(PASSIVE_LEVEL)
-QUIC_STATUS
-QuicConnIndicateEvent(
-    _In_ QUIC_CONNECTION* Connection,
-    _Inout_ QUIC_CONNECTION_EVENT* Event
-    )
-{
-    QUIC_STATUS Status;
-    if (!Connection->State.HandleClosed) {
-        QUIC_CONN_VERIFY(Connection, Connection->State.HandleShutdown || Connection->ClientCallbackHandler != NULL);
-        if (Connection->ClientCallbackHandler == NULL) {
-            Status = QUIC_STATUS_INVALID_STATE;
-            QuicTraceLogConnWarning(ApiEventNoHandler, Connection, "Event silently discarded (no handler).");
-        } else {
-            uint64_t StartTime = QuicTimeUs64();
-            Status =
-                Connection->ClientCallbackHandler(
-                    (HQUIC)Connection,
-                    Connection->ClientContext,
-                    Event);
-            uint64_t EndTime = QuicTimeUs64();
-            if (EndTime - StartTime > QUIC_MAX_CALLBACK_TIME_WARNING) {
-                QuicTraceLogConnWarning(ApiEventTooLong, Connection, "App took excessive time (%llu us) in callback.",
-                    (EndTime - StartTime));
-                QUIC_TEL_ASSERTMSG_ARGS(
-                    EndTime - StartTime < QUIC_MAX_CALLBACK_TIME_ERROR,
-                    "App extremely long time in connection callback",
-                    Connection->Registration == NULL ?
-                        NULL : Connection->Registration->AppName,
-                    Event->Type, 0);
-            }
-        }
-    } else {
-        Status = QUIC_STATUS_INVALID_STATE;
-        QuicTraceLogConnWarning(ApiEventAlreadyClosed, Connection, "Event silently discarded.");
-    }
-    return Status;
-}
-
-_IRQL_requires_max_(DISPATCH_LEVEL)
-void
-QuicConnQueueOper(
-    _In_ QUIC_CONNECTION* Connection,
-    _In_ QUIC_OPERATION* Oper
-    )
-{
-    if (QuicOperationEnqueue(&Connection->OperQ, Oper)) {
-        //
-        // The connection needs to be queued on the worker because this was the
-        // first operation in our OperQ.
-        //
-        QuicWorkerQueueConnection(Connection->Worker, Connection);
-    }
-}
-
-_IRQL_requires_max_(DISPATCH_LEVEL)
-void
-QuicConnQueueHighestPriorityOper(
-    _In_ QUIC_CONNECTION* Connection,
-    _In_ QUIC_OPERATION* Oper
-    )
-{
-    if (QuicOperationEnqueueFront(&Connection->OperQ, Oper)) {
-        //
-        // The connection needs to be queued on the worker because this was the
-        // first operation in our OperQ.
-        //
-        QuicWorkerQueueConnection(Connection->Worker, Connection);
-    }
-}
-
-_IRQL_requires_max_(PASSIVE_LEVEL)
-BOOLEAN
-QuicConnUpdateRtt(
-    _In_ QUIC_CONNECTION* Connection,
-    _In_ QUIC_PATH* Path,
-    _In_ uint32_t LatestRtt
-    )
-{
-    BOOLEAN RttUpdatedX;
-    UNREFERENCED_PARAMETER(Connection);
-
-    if (LatestRtt == 0) {
-        //
-        // RTT cannot be zero or several loss recovery algorithms break down.
-        //
-        LatestRtt = 1;
-    }
-
-    Path->LatestRttSample = LatestRtt;
-    if (LatestRtt < Path->MinRtt) {
-        Path->MinRtt = LatestRtt;
-    }
-    if (LatestRtt > Path->MaxRtt) {
-        Path->MaxRtt = LatestRtt;
-    }
-
-    if (!Path->GotFirstRttSample) {
-        Path->GotFirstRttSample = TRUE;
-
-        Path->SmoothedRtt = LatestRtt;
-        Path->RttVariance = LatestRtt / 2;
-        RttUpdatedX = TRUE;
-
-    } else {
-        uint32_t PrevRtt = Path->SmoothedRtt;
-        if (Path->SmoothedRtt > LatestRtt) {
-            Path->RttVariance = (3 * Path->RttVariance + Path->SmoothedRtt - LatestRtt) / 4;
-        } else {
-            Path->RttVariance = (3 * Path->RttVariance + LatestRtt - Path->SmoothedRtt) / 4;
-        }
-        Path->SmoothedRtt = (7 * Path->SmoothedRtt + LatestRtt) / 8;
-        RttUpdatedX = PrevRtt != Path->SmoothedRtt;
-    }
-
-    if (RttUpdatedX) {
-        QUIC_DBG_ASSERT(Path->SmoothedRtt != 0);
-        QuicTraceLogConnVerbose(RttUpdated, Connection, "Updated Rtt=%u.%u ms, Var=%u.%u",
-            Path->SmoothedRtt / 1000, Path->SmoothedRtt % 1000,
-            Path->RttVariance / 1000, Path->RttVariance % 1000);
-    }
-
-    return RttUpdatedX;
-}
-
-_IRQL_requires_max_(PASSIVE_LEVEL)
-QUIC_CID_HASH_ENTRY*
-QuicConnGenerateNewSourceCid(
-    _In_ QUIC_CONNECTION* Connection,
-    _In_ BOOLEAN IsInitial
-    )
-{
-    uint8_t TryCount = 0;
-    QUIC_CID_HASH_ENTRY* SourceCid;
-
-    if (!Connection->State.ShareBinding) {
-        //
-        // We aren't sharing the binding, therefore aren't actually using a CID.
-        // No need to generate a new one.
-        //
-        return NULL;
-    }
-
-    //
-    // Keep randomly generating new source CIDs until we find one that doesn't
-    // collide with an existing one.
-    //
-
-    do {
-        SourceCid =
-            QuicCidNewRandomSource(
-                Connection,
-                Connection->ServerID,
-                Connection->PartitionID,
-                Connection->Registration->CidPrefixLength,
-                Connection->Registration->CidPrefix,
-                MSQUIC_CONNECTION_ID_LENGTH);
-        if (SourceCid == NULL) {
-            QuicTraceEvent(AllocFailure, "Allocation of '%s' failed. (%I bytes)", "new Src CID", sizeof(QUIC_CID_HASH_ENTRY) + MSQUIC_CONNECTION_ID_LENGTH);
-            QuicConnFatalError(Connection, QUIC_STATUS_INTERNAL_ERROR, NULL);
-            return NULL;
-        }
-        if (!QuicBindingAddSourceConnectionID(Connection->Paths[0].Binding, SourceCid)) {
-            QUIC_FREE(SourceCid);
-            SourceCid = NULL;
-            if (++TryCount > QUIC_CID_MAX_COLLISION_RETRY) {
-                QuicTraceEvent(ConnError, "[conn][%p] ERROR, %s.", Connection, "Too many CID collisions");
-                QuicConnFatalError(Connection, QUIC_STATUS_INTERNAL_ERROR, NULL);
-                return NULL;
-            }
-            QuicTraceLogConnVerbose(NewSrcCidNameCollision, Connection, "CID collision, trying again.");
-        }
-    } while (SourceCid == NULL);
-
-    QuicTraceEvent(ConnSourceCidAdded, "[conn][%p] (SeqNum=%I) New Source CID: %!BYTEARRAY!", Connection, SourceCid->CID.SequenceNumber, CLOG_BYTEARRAY(SourceCid->CID.Length, SourceCid->CID.Data));
-
-    SourceCid->CID.SequenceNumber = Connection->NextSourceCidSequenceNumber++;
-    if (SourceCid->CID.SequenceNumber > 0) {
-        SourceCid->CID.NeedsToSend = TRUE;
-        QuicSendSetSendFlag(&Connection->Send, QUIC_CONN_SEND_FLAG_NEW_CONNECTION_ID);
-    }
-
-    if (IsInitial) {
-        SourceCid->CID.IsInitial = TRUE;
-        QUIC_DBG_ASSERT(!SourceCid->CID.IsInList);
-        QuicListPushEntry(&Connection->SourceCids, &SourceCid->Link);
-    } else {
-        QUIC_SINGLE_LIST_ENTRY** Tail = &Connection->SourceCids.Next;
-        while (*Tail != NULL) {
-            Tail = &(*Tail)->Next;
-        }
-        *Tail = &SourceCid->Link;
-        SourceCid->Link.Next = NULL;
-    }
-
-    SourceCid->CID.IsInList = TRUE;
-
-    return SourceCid;
-}
-
-uint8_t
-QuicConnSourceCidsCount(
-    _In_ const QUIC_CONNECTION* Connection
-    )
-{
-    uint8_t Count = 0;
-    const QUIC_SINGLE_LIST_ENTRY* Entry = Connection->SourceCids.Next;
-    while (Entry != NULL) {
-        ++Count;
-        Entry = Entry->Next;
-    }
-    return Count;
-}
-
-//
-// This generates new source CIDs for the peer to use to talk to us. If
-// indicated, it invalidates all the existing ones, sets a a new retire prior to
-// sequence number to send out and generates replacement CIDs.
-//
-_IRQL_requires_max_(PASSIVE_LEVEL)
-void
-QuicConnGenerateNewSourceCids(
-    _In_ QUIC_CONNECTION* Connection,
-    _In_ BOOLEAN ReplaceExistingCids
-    )
-{
-    if (!Connection->State.ShareBinding) {
-        //
-        // Can't generate any new CIDs, so this is a no-op.
-        //
-        return;
-    }
-
-    //
-    // If we're replacing existing ones, then generate all new CIDs (up to the
-    // limit). Otherwise, just generate whatever number we need to hit the
-    // limit.
-    //
-    uint8_t NewCidCount;
-    if (ReplaceExistingCids) {
-        NewCidCount = Connection->SourceCidLimit;
-        QUIC_SINGLE_LIST_ENTRY* Entry = Connection->SourceCids.Next;
-        while (Entry != NULL) {
-            QUIC_CID_HASH_ENTRY* SourceCid =
-                QUIC_CONTAINING_RECORD(Entry, QUIC_CID_HASH_ENTRY, Link);
-            QUIC_DBG_ASSERT(SourceCid->CID.IsInList);
-            SourceCid->CID.Retired = TRUE;
-            Entry = Entry->Next;
-        }
-    } else {
-        uint8_t CurrentCidCount = QuicConnSourceCidsCount(Connection);
-        QUIC_DBG_ASSERT(CurrentCidCount <= Connection->SourceCidLimit);
-        if (CurrentCidCount < Connection->SourceCidLimit) {
-            NewCidCount = Connection->SourceCidLimit - CurrentCidCount;
-        } else {
-            NewCidCount = 0;
-        }
-    }
-
-    for (uint8_t i = 0; i < NewCidCount; ++i) {
-        if (QuicConnGenerateNewSourceCid(Connection, FALSE) == NULL) {
-            break;
-        }
-    }
-}
-
-_IRQL_requires_max_(PASSIVE_LEVEL)
-QUIC_CID_QUIC_LIST_ENTRY*
-QuicConnGetUnusedDestCid(
-    _In_ const QUIC_CONNECTION* Connection
-    )
-{
-    for (QUIC_LIST_ENTRY* Entry = Connection->DestCids.Flink;
-            Entry != &Connection->DestCids;
-            Entry = Entry->Flink) {
-        QUIC_CID_QUIC_LIST_ENTRY* DestCid =
-            QUIC_CONTAINING_RECORD(
-                Entry,
-                QUIC_CID_QUIC_LIST_ENTRY,
-                Link);
-        if (!DestCid->CID.UsedLocally) {
-            return DestCid;
-        }
-    }
-    return NULL;
-}
-
-_IRQL_requires_max_(PASSIVE_LEVEL)
-void
-QuicConnRetireCid(
-    _In_ QUIC_CONNECTION* Connection,
-    _In_ QUIC_CID_QUIC_LIST_ENTRY* DestCid
-    )
-{
-    QuicTraceEvent(ConnDestCidRemoved, "[conn][%p] (SeqNum=%I) Removed Destination CID: %!BYTEARRAY!", Connection, DestCid->CID.SequenceNumber, CLOG_BYTEARRAY(DestCid->CID.Length, DestCid->CID.Data));
-    Connection->DestCidCount--;
-    DestCid->CID.Retired = TRUE;
-    DestCid->CID.NeedsToSend = TRUE;
-    QuicSendSetSendFlag(&Connection->Send, QUIC_CONN_SEND_FLAG_RETIRE_CONNECTION_ID);
-}
-
-_IRQL_requires_max_(PASSIVE_LEVEL)
-BOOLEAN
-QuicConnRetireCurrentDestCid(
-    _In_ QUIC_CONNECTION* Connection,
-    _In_ QUIC_PATH* Path
-    )
-{
-    if (Path->DestCid->CID.Length == 0) {
-        QuicTraceLogConnVerbose(ZeroLengthCidRetire, Connection, "Can't retire current CID because it's zero length");
-        return TRUE; // No need to update so treat as success.
-    }
-
-    QUIC_CID_QUIC_LIST_ENTRY* NewDestCid = QuicConnGetUnusedDestCid(Connection);
-    if (NewDestCid == NULL) {
-        QuicTraceLogConnWarning(NoReplacementCidForRetire, Connection, "Can't retire current CID because we don't have a replacement");
-        return FALSE;
-    }
-
-    QuicConnRetireCid(Connection, Path->DestCid);
-    Path->DestCid = NewDestCid;
-    Path->DestCid->CID.UsedLocally = TRUE;
-
-    return TRUE;
-}
-
-_IRQL_requires_max_(PASSIVE_LEVEL)
-BOOLEAN
-QuicConnOnRetirePriorToUpdated(
-    _In_ QUIC_CONNECTION* Connection
-    )
-{
-    BOOLEAN ReplaceRetiredCids = FALSE;
-
-    for (QUIC_LIST_ENTRY* Entry = Connection->DestCids.Flink;
-            Entry != &Connection->DestCids;
-            Entry = Entry->Flink) {
-        QUIC_CID_QUIC_LIST_ENTRY* DestCid =
-            QUIC_CONTAINING_RECORD(
-                Entry,
-                QUIC_CID_QUIC_LIST_ENTRY,
-                Link);
-        if (DestCid->CID.SequenceNumber >= Connection->RetirePriorTo ||
-            DestCid->CID.Retired) {
-            continue;
-        }
-
-        if (DestCid->CID.UsedLocally) {
-            ReplaceRetiredCids = TRUE;
-        }
-
-        QuicConnRetireCid(Connection, DestCid);
-    }
-
-    return ReplaceRetiredCids;
-}
-
-_IRQL_requires_max_(PASSIVE_LEVEL)
-BOOLEAN
-QuicConnReplaceRetiredCids(
-    _In_ QUIC_CONNECTION* Connection
-    )
-{
-    QUIC_DBG_ASSERT(Connection->PathsCount <= QUIC_MAX_PATH_COUNT);
-    for (uint8_t i = 0; i < Connection->PathsCount; ++i) {
-        QUIC_PATH* Path = &Connection->Paths[i];
-        if (!Path->DestCid->CID.Retired) {
-            continue;
-        }
-
-        QUIC_CID_QUIC_LIST_ENTRY* NewDestCid = QuicConnGetUnusedDestCid(Connection);
-        if (NewDestCid == NULL) {
-            if (Path->IsActive) {
-                QuicTraceEvent(ConnError, "[conn][%p] ERROR, %s.", Connection, "Active path has no replacement for retired CID");
-                QuicConnSilentlyAbort(Connection); // Must silently abort because we can't send anything now.
-                return FALSE;
-            }
-            QuicTraceLogConnWarning(NonActivePathCidRetired, Connection, "Non-active path has no replacement for retired CID.");
-            QUIC_DBG_ASSERT(i != 0);
-            QuicPathRemove(Connection, i--);
-            continue;
-        }
-
-        Path->DestCid = NewDestCid;
-        Path->DestCid->CID.UsedLocally = TRUE;
-        Path->InitiatedCidUpdate = TRUE;
-    }
-
-    return TRUE;
-}
-
-_IRQL_requires_max_(PASSIVE_LEVEL)
-void
-QuicConnTimerSet(
-    _Inout_ QUIC_CONNECTION* Connection,
-    _In_ QUIC_CONN_TIMER_TYPE Type,
-    _In_ uint64_t Delay
-    )
-{
-    uint64_t NewExpirationTime = QuicTimeUs64() + MS_TO_US(Delay);
-
-    //
-    // Find the current and new index in the timer array for this timer.
-    //
-
-    uint32_t NewIndex = ARRAYSIZE(Connection->Timers);
-    uint32_t CurIndex = 0;
-    for (uint32_t i = 0; i < ARRAYSIZE(Connection->Timers); ++i) {
-        if (Connection->Timers[i].Type == Type) {
-            CurIndex = i;
-        }
-        if (i < NewIndex &&
-            NewExpirationTime < Connection->Timers[i].ExpirationTime) {
-            NewIndex = i;
-        }
-    }
-
-    if (NewIndex < CurIndex) {
-        //
-        // Need to move the timer forward in the array.
-        //
-        QuicMoveMemory(
-            Connection->Timers + NewIndex + 1,
-            Connection->Timers + NewIndex,
-            sizeof(QUIC_CONN_TIMER_ENTRY) * (CurIndex - NewIndex));
-        Connection->Timers[NewIndex].Type = Type;
-        Connection->Timers[NewIndex].ExpirationTime = NewExpirationTime;
-
-    } else if (NewIndex > CurIndex + 1) {
-        //
-        // Need to move the timer back in the array. Ignore changes that
-        // wouldn't actually move it at all.
-        //
-        QuicMoveMemory(
-            Connection->Timers + CurIndex,
-            Connection->Timers + CurIndex + 1,
-            sizeof(QUIC_CONN_TIMER_ENTRY) * (NewIndex - CurIndex - 1));
-        Connection->Timers[NewIndex - 1].Type = Type;
-        Connection->Timers[NewIndex - 1].ExpirationTime = NewExpirationTime;
-    } else {
-        //
-        // Didn't move, so just update the expiration time.
-        //
-        Connection->Timers[CurIndex].ExpirationTime = NewExpirationTime;
-        NewIndex = CurIndex;
-    }
-
-    if (NewIndex == 0) {
-        //
-        // The first timer was updated, so make sure the timer wheel is updated.
-        //
-        QuicTimerWheelUpdateConnection(&Connection->Worker->TimerWheel, Connection);
-    }
-}
-
-_IRQL_requires_max_(PASSIVE_LEVEL)
-void
-QuicConnTimerCancel(
-    _Inout_ QUIC_CONNECTION* Connection,
-    _In_ QUIC_CONN_TIMER_TYPE Type
-    )
-{
-    for (uint32_t i = 0;
-        i < ARRAYSIZE(Connection->Timers) &&
-            Connection->Timers[i].ExpirationTime != UINT64_MAX;
-        ++i) {
-
-        //
-        // Find the correct timer (by type), invalidate it, and move it past all
-        // the other valid timers.
-        //
-
-        if (Connection->Timers[i].Type == Type) {
-
-            if (Connection->Timers[i].ExpirationTime != UINT64_MAX) {
-
-                //
-                // Find the end of the valid timers (if any more).
-                //
-
-                uint32_t j = i + 1;
-                while (j < ARRAYSIZE(Connection->Timers) &&
-                    Connection->Timers[j].ExpirationTime != UINT64_MAX) {
-                    ++j;
-                }
-
-                if (j == i + 1) {
-                    //
-                    // No more valid timers, just invalidate this one and leave it
-                    // where it is.
-                    //
-                    Connection->Timers[i].ExpirationTime = UINT64_MAX;
-                } else {
-
-                    //
-                    // Move the valid timers forward and then put this timer after
-                    // them.
-                    //
-                    QuicMoveMemory(
-                        Connection->Timers + i,
-                        Connection->Timers + i + 1,
-                        sizeof(QUIC_CONN_TIMER_ENTRY) * (j - i - 1));
-                    Connection->Timers[j - 1].Type = Type;
-                    Connection->Timers[j - 1].ExpirationTime = UINT64_MAX;
-                }
-
-                if (i == 0) {
-                    //
-                    // The first timer was removed, so make sure the timer wheel is updated.
-                    //
-                    QuicTimerWheelUpdateConnection(&Connection->Worker->TimerWheel, Connection);
-                }
-            }
-
-            break;
-        }
-    }
-}
-
-_IRQL_requires_max_(PASSIVE_LEVEL)
-void
-QuicConnTimerExpired(
-    _Inout_ QUIC_CONNECTION* Connection,
-    _In_ uint64_t TimeNow
-    )
-{
-    uint32_t i = 0;
-    QUIC_CONN_TIMER_ENTRY Temp[QUIC_CONN_TIMER_COUNT];
-    BOOLEAN FlushSendImmediate = FALSE;
-
-    while (i < ARRAYSIZE(Connection->Timers) &&
-           Connection->Timers[i].ExpirationTime <= TimeNow) {
-        Connection->Timers[i].ExpirationTime = UINT64_MAX;
-        ++i;
-    }
-
-    QUIC_DBG_ASSERT(i != 0);
-
-    QuicCopyMemory(
-        Temp,
-        Connection->Timers,
-        i * sizeof(QUIC_CONN_TIMER_ENTRY));
-    if (i < ARRAYSIZE(Connection->Timers)) {
-        QuicMoveMemory(
-            Connection->Timers,
-            Connection->Timers + i,
-            (QUIC_CONN_TIMER_COUNT - i) * sizeof(QUIC_CONN_TIMER_ENTRY));
-        QuicCopyMemory(
-            Connection->Timers + (QUIC_CONN_TIMER_COUNT - i),
-            Temp,
-            i * sizeof(QUIC_CONN_TIMER_ENTRY));
-    }
-
-    for (uint32_t j = 0; j < i; ++j) {
-        const char* TimerNames[] = {
-            "PACING",
-            "ACK_DELAY",
-            "LOSS_DETECTION",
-            "KEEP_ALIVE",
-            "IDLE",
-            "SHUTDOWN",
-            "INVALID"
-        };
-        QuicTraceLogConnVerbose(TimerExpired, Connection, "%s timer expired", TimerNames[Temp[j].Type]);
-        if (Temp[j].Type == QUIC_CONN_TIMER_ACK_DELAY) {
-            QuicTraceEvent(ConnExecTimerOper, "[conn][%p] Execute: %d", Connection, QUIC_CONN_TIMER_ACK_DELAY);
-            QuicSendProcessDelayedAckTimer(&Connection->Send);
-            FlushSendImmediate = TRUE;
-        } else if (Temp[j].Type == QUIC_CONN_TIMER_PACING) {
-            QuicTraceEvent(ConnExecTimerOper, "[conn][%p] Execute: %d", Connection, QUIC_CONN_TIMER_PACING);
-            FlushSendImmediate = TRUE;
-        } else {
-            QUIC_OPERATION* Oper;
-            if ((Oper = QuicOperationAlloc(Connection->Worker, QUIC_OPER_TYPE_TIMER_EXPIRED)) != NULL) {
-                Oper->TIMER_EXPIRED.Type = Temp[j].Type;
-                QuicConnQueueOper(Connection, Oper);
-            } else {
-                QuicTraceEvent(AllocFailure, "Allocation of '%s' failed. (%I bytes)", "expired timer operation", 0);
-            }
-        }
-    }
-
-    QuicTimerWheelUpdateConnection(&Connection->Worker->TimerWheel, Connection);
-
-    if (FlushSendImmediate) {
-        //
-        // We don't want to actually call the flush immediate above as it can
-        // cause a new timer to be inserted, messing up timer loop.
-        //
-        (void)QuicSendFlush(&Connection->Send);
-    }
-}
-
-//
-// Sends a shutdown being notification to the app, which represents the first
-// indication that we know the connection is closed (locally or remotely).
-//
-_IRQL_requires_max_(PASSIVE_LEVEL)
-void
-QuicConnIndicateShutdownBegin(
-    _In_ QUIC_CONNECTION* Connection
-    )
-{
-    QUIC_CONNECTION_EVENT Event;
-    if (Connection->State.AppClosed) {
-        Event.Type = QUIC_CONNECTION_EVENT_SHUTDOWN_INITIATED_BY_PEER;
-        Event.SHUTDOWN_INITIATED_BY_PEER.ErrorCode = Connection->CloseErrorCode;
-        QuicTraceLogConnVerbose(IndicateShutdownByPeer, Connection, "Indicating QUIC_CONNECTION_EVENT_SHUTDOWN_INITIATED_BY_PEER [0x%llx]",
-            Event.SHUTDOWN_INITIATED_BY_PEER.ErrorCode);
-    } else {
-        Event.Type = QUIC_CONNECTION_EVENT_SHUTDOWN_INITIATED_BY_TRANSPORT;
-        Event.SHUTDOWN_INITIATED_BY_TRANSPORT.Status = Connection->CloseStatus;
-        QuicTraceLogConnVerbose(IndicateShutdownByTransport, Connection, "Indicating QUIC_CONNECTION_EVENT_SHUTDOWN_INITIATED_BY_TRANSPORT [0x%x]",
-            Event.SHUTDOWN_INITIATED_BY_TRANSPORT.Status);
-    }
-    (void)QuicConnIndicateEvent(Connection, &Event);
-}
-
-_IRQL_requires_max_(PASSIVE_LEVEL)
-void
-QuicConnOnShutdownComplete(
-    _In_ QUIC_CONNECTION* Connection
-    )
-{
-    Connection->State.SendShutdownCompleteNotif = FALSE;
-    if (Connection->State.HandleShutdown) {
-        return;
-    }
-    Connection->State.HandleShutdown = TRUE;
-
-    QuicTraceEvent(ConnShutdownComplete, "[conn][%p] Shutdown complete, PeerFailedToAcknowledged=%c.",
-        Connection, Connection->State.ShutdownCompleteTimedOut);
-
-    if (Connection->State.ExternalOwner == FALSE) {
-
-        //
-        // If the connection was never indicated to the application, then it
-        // needs to be cleaned up now.
-        //
-
-        QuicConnCloseHandle(Connection);
-        QuicConnUninitialize(Connection);
-        QuicConnRelease(Connection, QUIC_CONN_REF_HANDLE_OWNER);
-
-    } else {
-
-        QUIC_CONNECTION_EVENT Event;
-        Event.Type = QUIC_CONNECTION_EVENT_SHUTDOWN_COMPLETE;
-        Event.SHUTDOWN_COMPLETE.PeerAcknowledgedShutdown =
-            !Connection->State.ShutdownCompleteTimedOut;
-
-        QuicTraceLogConnVerbose(IndicateConnectionShutdownComplete, Connection, "Indicating QUIC_CONNECTION_EVENT_SHUTDOWN_COMPLETE");
-        (void)QuicConnIndicateEvent(Connection, &Event);
-
-        Connection->ClientCallbackHandler = NULL;
-    }
-}
-
-QUIC_STATUS
-QuicErrorCodeToStatus(
-    QUIC_VAR_INT ErrorCode
-    )
-{
-    switch (ErrorCode) {
-    case QUIC_ERROR_NO_ERROR:               return QUIC_STATUS_SUCCESS;
-    case QUIC_ERROR_SERVER_BUSY:            return QUIC_STATUS_SERVER_BUSY;
-    case QUIC_ERROR_PROTOCOL_VIOLATION:     return QUIC_STATUS_PROTOCOL_ERROR;
-    case QUIC_ERROR_CRYPTO_USER_CANCELED:   return QUIC_STATUS_USER_CANCELED;
-    default:                                return QUIC_STATUS_INTERNAL_ERROR;
-    }
-}
-
-_IRQL_requires_max_(PASSIVE_LEVEL)
-void
-QuicConnTryClose(
-    _In_ QUIC_CONNECTION* Connection,
-    _In_ uint32_t Flags,
-    _In_ uint64_t ErrorCode,
-    _In_reads_bytes_opt_(RemoteReasonPhraseLength)
-         const char* RemoteReasonPhrase,
-    _In_ uint16_t RemoteReasonPhraseLength
-    )
-{
-    BOOLEAN ClosedRemotely = !!(Flags & QUIC_CLOSE_REMOTE);
-    BOOLEAN SilentClose = !!(Flags & QUIC_CLOSE_SILENT);
-
-    if ((ClosedRemotely && Connection->State.ClosedRemotely) ||
-        (!ClosedRemotely && Connection->State.ClosedLocally)) {
-        //
-        // Already closed.
-        //
-        if (SilentClose &&
-            Connection->State.ClosedLocally &&
-            !Connection->State.ClosedRemotely) {
-            //
-            // Silent close forced after we already started the close process.
-            //
-            Connection->State.ShutdownCompleteTimedOut = FALSE;
-            Connection->State.SendShutdownCompleteNotif = TRUE;
-        }
-        return;
-    }
-
-    if (!ClosedRemotely) {
-
-        if ((Flags & QUIC_CLOSE_APPLICATION) &&
-            Connection->Crypto.TlsState.WriteKeys[QUIC_PACKET_KEY_0_RTT] == NULL &&
-            Connection->Crypto.TlsState.WriteKeys[QUIC_PACKET_KEY_1_RTT] == NULL) {
-            //
-            // Application close can only happen if we have 0/1-RTT keys.
-            // Otherwise we have to send "user_canceled" TLS error code as a
-            // connection close. Overwrite all application provided parameters.
-            //
-            Flags &= ~QUIC_CLOSE_APPLICATION;
-            ErrorCode = QUIC_ERROR_CRYPTO_USER_CANCELED;
-            RemoteReasonPhrase = NULL;
-            RemoteReasonPhraseLength = 0;
-        }
-    }
-
-    BOOLEAN ResultQuicStatus = !!(Flags & QUIC_CLOSE_QUIC_STATUS);
-
-    BOOLEAN IsFirstCloseForConnection = TRUE;
-
-    if (ClosedRemotely && !Connection->State.ClosedLocally) {
-
-        //
-        // Peer closed first.
-        //
-
-        if (!Connection->State.Connected && !QuicConnIsServer(Connection)) {
-            //
-            // If the server terminates a connection attempt, close immediately
-            // without going through the draining period.
-            //
-            SilentClose = TRUE;
-        }
-
-        if (!SilentClose) {
-            //
-            // Enter 'draining period' to flush out any leftover packets.
-            //
-            QuicConnTimerSet(
-                Connection,
-                QUIC_CONN_TIMER_SHUTDOWN,
-                max(15, US_TO_MS(Connection->Paths[0].SmoothedRtt * 2)));
-
-            QuicSendSetSendFlag(
-                &Connection->Send,
-                QUIC_CONN_SEND_FLAG_CONNECTION_CLOSE);
-        }
-
-    } else if (!ClosedRemotely && !Connection->State.ClosedRemotely) {
-
-        //
-        // Locally closed first.
-        //
-
-        if (!SilentClose) {
-            //
-            // Enter 'closing period' to wait for a (optional) connection close
-            // response.
-            //
-            uint32_t Pto =
-                US_TO_MS(QuicLossDetectionComputeProbeTimeout(
-                    &Connection->LossDetection,
-                    &Connection->Paths[0],
-                    QUIC_CLOSE_PTO_COUNT));
-            QuicConnTimerSet(
-                Connection,
-                QUIC_CONN_TIMER_SHUTDOWN,
-                Pto);
-
-            QuicSendSetSendFlag(
-                &Connection->Send,
-                (Flags & QUIC_CLOSE_APPLICATION) ?
-                    QUIC_CONN_SEND_FLAG_APPLICATION_CLOSE :
-                    QUIC_CONN_SEND_FLAG_CONNECTION_CLOSE);
-        }
-
-    } else {
-
-        QuicTraceLogConnInfo(CloseComplete, Connection, "Connection close complete.");
-
-        //
-        // Peer acknowledged our local close.
-        //
-
-        if (!QuicConnIsServer(Connection)) {
-            //
-            // Client side can immediately clean up once its close frame was
-            // acknowledged because we will close the socket during clean up,
-            // which will automatically handle any leftover packets that
-            // get received afterward by dropping them.
-            //
-
-        } else if (!SilentClose) {
-            //
-            // Server side transitions from the 'closing period' to the
-            // 'draining period' and waits an additional 2 RTT just to make
-            // sure all leftover packets have been flushed out.
-            //
-            QuicConnTimerSet(
-                Connection,
-                QUIC_CONN_TIMER_SHUTDOWN,
-                max(15, US_TO_MS(Connection->Paths[0].SmoothedRtt * 2)));
-        }
-
-        IsFirstCloseForConnection = FALSE;
-    }
-
-    if (ClosedRemotely) {
-        Connection->State.ClosedRemotely = TRUE;
-    } else {
-        Connection->State.ClosedLocally = TRUE;
-    }
-
-    if (IsFirstCloseForConnection) {
-        //
-        // Default to the timed out state.
-        //
-        Connection->State.ShutdownCompleteTimedOut = TRUE;
-
-        //
-        // Cancel all non-shutdown related timers.
-        //
-        for (QUIC_CONN_TIMER_TYPE TimerType = QUIC_CONN_TIMER_IDLE;
-            TimerType < QUIC_CONN_TIMER_SHUTDOWN;
-            ++TimerType) {
-            QuicConnTimerCancel(Connection, TimerType);
-        }
-
-        if (ResultQuicStatus) {
-            Connection->CloseStatus = (QUIC_STATUS)ErrorCode;
-            Connection->CloseErrorCode = QUIC_ERROR_INTERNAL_ERROR;
-        } else {
-            Connection->CloseStatus = QuicErrorCodeToStatus(ErrorCode);
-            Connection->CloseErrorCode = ErrorCode;
-        }
-
-        if (Flags & QUIC_CLOSE_APPLICATION) {
-            Connection->State.AppClosed = TRUE;
-        }
-
-        if (Flags & QUIC_CLOSE_SEND_NOTIFICATION &&
-            Connection->State.ExternalOwner) {
-            QuicConnIndicateShutdownBegin(Connection);
-        }
-
-        if (Connection->CloseReasonPhrase != NULL) {
-            QUIC_FREE(Connection->CloseReasonPhrase);
-            Connection->CloseReasonPhrase = NULL;
-        }
-
-        if (RemoteReasonPhraseLength != 0) {
-            Connection->CloseReasonPhrase =
-                QUIC_ALLOC_NONPAGED(RemoteReasonPhraseLength + 1);
-            if (Connection->CloseReasonPhrase != NULL) {
-                QuicCopyMemory(
-                    Connection->CloseReasonPhrase,
-                    RemoteReasonPhrase,
-                    RemoteReasonPhraseLength);
-                Connection->CloseReasonPhrase[RemoteReasonPhraseLength] = 0;
-            } else {
-                QuicTraceEvent(AllocFailure, "Allocation of '%s' failed. (%I bytes)", "close reason", RemoteReasonPhraseLength + 1);
-            }
-        }
-
-        if (Connection->State.Started) {
-            QuicConnLogStatistics(Connection);
-        }
-
-        if (Flags & QUIC_CLOSE_APPLICATION) {
-            QuicTraceEvent(ConnAppShutdown, "[conn][%p] App Shutdown: %I (Remote=%c)",
-                Connection,
-                ErrorCode,
-                ClosedRemotely);
-        } else {
-            QuicTraceEvent(ConnTransportShutdown, "[conn][%p] Transport Shutdown: %I (Remote=%c) (QS=%c)",
-                Connection,
-                ErrorCode,
-                ClosedRemotely,
-                !!(Flags & QUIC_CLOSE_QUIC_STATUS));
-        }
-
-        //
-        // On initial close, we must shut down all the current streams.
-        //
-        QuicStreamSetShutdown(&Connection->Streams);
-    }
-
-    if (SilentClose ||
-        (Connection->State.ClosedRemotely && Connection->State.ClosedLocally)) {
-        Connection->State.ShutdownCompleteTimedOut = FALSE;
-        Connection->State.SendShutdownCompleteNotif = TRUE;
-    }
-}
-
-_IRQL_requires_max_(PASSIVE_LEVEL)
-void
-QuicConnProcessShutdownTimerOperation(
-    _In_ QUIC_CONNECTION* Connection
-    )
-{
-    //
-    // We now consider the peer closed, even if they didn't respond to our close
-    // frame.
-    //
-    Connection->State.ClosedRemotely = TRUE;
-
-    //
-    // Now that we are closed in both directions, we can complete the shutdown
-    // of the connection.
-    //
-    Connection->State.SendShutdownCompleteNotif = TRUE;
-}
-
-_IRQL_requires_max_(PASSIVE_LEVEL)
-void
-QuicConnCloseLocally(
-    _In_ QUIC_CONNECTION* Connection,
-    _In_ uint32_t Flags,
-    _In_ uint64_t ErrorCode,
-    _In_opt_z_ const char* ErrorMsg
-    )
-{
-    QUIC_DBG_ASSERT(ErrorMsg == NULL || strlen(ErrorMsg) < UINT16_MAX);
-    QuicConnTryClose(
-        Connection,
-        Flags,
-        ErrorCode,
-        ErrorMsg,
-        ErrorMsg == NULL ? 0 : (uint16_t)strlen(ErrorMsg));
-}
-
-_IRQL_requires_max_(PASSIVE_LEVEL)
-void
-QuicConnOnQuicVersionSet(
-    _In_ QUIC_CONNECTION* Connection
-    )
-{
-    QuicTraceEvent(ConnVersionSet, "[conn][%p] Version = %d", Connection, Connection->Stats.QuicVersion);
-
-    switch (Connection->Stats.QuicVersion) {
-    case QUIC_VERSION_DRAFT_27:
-    case QUIC_VERSION_MS_1:
-    default:
-        Connection->State.HeaderProtectionEnabled = TRUE;
-        break;
-    }
-}
-
-_IRQL_requires_max_(PASSIVE_LEVEL)
-QUIC_STATUS
-QuicConnStart(
-    _In_ QUIC_CONNECTION* Connection,
-    _In_ QUIC_ADDRESS_FAMILY Family,
-    _In_opt_z_ const char* ServerName,
-    _In_ uint16_t ServerPort // Host byte order
-    )
-{
-    QUIC_STATUS Status;
-    QUIC_PATH* Path = &Connection->Paths[0];
-    QUIC_DBG_ASSERT(!QuicConnIsServer(Connection));
-
-    if (Connection->State.ClosedLocally || Connection->State.Started) {
-        return QUIC_STATUS_INVALID_STATE;
-    }
-
-    QUIC_TEL_ASSERT(Path->Binding == NULL);
-
-    if (!Connection->State.RemoteAddressSet) {
-
-        QUIC_DBG_ASSERT(ServerName != NULL);
-        QuicAddrSetFamily(&Path->RemoteAddress, Family);
-
-#ifdef QUIC_COMPARTMENT_ID
-        BOOLEAN RevertCompartmentId = FALSE;
-        QUIC_COMPARTMENT_ID PrevCompartmentId = QuicCompartmentIdGetCurrent();
-        if (PrevCompartmentId != Connection->Session->CompartmentId) {
-            Status = QuicCompartmentIdSetCurrent(Connection->Session->CompartmentId);
-            if (QUIC_FAILED(Status)) {
-                QuicTraceEvent(ConnErrorStatus, "[conn][%p] ERROR, %d, %s.", Connection, Status, "Set current compartment Id");
-                goto Exit;
-            }
-            RevertCompartmentId = TRUE;
-        }
-#endif
-
-        //
-        // Resolve the server name to IP address.
-        //
-        Status =
-            QuicDataPathResolveAddress(
-                MsQuicLib.Datapath,
-                ServerName,
-                &Path->RemoteAddress);
-
-#ifdef QUIC_COMPARTMENT_ID
-        if (RevertCompartmentId) {
-            (void)QuicCompartmentIdSetCurrent(PrevCompartmentId);
-        }
-#endif
-
-        if (QUIC_FAILED(Status)) {
-            goto Exit;
-        }
-
-        Connection->State.RemoteAddressSet = TRUE;
-    }
-
-    QuicAddrSetPort(&Path->RemoteAddress, ServerPort);
-    QuicTraceEvent(ConnRemoteAddrAdded, "[conn][%p] New Remote IP: %SOCKADDR",
-        Connection, CLOG_BYTEARRAY(LOG_ADDR_LEN(Path->RemoteAddress), (const uint8_t*)&Path->RemoteAddress));
-
-    //
-    // Get the binding for the current local & remote addresses.
-    //
-    Status =
-        QuicLibraryGetBinding(
-            Connection->Session,
-            Connection->State.ShareBinding,
-            Connection->State.LocalAddressSet ? &Path->LocalAddress : NULL,
-            &Path->RemoteAddress,
-            &Path->Binding);
-    if (QUIC_FAILED(Status)) {
-        goto Exit;
-    }
-
-    InterlockedIncrement(&Path->Binding->HandshakeConnections);
-    InterlockedExchangeAdd64(
-        (int64_t*)&MsQuicLib.CurrentHandshakeMemoryUsage,
-        (int64_t)QUIC_CONN_HANDSHAKE_MEMORY_USAGE);
-
-    //
-    // Clients only need to generate a non-zero length source CID if it
-    // intends to share the UDP binding.
-    //
-    QUIC_CID_HASH_ENTRY* SourceCid =
-        QuicCidNewRandomSource(
-            Connection,
-            0,
-            Connection->PartitionID,
-            Connection->Registration->CidPrefixLength,
-            Connection->Registration->CidPrefix,
-            Connection->State.ShareBinding ?
-                MSQUIC_CONNECTION_ID_LENGTH : 0);
-    if (SourceCid == NULL) {
-        Status = QUIC_STATUS_OUT_OF_MEMORY;
-        goto Exit;
-    }
-
-    Connection->NextSourceCidSequenceNumber++;
-    QuicTraceEvent(ConnSourceCidAdded, "[conn][%p] (SeqNum=%I) New Source CID: %!BYTEARRAY!", Connection, SourceCid->CID.SequenceNumber, CLOG_BYTEARRAY(SourceCid->CID.Length, SourceCid->CID.Data));
-    QuicListPushEntry(&Connection->SourceCids, &SourceCid->Link);
-    SourceCid->CID.IsInList = TRUE;
-
-    if (!QuicBindingAddSourceConnectionID(Path->Binding, SourceCid)) {
-        InterlockedDecrement(&Path->Binding->HandshakeConnections);
-        InterlockedExchangeAdd64(
-            (int64_t*)&MsQuicLib.CurrentHandshakeMemoryUsage,
-            -1 * (int64_t)QUIC_CONN_HANDSHAKE_MEMORY_USAGE);
-        QuicLibraryReleaseBinding(Path->Binding);
-        Path->Binding = NULL;
-        Status = QUIC_STATUS_OUT_OF_MEMORY;
-        goto Exit;
-    }
-
-    Connection->State.LocalAddressSet = TRUE;
-    QuicDataPathBindingGetLocalAddress(
-        Path->Binding->DatapathBinding,
-        &Path->LocalAddress);
-    QuicTraceEvent(ConnLocalAddrAdded, "[conn][%p] New Local IP: %SOCKADDR",
-        Connection, CLOG_BYTEARRAY(LOG_ADDR_LEN(Path->LocalAddress), (const uint8_t*)&Path->LocalAddress));
-
-    //
-    // Save the server name.
-    //
-    Connection->RemoteServerName = ServerName;
-    ServerName = NULL;
-
-    //
-    // Start the handshake.
-    //
-    Status = QuicConnInitializeCrypto(Connection);
-    if (QUIC_FAILED(Status)) {
-        goto Exit;
-    }
-
-Exit:
-
-    if (ServerName != NULL) {
-        QUIC_FREE(ServerName);
-    }
-
-    if (QUIC_FAILED(Status)) {
-        QuicConnCloseLocally(
-            Connection,
-            QUIC_CLOSE_INTERNAL_SILENT | QUIC_CLOSE_QUIC_STATUS,
-            (uint64_t)Status,
-            NULL);
-    }
-
-    return Status;
-}
-
-_IRQL_requires_max_(PASSIVE_LEVEL)
-void
-QuicConnRestart(
-    _In_ QUIC_CONNECTION* Connection,
-    _In_ BOOLEAN CompleteReset
-    )
-{
-    QUIC_TEL_ASSERT(Connection->State.Started);
-
-    QuicTraceLogConnInfo(Restart, Connection, "Restart (CompleteReset=%hu)", CompleteReset);
-
-    if (CompleteReset) {
-        //
-        // Don't reset current RTT measurements unless doing a full reset.
-        //
-        QUIC_PATH* Path = &Connection->Paths[0];
-        Path->GotFirstRttSample = FALSE;
-        Path->RttVariance = 0;
-        Path->SmoothedRtt = MS_TO_US(Connection->Session->Settings.InitialRttMs);
-    }
-
-    for (uint32_t i = 0; i < ARRAYSIZE(Connection->Packets); ++i) {
-        QUIC_DBG_ASSERT(Connection->Packets[i] != NULL);
-        QuicPacketSpaceReset(Connection->Packets[i]);
-    }
-
-    QuicCongestionControlReset(&Connection->CongestionControl);
-    QuicSendReset(&Connection->Send);
-    QuicLossDetectionReset(&Connection->LossDetection);
-    QuicCryptoReset(&Connection->Crypto, CompleteReset);
-}
-
-_IRQL_requires_max_(PASSIVE_LEVEL)
-QUIC_STATUS
-QuicConnInitializeCrypto(
-    _In_ QUIC_CONNECTION* Connection
-    )
-{
-    QUIC_STATUS Status;
-    BOOLEAN CryptoInitialized = FALSE;
-
-    Status = QuicCryptoInitialize(&Connection->Crypto);
-    if (QUIC_FAILED(Status)) {
-        goto Error;
-    }
-    CryptoInitialized = TRUE;
-
-    if (!QuicConnIsServer(Connection)) {
-        Status = QuicConnHandshakeConfigure(Connection, NULL);
-        if (QUIC_FAILED(Status)) {
-            goto Error;
-        }
-    }
-
-    if (Connection->KeepAliveIntervalMs != 0) {
-        //
-        // Now that we are starting the connection, start the keep alive timer
-        // if enabled.
-        //
-        QuicConnTimerSet(
-            Connection,
-            QUIC_CONN_TIMER_KEEP_ALIVE,
-            Connection->KeepAliveIntervalMs);
-    }
-
-Error:
-
-    if (QUIC_FAILED(Status)) {
-        if (CryptoInitialized) {
-            QuicCryptoUninitialize(&Connection->Crypto);
-        }
-    }
-
-    return Status;
-}
-
-_IRQL_requires_max_(PASSIVE_LEVEL)
-QUIC_STATUS
-QuicConnHandshakeConfigure(
-    _In_ QUIC_CONNECTION* Connection,
-    _In_opt_ QUIC_SEC_CONFIG* SecConfig
-    )
-{
-    QUIC_STATUS Status;
-    QUIC_TRANSPORT_PARAMETERS LocalTP = { 0 };
-
-    QUIC_TEL_ASSERT(Connection->Session != NULL);
-
-    if (QuicConnIsServer(Connection)) {
-
-        QUIC_TEL_ASSERT(SecConfig != NULL);
-
-        LocalTP.InitialMaxStreamDataBidiLocal = Connection->Session->Settings.StreamRecvWindowDefault;
-        LocalTP.InitialMaxStreamDataBidiRemote = Connection->Session->Settings.StreamRecvWindowDefault;
-        LocalTP.InitialMaxStreamDataUni = Connection->Session->Settings.StreamRecvWindowDefault;
-        LocalTP.InitialMaxData = Connection->Send.MaxData;
-        LocalTP.ActiveConnectionIdLimit = QUIC_ACTIVE_CONNECTION_ID_LIMIT;
-        LocalTP.Flags =
-            QUIC_TP_FLAG_INITIAL_MAX_DATA |
-            QUIC_TP_FLAG_INITIAL_MAX_STRM_DATA_BIDI_LOCAL |
-            QUIC_TP_FLAG_INITIAL_MAX_STRM_DATA_BIDI_REMOTE |
-            QUIC_TP_FLAG_INITIAL_MAX_STRM_DATA_UNI |
-            QUIC_TP_FLAG_MAX_PACKET_SIZE |
-            QUIC_TP_FLAG_MAX_ACK_DELAY |
-            /* QUIC_TP_FLAG_DISABLE_ACTIVE_MIGRATION | TODO - Add config option to re-enable if behind 4-tuple LB */
-            QUIC_TP_FLAG_ACTIVE_CONNECTION_ID_LIMIT;
-        LocalTP.MaxPacketSize =
-            MaxUdpPayloadSizeFromMTU(
-                QuicDataPathBindingGetLocalMtu(
-                    Connection->Paths[0].Binding->DatapathBinding));
-
-        if (Connection->IdleTimeoutMs != 0) {
-            LocalTP.Flags |= QUIC_TP_FLAG_IDLE_TIMEOUT;
-            LocalTP.IdleTimeout = Connection->IdleTimeoutMs;
-        }
-
-        LocalTP.MaxAckDelay =
-            Connection->MaxAckDelayMs + (uint32_t)MsQuicLib.TimerResolutionMs;
-
-        const QUIC_CID_HASH_ENTRY* SourceCid =
-            QUIC_CONTAINING_RECORD(
-                Connection->SourceCids.Next,
-                QUIC_CID_HASH_ENTRY,
-                Link);
-        LocalTP.Flags |= QUIC_TP_FLAG_STATELESS_RESET_TOKEN;
-        Status =
-            QuicBindingGenerateStatelessResetToken(
-                Connection->Paths[0].Binding,
-                SourceCid->CID.Data,
-                LocalTP.StatelessResetToken);
-        if (QUIC_FAILED(Status)) {
-            QuicTraceEvent(ConnErrorStatus, "[conn][%p] ERROR, %d, %s.", Connection, Status,
-                "QuicBindingGenerateStatelessResetToken");
-            goto Error;
-        }
-
-        if (Connection->AckDelayExponent != QUIC_DEFAULT_ACK_DELAY_EXPONENT) {
-            LocalTP.Flags |= QUIC_TP_FLAG_ACK_DELAY_EXPONENT;
-            LocalTP.AckDelayExponent = Connection->AckDelayExponent;
-        }
-
-        if (Connection->Streams.Types[STREAM_ID_FLAG_IS_CLIENT | STREAM_ID_FLAG_IS_BI_DIR].MaxTotalStreamCount) {
-            LocalTP.Flags |= QUIC_TP_FLAG_INITIAL_MAX_STRMS_BIDI;
-            LocalTP.InitialMaxBidiStreams =
-                Connection->Streams.Types[STREAM_ID_FLAG_IS_CLIENT | STREAM_ID_FLAG_IS_BI_DIR].MaxTotalStreamCount;
-        }
-
-        if (Connection->Streams.Types[STREAM_ID_FLAG_IS_CLIENT | STREAM_ID_FLAG_IS_UNI_DIR].MaxTotalStreamCount) {
-            LocalTP.Flags |= QUIC_TP_FLAG_INITIAL_MAX_STRMS_UNI;
-            LocalTP.InitialMaxUniStreams =
-                Connection->Streams.Types[STREAM_ID_FLAG_IS_CLIENT | STREAM_ID_FLAG_IS_UNI_DIR].MaxTotalStreamCount;
-        }
-
-        if (Connection->OrigCID != NULL) {
-            QUIC_DBG_ASSERT(Connection->OrigCID->Length <= QUIC_MAX_CONNECTION_ID_LENGTH_V1);
-            LocalTP.Flags |= QUIC_TP_FLAG_ORIGINAL_CONNECTION_ID;
-            LocalTP.OriginalConnectionIDLength = Connection->OrigCID->Length;
-            QuicCopyMemory(
-                LocalTP.OriginalConnectionID,
-                Connection->OrigCID->Data,
-                Connection->OrigCID->Length);
-            QUIC_FREE(Connection->OrigCID);
-            Connection->OrigCID = NULL;
-        }
-
-    } else {
-
-        uint32_t InitialQuicVersion = QUIC_VERSION_LATEST;
-        if (Connection->RemoteServerName != NULL &&
-            QuicSessionServerCacheGetState(
-                Connection->Session,
-                Connection->RemoteServerName,
-                &InitialQuicVersion,
-                &Connection->PeerTransportParams,
-                &SecConfig)) {
-
-            QuicTraceLogConnVerbose(FoundCachedServerState, Connection, "Found server cached state");
-            QuicConnProcessPeerTransportParameters(Connection, TRUE);
-        }
-
-        if (Connection->Stats.QuicVersion == 0) {
-            //
-            // Only initialize the version if not already done (by the
-            // application layer).
-            //
-            Connection->Stats.QuicVersion = InitialQuicVersion;
-        }
-        QuicConnOnQuicVersionSet(Connection);
-
-        if (SecConfig == NULL) {
-            Status =
-                QuicTlsClientSecConfigCreate(
-                    Connection->ServerCertValidationFlags,
-                    &SecConfig);
-            if (QUIC_FAILED(Status)) {
-                QuicTraceEvent(ConnErrorStatus, "[conn][%p] ERROR, %d, %s.", Connection, Status, "QuicTlsClientSecConfigCreate");
-                goto Error;
-            }
-        }
-
-        LocalTP.InitialMaxStreamDataBidiLocal = Connection->Session->Settings.StreamRecvWindowDefault;
-        LocalTP.InitialMaxStreamDataBidiRemote = Connection->Session->Settings.StreamRecvWindowDefault;
-        LocalTP.InitialMaxStreamDataUni = Connection->Session->Settings.StreamRecvWindowDefault;
-        LocalTP.InitialMaxData = Connection->Send.MaxData;
-        LocalTP.ActiveConnectionIdLimit = QUIC_ACTIVE_CONNECTION_ID_LIMIT;
-        LocalTP.Flags =
-            QUIC_TP_FLAG_INITIAL_MAX_DATA |
-            QUIC_TP_FLAG_INITIAL_MAX_STRM_DATA_BIDI_LOCAL |
-            QUIC_TP_FLAG_INITIAL_MAX_STRM_DATA_BIDI_REMOTE |
-            QUIC_TP_FLAG_INITIAL_MAX_STRM_DATA_UNI |
-            QUIC_TP_FLAG_MAX_PACKET_SIZE |
-            QUIC_TP_FLAG_MAX_ACK_DELAY |
-            QUIC_TP_FLAG_ACTIVE_CONNECTION_ID_LIMIT;
-        LocalTP.MaxPacketSize =
-            MaxUdpPayloadSizeFromMTU(
-                QuicDataPathBindingGetLocalMtu(
-                    Connection->Paths[0].Binding->DatapathBinding));
-
-        if (Connection->IdleTimeoutMs != 0) {
-            LocalTP.Flags |= QUIC_TP_FLAG_IDLE_TIMEOUT;
-            LocalTP.IdleTimeout = Connection->IdleTimeoutMs;
-        }
-
-        LocalTP.MaxAckDelay =
-            Connection->MaxAckDelayMs + MsQuicLib.TimerResolutionMs;
-
-        if (Connection->AckDelayExponent != QUIC_DEFAULT_ACK_DELAY_EXPONENT) {
-            LocalTP.Flags |= QUIC_TP_FLAG_ACK_DELAY_EXPONENT;
-            LocalTP.AckDelayExponent = Connection->AckDelayExponent;
-        }
-
-        if (Connection->Streams.Types[STREAM_ID_FLAG_IS_SERVER | STREAM_ID_FLAG_IS_BI_DIR].MaxTotalStreamCount) {
-            LocalTP.Flags |= QUIC_TP_FLAG_INITIAL_MAX_STRMS_BIDI;
-            LocalTP.InitialMaxBidiStreams =
-                Connection->Streams.Types[STREAM_ID_FLAG_IS_SERVER | STREAM_ID_FLAG_IS_BI_DIR].MaxTotalStreamCount;
-        }
-
-        if (Connection->Streams.Types[STREAM_ID_FLAG_IS_SERVER | STREAM_ID_FLAG_IS_UNI_DIR].MaxTotalStreamCount) {
-            LocalTP.Flags |= QUIC_TP_FLAG_INITIAL_MAX_STRMS_UNI;
-            LocalTP.InitialMaxUniStreams =
-                Connection->Streams.Types[STREAM_ID_FLAG_IS_SERVER | STREAM_ID_FLAG_IS_UNI_DIR].MaxTotalStreamCount;
-        }
-    }
-
-    Connection->State.Started = TRUE;
-    Connection->Stats.Timing.Start = QuicTimeUs64();
-    QuicTraceEvent(ConnHandshakeStart, "[conn][%p] Handshake start", Connection);
-
-    Status =
-        QuicCryptoInitializeTls(
-            &Connection->Crypto,
-            SecConfig,
-            &LocalTP);
-    QuicTlsSecConfigRelease(SecConfig); // No longer need local ref.
-
-Error:
-
-    return Status;
-}
-
-_IRQL_requires_max_(PASSIVE_LEVEL)
-void
-QuicConnProcessPeerTransportParameters(
-    _In_ QUIC_CONNECTION* Connection,
-    _In_ BOOLEAN FromCache
-    )
-{
-    QuicTraceLogConnInfo(PeerTPSet, Connection, "Peer Transport Parameters Set");
-
-    if (Connection->PeerTransportParams.Flags & QUIC_TP_FLAG_ACTIVE_CONNECTION_ID_LIMIT) {
-        if (Connection->PeerTransportParams.ActiveConnectionIdLimit == 0) {
-            QuicTraceEvent(ConnError, "[conn][%p] ERROR, %s.", Connection, "Peer set ActiveConnectionIdLimit to 0");
-            goto Error;
-        }
-        if (Connection->SourceCidLimit > Connection->PeerTransportParams.ActiveConnectionIdLimit) {
-            Connection->SourceCidLimit = (uint8_t) Connection->PeerTransportParams.ActiveConnectionIdLimit;
-        }
-    } else {
-        Connection->SourceCidLimit = 1;
-    }
-
-    if (Connection->PeerTransportParams.Flags & QUIC_TP_FLAG_STATELESS_RESET_TOKEN) {
-        QUIC_DBG_ASSERT(!QuicListIsEmpty(&Connection->DestCids));
-        QUIC_DBG_ASSERT(!QuicConnIsServer(Connection));
-        QUIC_CID_QUIC_LIST_ENTRY* DestCid =
-            QUIC_CONTAINING_RECORD(
-                Connection->DestCids.Flink,
-                QUIC_CID_QUIC_LIST_ENTRY,
-                Link);
-        QuicCopyMemory(
-            DestCid->ResetToken,
-            Connection->PeerTransportParams.StatelessResetToken,
-            QUIC_STATELESS_RESET_TOKEN_LENGTH);
-        DestCid->CID.HasResetToken = TRUE;
-    }
-
-    if (Connection->PeerTransportParams.Flags & QUIC_TP_FLAG_PREFERRED_ADDRESS) {
-        QuicTraceLogConnInfo(
-            PeerPreferredAddressV4,
-            Connection,
-            "Peer configured preferred address %SOCKADDR",
-            CLOG_BYTEARRAY(
-                LOG_ADDR_LEN(Connection->PeerTransportParams.PreferredAddress),
-                (uint8_t*)&Connection->PeerTransportParams.PreferredAddress));
-        //
-        // TODO - Implement preferred address feature.
-        //
-    }
-
-    if (Connection->State.ReceivedRetryPacket) {
-        QUIC_DBG_ASSERT(!QuicConnIsServer(Connection));
-        QUIC_DBG_ASSERT(Connection->OrigCID != NULL);
-        QUIC_DBG_ASSERT(!FromCache);
-        //
-        // If we received a Retry packet during the handshake, we (the client)
-        // must validate that the server knew the original connection ID we sent,
-        // so that we can be sure that no middle box injected the Retry packet.
-        //
-        BOOLEAN ValidOrigCID = FALSE;
-        if (!(Connection->PeerTransportParams.Flags & QUIC_TP_FLAG_ORIGINAL_CONNECTION_ID)) {
-            QuicTraceEvent(ConnError, "[conn][%p] ERROR, %s.", Connection, "Peer didn't provide the OrigConnID in TP");
-        } else if (Connection->PeerTransportParams.OriginalConnectionIDLength != Connection->OrigCID->Length) {
-            QuicTraceEvent(ConnError, "[conn][%p] ERROR, %s.", Connection, "Peer provided incorrect length of OrigConnID in TP");
-        } else if (
-            memcmp(
-                Connection->PeerTransportParams.OriginalConnectionID,
-                Connection->OrigCID->Data,
-                Connection->OrigCID->Length) != 0) {
-            QuicTraceEvent(ConnError, "[conn][%p] ERROR, %s.", Connection, "Peer provided incorrect OrigConnID in TP");
-        } else {
-            ValidOrigCID = TRUE;
-            QUIC_FREE(Connection->OrigCID);
-            Connection->OrigCID = NULL;
-        }
-
-        if (!ValidOrigCID) {
-            goto Error;
-        }
-
-    } else if (!QuicConnIsServer(Connection) && !FromCache) {
-        //
-        // Per spec, the client must validate no original CID TP was sent if no
-        // Retry occurred. No need to validate cached values, as they don't
-        // apply to the current connection attempt.
-        //
-        if (!!(Connection->PeerTransportParams.Flags & QUIC_TP_FLAG_ORIGINAL_CONNECTION_ID)) {
-            QuicTraceEvent(ConnError, "[conn][%p] ERROR, %s.", Connection, "Peer provided the OrigConnID in TP when no Retry occurred");
-            goto Error;
-        }
-    }
-
-    Connection->Send.PeerMaxData =
-        Connection->PeerTransportParams.InitialMaxData;
-
-    QuicStreamSetInitializeTransportParameters(
-        &Connection->Streams,
-        Connection->PeerTransportParams.InitialMaxBidiStreams,
-        Connection->PeerTransportParams.InitialMaxUniStreams,
-        !FromCache);
-
-    return;
-
-Error:
-
-    QuicConnTransportError(Connection, QUIC_ERROR_TRANSPORT_PARAMETER_ERROR);
-}
-
-_IRQL_requires_max_(DISPATCH_LEVEL)
-void
-QuicConnQueueRecvDatagrams(
-    _In_ QUIC_CONNECTION* Connection,
-    _In_ QUIC_RECV_DATAGRAM* DatagramChain,
-    _In_ uint32_t DatagramChainLength
-    )
-{
-    QUIC_RECV_DATAGRAM** DatagramChainTail = &DatagramChain->Next;
-    DatagramChain->QueuedOnConnection = TRUE;
-    QuicDataPathRecvDatagramToRecvPacket(DatagramChain)->AssignedToConnection = TRUE;
-    while (*DatagramChainTail != NULL) {
-        (*DatagramChainTail)->QueuedOnConnection = TRUE;
-        QuicDataPathRecvDatagramToRecvPacket(*DatagramChainTail)->AssignedToConnection = TRUE;
-        DatagramChainTail = &((*DatagramChainTail)->Next);
-    }
-
-    QuicTraceLogConnVerbose(QueueDatagrams, Connection, "Queuing %u UDP datagrams", DatagramChainLength);
-
-    BOOLEAN QueueOperation;
-    QuicDispatchLockAcquire(&Connection->ReceiveQueueLock);
-    if (Connection->ReceiveQueueCount >= QUIC_MAX_RECEIVE_QUEUE_COUNT) {
-        QueueOperation = FALSE;
-    } else {
-        *Connection->ReceiveQueueTail = DatagramChain;
-        Connection->ReceiveQueueTail = DatagramChainTail;
-        DatagramChain = NULL;
-        QueueOperation = (Connection->ReceiveQueueCount == 0);
-        Connection->ReceiveQueueCount += DatagramChainLength;
-    }
-    QuicDispatchLockRelease(&Connection->ReceiveQueueLock);
-
-    if (DatagramChain != NULL) {
-        QUIC_RECV_DATAGRAM* Datagram = DatagramChain;
-        do {
-            Datagram->QueuedOnConnection = FALSE;
-            QuicPacketLogDrop(Connection, QuicDataPathRecvDatagramToRecvPacket(Datagram), "Max queue limit reached");
-        } while ((Datagram = Datagram->Next) != NULL);
-        QuicDataPathBindingReturnRecvDatagrams(DatagramChain);
-        return;
-    }
-
-    if (QueueOperation) {
-        QUIC_OPERATION* ConnOper =
-            QuicOperationAlloc(Connection->Worker, QUIC_OPER_TYPE_FLUSH_RECV);
-        if (ConnOper != NULL) {
-            QuicConnQueueOper(Connection, ConnOper);
-        } else {
-            QuicTraceEvent(AllocFailure, "Allocation of '%s' failed. (%I bytes)", "Flush Recv operation", 0);
-        }
-    }
-}
-
-_IRQL_requires_max_(DISPATCH_LEVEL)
-void
-QuicConnQueueUnreachable(
-    _In_ QUIC_CONNECTION* Connection,
-    _In_ const QUIC_ADDR* RemoteAddress
-    )
-{
-    if (Connection->Crypto.TlsState.ReadKey > QUIC_PACKET_KEY_INITIAL) {
-        //
-        // Only queue unreachable events at the beginning of the handshake.
-        // Otherwise, it opens up an attack surface.
-        //
-        QuicTraceLogConnWarning(IgnoreUnreachable, Connection, "Ignoring received unreachable event (inline).");
-        return;
-    }
-
-    QUIC_OPERATION* ConnOper =
-        QuicOperationAlloc(Connection->Worker, QUIC_OPER_TYPE_UNREACHABLE);
-    if (ConnOper != NULL) {
-        ConnOper->UNREACHABLE.RemoteAddress = *RemoteAddress;
-        QuicConnQueueOper(Connection, ConnOper);
-    } else {
-        QuicTraceEvent(AllocFailure, "Allocation of '%s' failed. (%I bytes)", "Unreachable operation", 0);
-    }
-}
-
-//
-// Updates the current destination CID to the received packet's source CID, if
-// not already equal. Only used during the handshake, on the client side.
-//
-_IRQL_requires_max_(PASSIVE_LEVEL)
-BOOLEAN
-QuicConnUpdateDestCid(
-    _In_ QUIC_CONNECTION* Connection,
-    _In_ const QUIC_RECV_PACKET* const Packet
-    )
-{
-    QUIC_DBG_ASSERT(!QuicConnIsServer(Connection));
-    QUIC_DBG_ASSERT(!Connection->State.Connected);
-
-    QUIC_DBG_ASSERT(!QuicListIsEmpty(&Connection->DestCids));
-    QUIC_CID_QUIC_LIST_ENTRY* DestCid =
-        QUIC_CONTAINING_RECORD(
-            Connection->DestCids.Flink,
-            QUIC_CID_QUIC_LIST_ENTRY,
-            Link);
-    QUIC_DBG_ASSERT(Connection->Paths[0].DestCid == DestCid);
-
-    if (Packet->SourceCidLen != DestCid->CID.Length ||
-        memcmp(Packet->SourceCid, DestCid->CID.Data, DestCid->CID.Length) != 0) {
-
-        // TODO - Only update for the first packet of each type (Initial and Retry).
-
-        QuicTraceEvent(ConnDestCidRemoved, "[conn][%p] (SeqNum=%I) Removed Destination CID: %!BYTEARRAY!", Connection, DestCid->CID.SequenceNumber, CLOG_BYTEARRAY(DestCid->CID.Length, DestCid->CID.Data));
-
-        //
-        // We have just received the a packet from a new source CID
-        // from the server. Remove the current DestCid we have for the
-        // server (which we randomly generated) and replace it with
-        // the one we have just received.
-        //
-        if (Packet->SourceCidLen <= DestCid->CID.Length) {
-            //
-            // Since the current structure has enough room for the
-            // new CID, we will just reuse it.
-            //
-            DestCid->CID.IsInitial = FALSE;
-            DestCid->CID.Length = Packet->SourceCidLen;
-            QuicCopyMemory(DestCid->CID.Data, Packet->SourceCid, DestCid->CID.Length);
-        } else {
-            //
-            // There isn't enough room in the existing structure,
-            // so we must allocate a new one and free the old one.
-            //
-            QuicListEntryRemove(&DestCid->Link);
-            QUIC_FREE(DestCid);
-            DestCid =
-                QuicCidNewDestination(
-                    Packet->SourceCidLen,
-                    Packet->SourceCid);
-            if (DestCid == NULL) {
-                Connection->DestCidCount--;
-                QuicConnFatalError(Connection, QUIC_STATUS_OUT_OF_MEMORY, "Out of memory");
-                return FALSE;
-            } else {
-                Connection->Paths[0].DestCid = DestCid;
-                DestCid->CID.UsedLocally = TRUE;
-                QuicListInsertHead(&Connection->DestCids, &DestCid->Link);
-            }
-        }
-
-        if (DestCid != NULL) {
-            QuicTraceEvent(ConnDestCidAdded, "[conn][%p] (SeqNum=%I) New Destination CID: %!BYTEARRAY!", Connection, DestCid->CID.SequenceNumber, CLOG_BYTEARRAY(DestCid->CID.Length, DestCid->CID.Data));
-        }
-    }
-
-    return TRUE;
-}
-
-/*
-//
-// Version negotiation is removed for the first version of QUIC.
-// When it is put back, it will probably be implemented as in this
-// function.
-//
-_IRQL_requires_max_(PASSIVE_LEVEL)
-void
-QuicConnRecvVerNeg(
-    _In_ QUIC_CONNECTION* Connection,
-    _In_ const QUIC_RECV_PACKET* const Packet
-    )
-{
-    uint32_t SupportedVersion = 0;
-
-    // TODO - Validate the packet's SourceCid is equal to our DestCid.
-
-    const uint32_t* ServerVersionList =
-        (const uint32_t*)(
-        Packet->VerNeg->DestCid +
-        QuicCidDecodeLength(Packet->VerNeg->SourceCidLength) +
-        QuicCidDecodeLength(Packet->VerNeg->DestCidLength));
-    uint16_t ServerVersionListLength =
-        (Packet->BufferLength - (uint16_t)((uint8_t*)ServerVersionList - Packet->Buffer)) / sizeof(uint32_t);
-
-    //
-    // Go through the list and make sure it doesn't include our originally
-    // requested version. If it does, we are supposed to ignore it. Cache the
-    // first supported version.
-    //
-    QuicTraceLogConnVerbose(RecvVerNeg, Connection, "Received Version Negotation:");
-    for (uint16_t i = 0; i < ServerVersionListLength; i++) {
-
-        QuicTraceLogConnVerbose(VerNegItem, Connection, "  Ver[%d]: 0x%x", i,
-            QuicByteSwapUint32(ServerVersionList[i]));
-
-        //
-        // Check to see if this is the current version.
-        //
-        if (ServerVersionList[i] == Connection->Stats.QuicVersion) {
-            QuicTraceLogConnVerbose(InvalidVerNeg, Connection, "Dropping version negotation that includes the current version.");
-            goto Exit;
-        }
-
-        //
-        // Check to see if this is supported, if we haven't already found a
-        // supported version.
-        //
-        if (SupportedVersion == 0 &&
-            QuicIsVersionSupported(ServerVersionList[i])) {
-            SupportedVersion = ServerVersionList[i];
-        }
-    }
-
-    //
-    // Did we find a supported version?
-    //
-    if (SupportedVersion != 0) {
-
-        Connection->Stats.QuicVersion = SupportedVersion;
-        QuicConnOnQuicVersionSet(Connection);
-
-        //
-        // Match found! Start connecting with selected version.
-        //
-        QuicConnRestart(Connection, TRUE);
-
-    } else {
-
-        //
-        // No match! Connection failure.
-        //
-        QuicConnCloseLocally(
-            Connection,
-            QUIC_CLOSE_INTERNAL_SILENT,
-            QUIC_ERROR_VERSION_NEGOTIATION_ERROR,
-            NULL);
-    }
-
-Exit:
-
-    return;
-}
-*/
-
-_IRQL_requires_max_(PASSIVE_LEVEL)
-void
-QuicConnRecvRetry(
-    _In_ QUIC_CONNECTION* Connection,
-    _In_ QUIC_RECV_PACKET* Packet
-    )
-{
-    //
-    // Only clients should receive Retry packets.
-    //
-    if (QuicConnIsServer(Connection)) {
-        QuicPacketLogDrop(Connection, Packet, "Retry sent to server");
-        return;
-    }
-
-    //
-    // Make sure we are in the correct state of the handshake.
-    //
-    if (Connection->State.GotFirstServerResponse) {
-        QuicPacketLogDrop(Connection, Packet, "Already received server response");
-        return;
-    }
-
-    //
-    // Decode and validate the Retry packet.
-    //
-
-    if (Packet->BufferLength - Packet->HeaderLength <= QUIC_RETRY_INTEGRITY_TAG_LENGTH_V1) {
-        QuicPacketLogDrop(Connection, Packet, "No room for Retry Token");
-        return;
-    }
-
-    const uint8_t* Token = (Packet->Buffer + Packet->HeaderLength);
-    uint16_t TokenLength = Packet->BufferLength - (Packet->HeaderLength + QUIC_RETRY_INTEGRITY_TAG_LENGTH_V1);
-
-    QuicPacketLogHeader(
-        Connection,
-        TRUE,
-        0,
-        0,
-        Packet->BufferLength,
-        Packet->Buffer,
-        0);
-
-    QUIC_DBG_ASSERT(!QuicListIsEmpty(&Connection->DestCids));
-    QUIC_CID_QUIC_LIST_ENTRY* DestCid =
-        QUIC_CONTAINING_RECORD(
-            Connection->DestCids.Flink,
-            QUIC_CID_QUIC_LIST_ENTRY,
-            Link);
-    const uint8_t* OrigDestCid = DestCid->CID.Data;
-    uint8_t OrigDestCidLength = DestCid->CID.Length;
-
-    uint8_t CalculatedIntegrityValue[QUIC_RETRY_INTEGRITY_TAG_LENGTH_V1];
-
-    if (QUIC_FAILED(
-        QuicPacketGenerateRetryV1Integrity(
-            OrigDestCidLength,
-            OrigDestCid,
-            Packet->BufferLength - QUIC_RETRY_INTEGRITY_TAG_LENGTH_V1,
-            Packet->Buffer,
-            CalculatedIntegrityValue))) {
-        QuicPacketLogDrop(Connection, Packet, "Failed to generate integrity field");
-        return;
-    }
-
-    if (memcmp(
-            CalculatedIntegrityValue,
-            Packet->Buffer + (Packet->BufferLength - QUIC_RETRY_INTEGRITY_TAG_LENGTH_V1),
-            QUIC_RETRY_INTEGRITY_TAG_LENGTH_V1) != 0) {
-        QuicPacketLogDrop(Connection, Packet, "Invalid integrity field");
-        return;
-    }
-
-    QUIC_DBG_ASSERT(OrigDestCidLength <= QUIC_MAX_CONNECTION_ID_LENGTH_V1);
-
-    //
-    // Cache the Retry token.
-    //
-
-    Connection->Send.InitialToken = QUIC_ALLOC_PAGED(TokenLength);
-    if (Connection->Send.InitialToken == NULL) {
-        QuicTraceEvent(AllocFailure, "Allocation of '%s' failed. (%I bytes)", "InitialToken", TokenLength);
-        QuicPacketLogDrop(Connection, Packet, "InitialToken alloc failed");
-        return;
-    }
-
-    Connection->Send.InitialTokenLength = TokenLength;
-    memcpy((uint8_t*)Connection->Send.InitialToken, Token, TokenLength);
-
-    //
-    // Save the original CID for later validation in the TP.
-    //
-    Connection->OrigCID =
-        QUIC_ALLOC_NONPAGED(
-            sizeof(QUIC_CID) +
-            OrigDestCidLength);
-    if (Connection->OrigCID == NULL) {
-        QuicTraceEvent(AllocFailure, "Allocation of '%s' failed. (%I bytes)", "OrigCID", TokenLength);
-        QuicPacketLogDrop(Connection, Packet, "OrigCID alloc failed");
-        return;
-    }
-
-    Connection->OrigCID->Length = OrigDestCidLength;
-    QuicCopyMemory(
-        Connection->OrigCID->Data,
-        OrigDestCid,
-        OrigDestCidLength);
-
-    //
-    // Update the (destination) server's CID.
-    //
-    if (!QuicConnUpdateDestCid(Connection, Packet)) {
-        return;
-    }
-
-    Connection->State.GotFirstServerResponse = TRUE;
-    Connection->State.ReceivedRetryPacket = TRUE;
-
-    //
-    // Update the Initial packet's key based on the new CID.
-    //
-    QuicPacketKeyFree(Connection->Crypto.TlsState.ReadKeys[QUIC_PACKET_KEY_INITIAL]);
-    QuicPacketKeyFree(Connection->Crypto.TlsState.WriteKeys[QUIC_PACKET_KEY_INITIAL]);
-    Connection->Crypto.TlsState.ReadKeys[QUIC_PACKET_KEY_INITIAL] = NULL;
-    Connection->Crypto.TlsState.WriteKeys[QUIC_PACKET_KEY_INITIAL] = NULL;
-
-    QUIC_DBG_ASSERT(!QuicListIsEmpty(&Connection->DestCids));
-    DestCid =
-        QUIC_CONTAINING_RECORD(
-            Connection->DestCids.Flink,
-            QUIC_CID_QUIC_LIST_ENTRY,
-            Link);
-
-    QUIC_STATUS Status;
-    if (QUIC_FAILED(
-        Status =
-        QuicPacketKeyCreateInitial(
-            QuicConnIsServer(Connection),
-            QuicInitialSaltVersion1,
-            DestCid->CID.Length,
-            DestCid->CID.Data,
-            &Connection->Crypto.TlsState.ReadKeys[QUIC_PACKET_KEY_INITIAL],
-            &Connection->Crypto.TlsState.WriteKeys[QUIC_PACKET_KEY_INITIAL]))) {
-        QuicConnFatalError(Connection, Status, "Failed to create initial keys");
-        return;
-    }
-
-    Connection->Stats.StatelessRetry = TRUE;
-
-    //
-    // Restart the connection, using the new CID and Retry Token.
-    //
-    QuicConnRestart(Connection, FALSE);
-
-    Packet->CompletelyValid = TRUE;
-}
-
-//
-// Tries to get the requested decryption key or defers the packet for later
-// processing.
-//
-_IRQL_requires_max_(PASSIVE_LEVEL)
-BOOLEAN
-QuicConnGetKeyOrDeferDatagram(
-    _In_ QUIC_CONNECTION* Connection,
-    _In_ QUIC_RECV_PACKET* Packet
-    )
-{
-    if (Packet->KeyType > Connection->Crypto.TlsState.ReadKey) {
-
-        //
-        // We don't have the necessary key yet so try to defer the packet until
-        // we get the key.
-        //
-
-        if (Packet->KeyType == QUIC_PACKET_KEY_0_RTT &&
-            Connection->Crypto.TlsState.EarlyDataState != QUIC_TLS_EARLY_DATA_UNKNOWN) {
-            //
-            // We don't have the 0-RTT key, but we aren't in an unknown
-            // "early data" state, so it must be rejected/unsupported. Just drop
-            // the packets.
-            //
-            QUIC_DBG_ASSERT(Connection->Crypto.TlsState.EarlyDataState != QUIC_TLS_EARLY_DATA_ACCEPTED);
-            QuicPacketLogDrop(Connection, Packet, "0-RTT not currently accepted");
-
-        } else {
-            QUIC_ENCRYPT_LEVEL EncryptLevel = QuicKeyTypeToEncryptLevel(Packet->KeyType);
-            QUIC_PACKET_SPACE* Packets = Connection->Packets[EncryptLevel];
-            if (Packets->DeferredDatagramsCount == QUIC_MAX_PENDING_DATAGRAMS) {
-                //
-                // We already have too many packets queued up. Just drop this
-                // one.
-                //
-                QuicPacketLogDrop(Connection, Packet, "Max deferred datagram count reached");
-
-            } else {
-                QuicTraceLogConnVerbose(DeferDatagram, Connection, "Deferring datagram (type=%hu).",
-                    Packet->KeyType);
-
-                Packets->DeferredDatagramsCount++;
-                Packet->DecryptionDeferred = TRUE;
-
-                //
-                // Add it to the list of pending packets that are waiting on a
-                // key to decrypt with.
-                //
-                QUIC_RECV_DATAGRAM** Tail = &Packets->DeferredDatagrams;
-                while (*Tail != NULL) {
-                    Tail = &((*Tail)->Next);
-                }
-                *Tail = QuicDataPathRecvPacketToRecvDatagram(Packet);
-                (*Tail)->Next = NULL;
-            }
-        }
-
-        return FALSE;
-    }
-
-    _Analysis_assume_(Packet->KeyType >= 0 && Packet->KeyType < QUIC_PACKET_KEY_COUNT);
-    if (Connection->Crypto.TlsState.ReadKeys[Packet->KeyType] == NULL) {
-        //
-        // This key is no longer being accepted. Throw the packet away.
-        //
-        QuicPacketLogDrop(Connection, Packet, "Key no longer accepted");
-        return FALSE;
-    }
-
-    return TRUE;
-}
-
-//
-// Validates a received packet's header. Returns TRUE if the packet should be
-// processed further.
-//
-_IRQL_requires_max_(PASSIVE_LEVEL)
-_Success_(return != FALSE)
-BOOLEAN
-QuicConnRecvHeader(
-    _In_ QUIC_CONNECTION* Connection,
-    _In_ QUIC_RECV_PACKET* Packet,
-    _Out_writes_all_(16) uint8_t* Cipher
-    )
-{
-    //
-    // Check invariants and packet version.
-    //
-
-    if (!Packet->ValidatedHeaderInv &&
-        !QuicPacketValidateInvariant(Connection, Packet, Connection->State.ShareBinding)) {
-        return FALSE;
-    }
-
-    if (!Packet->IsShortHeader) {
-        if (Packet->Invariant->LONG_HDR.Version != Connection->Stats.QuicVersion) {
-            if (Packet->Invariant->LONG_HDR.Version == QUIC_VERSION_VER_NEG) {
-                Connection->Stats.VersionNegotiation = TRUE;
-
-                //
-                // Version negotiation is removed for the first version of QUIC.
-                // When it is put back, it will probably be implemented as in this
-                // function:
-                // QuicConnRecvVerNeg(Connection, Packet);
-                //
-                // For now, since there is a single version, receiving
-                // a version negotation packet means there is a version
-                // mismatch, so abandon the connect attempt.
-                //
-
-                QuicConnCloseLocally(
-                    Connection,
-                    QUIC_CLOSE_INTERNAL_SILENT | QUIC_CLOSE_QUIC_STATUS,
-                    (uint64_t)QUIC_STATUS_VER_NEG_ERROR,
-                    NULL);
-            } else {
-                QuicPacketLogDropWithValue(Connection, Packet, "Invalid version", QuicByteSwapUint32(Packet->Invariant->LONG_HDR.Version));
-            }
-            return FALSE;
-        }
-    } else {
-        if (!QuicIsVersionSupported(Connection->Stats.QuicVersion)) {
-            QuicPacketLogDrop(Connection, Packet, "SH packet during version negotiation");
-            return FALSE;
-        }
-    }
-
-    QUIC_FRE_ASSERT(QuicIsVersionSupported(Connection->Stats.QuicVersion));
-
-    //
-    // Begin non-version-independent logic. When future versions are supported,
-    // there may be some switches based on packet version.
-    //
-
-    if (!Packet->IsShortHeader) {
-        if (Packet->LH->Type == QUIC_RETRY) {
-            QuicConnRecvRetry(Connection, Packet);
-            return FALSE;
-        }
-
-        const uint8_t* TokenBuffer = NULL;
-        uint16_t TokenLength = 0;
-
-        if (!Packet->ValidatedHeaderVer &&
-            !QuicPacketValidateLongHeaderV1(
-                Connection,
-                QuicConnIsServer(Connection),
-                Packet,
-                &TokenBuffer,
-                &TokenLength)) {
-            return FALSE;
-        }
-
-        QUIC_PATH* Path = &Connection->Paths[0];
-        if (!Path->IsPeerValidated && Packet->ValidToken) {
-
-            QUIC_DBG_ASSERT(TokenBuffer == NULL);
-            QuicPacketDecodeRetryTokenV1(Packet, &TokenBuffer, &TokenLength);
-            QUIC_DBG_ASSERT(TokenLength == sizeof(QUIC_RETRY_TOKEN_CONTENTS));
-
-            QUIC_RETRY_TOKEN_CONTENTS Token;
-            if (!QuicRetryTokenDecrypt(Packet, TokenBuffer, &Token)) {
-                QUIC_DBG_ASSERT(FALSE); // Was already decrypted sucessfully once.
-                QuicPacketLogDrop(Connection, Packet, "Retry token decrypt failure");
-                return FALSE;
-            }
-
-            QUIC_DBG_ASSERT(Token.Encrypted.OrigConnIdLength <= sizeof(Token.Encrypted.OrigConnId));
-            QUIC_DBG_ASSERT(QuicAddrCompare(&Path->RemoteAddress, &Token.Encrypted.RemoteAddress));
-
-            Connection->OrigCID =
-                QUIC_ALLOC_NONPAGED(
-                    sizeof(QUIC_CID) +
-                    Token.Encrypted.OrigConnIdLength);
-            if (Connection->OrigCID == NULL) {
-                QuicTraceEvent(AllocFailure, "Allocation of '%s' failed. (%I bytes)", "OrigCID", sizeof(QUIC_CID) + Token.Encrypted.OrigConnIdLength);
-                return FALSE;
-            }
-
-            Connection->OrigCID->Length = Token.Encrypted.OrigConnIdLength;
-            QuicCopyMemory(
-                Connection->OrigCID->Data,
-                Token.Encrypted.OrigConnId,
-                Token.Encrypted.OrigConnIdLength);
-
-            QuicPathSetValid(Connection, Path, QUIC_PATH_VALID_INITIAL_TOKEN);
-        }
-
-        Packet->KeyType = QuicPacketTypeToKeyType(Packet->LH->Type);
-
-    } else {
-
-        if (!Packet->ValidatedHeaderVer &&
-            !QuicPacketValidateShortHeaderV1(Connection, Packet)) {
-            return FALSE;
-        }
-
-        Packet->KeyType = QUIC_PACKET_KEY_1_RTT;
-    }
-
-    if (Connection->State.EncryptionEnabled &&
-        Connection->State.HeaderProtectionEnabled &&
-        Packet->PayloadLength < 4 + QUIC_HP_SAMPLE_LENGTH) {
-        QuicPacketLogDrop(Connection, Packet, "Too short for HP");
-        return FALSE;
-    }
-
-    //
-    // If the key is not present then we will attempt to queue the packet
-    // and defer processing for later.
-    //
-    // For compound packets, we defer processing the rest of the UDP packet
-    // once we reach a QUIC packet we can't decrypt.
-    //
-    if (!QuicConnGetKeyOrDeferDatagram(Connection, Packet)) {
-        return FALSE;
-    }
-
-    //
-    // To decrypt the header, the payload after the header is used as the IV. We
-    // don't actually know the length of the packet number so we assume maximum
-    // (per spec) and start sampling 4 bytes after the start of the packet number.
-    //
-    QuicCopyMemory(
-        Cipher,
-        Packet->Buffer + Packet->HeaderLength + 4,
-        QUIC_HP_SAMPLE_LENGTH);
-
-    return TRUE;
-}
-
-//
-// Decodes and decompresses the packet number. If necessary, updates the key
-// phase accordingly, to allow for decryption as the next step. Returns TRUE if
-// the packet should continue to be processed further.
-//
-_IRQL_requires_max_(PASSIVE_LEVEL)
-BOOLEAN
-QuicConnRecvPrepareDecrypt(
-    _In_ QUIC_CONNECTION* Connection,
-    _In_ QUIC_RECV_PACKET* Packet,
-    _In_reads_(16) const uint8_t* HpMask
-    )
-{
-    QUIC_DBG_ASSERT(Packet->ValidatedHeaderInv);
-    QUIC_DBG_ASSERT(Packet->ValidatedHeaderVer);
-    QUIC_DBG_ASSERT(Packet->HeaderLength <= Packet->BufferLength);
-    QUIC_DBG_ASSERT(Packet->PayloadLength <= Packet->BufferLength);
-    QUIC_DBG_ASSERT(Packet->HeaderLength + Packet->PayloadLength <= Packet->BufferLength);
-
-    //
-    // Packet->HeaderLength currently points to the start of the encrypted
-    // packet number and Packet->PayloadLength includes the length of the rest
-    // of the packet from that point on.
-    //
-
-    //
-    // Decrypt the first byte of the header to get the packet number length.
-    //
-    uint8_t CompressedPacketNumberLength = 0;
-    if (Packet->IsShortHeader) {
-        ((uint8_t*)Packet->Buffer)[0] ^= HpMask[0] & 0x1f; // Only the first 5 bits
-        CompressedPacketNumberLength = Packet->SH->PnLength + 1;
-    } else {
-        ((uint8_t*)Packet->Buffer)[0] ^= HpMask[0] & 0x0f; // Only the first 4 bits
-        CompressedPacketNumberLength = Packet->LH->PnLength + 1;
-    }
-
-    QUIC_DBG_ASSERT(CompressedPacketNumberLength >= 1 && CompressedPacketNumberLength <= 4);
-    QUIC_DBG_ASSERT(Packet->HeaderLength + CompressedPacketNumberLength <= Packet->BufferLength);
-
-    //
-    // Decrypt the packet number now that we have the length.
-    //
-    for (uint8_t i = 0; i < CompressedPacketNumberLength; i++) {
-        ((uint8_t*)Packet->Buffer)[Packet->HeaderLength + i] ^= HpMask[1 + i];
-    }
-
-    //
-    // Decode the packet number into the compressed packet number. The
-    // compressed packet number only represents the least significant N bytes of
-    // the true packet number.
-    //
-
-    uint64_t CompressedPacketNumber = 0;
-    QuicPktNumDecode(
-        CompressedPacketNumberLength,
-        Packet->Buffer + Packet->HeaderLength,
-        &CompressedPacketNumber);
-
-    Packet->HeaderLength += CompressedPacketNumberLength;
-    Packet->PayloadLength -= CompressedPacketNumberLength;
-
-    //
-    // Decompress the packet number into the full packet number.
-    //
-
-    QUIC_ENCRYPT_LEVEL EncryptLevel = QuicKeyTypeToEncryptLevel(Packet->KeyType);
-    Packet->PacketNumber =
-        QuicPktNumDecompress(
-            Connection->Packets[EncryptLevel]->NextRecvPacketNumber,
-            CompressedPacketNumber,
-            CompressedPacketNumberLength);
-    Packet->PacketNumberSet = TRUE;
-
-    if (Packet->PacketNumber > QUIC_VAR_INT_MAX) {
-        QuicPacketLogDrop(Connection, Packet, "Packet number too big");
-        return FALSE;
-    }
-
-    QUIC_DBG_ASSERT(Packet->IsShortHeader || Packet->LH->Type != QUIC_RETRY);
-
-    //
-    // Ensure minimum encrypted payload length.
-    //
-    if (Connection->State.EncryptionEnabled &&
-        Packet->PayloadLength < QUIC_ENCRYPTION_OVERHEAD) {
-        QuicPacketLogDrop(Connection, Packet, "Payload length less than encryption tag");
-        return FALSE;
-    }
-
-    QUIC_PACKET_SPACE* PacketSpace = Connection->Packets[QUIC_ENCRYPT_LEVEL_1_RTT];
-    if (Packet->IsShortHeader && EncryptLevel == QUIC_ENCRYPT_LEVEL_1_RTT &&
-        Packet->SH->KeyPhase != PacketSpace->CurrentKeyPhase) {
-        if (PacketSpace->AwaitingKeyPhaseConfirmation ||
-            Packet->PacketNumber < PacketSpace->ReadKeyPhaseStartPacketNumber) {
-            //
-            // The packet doesn't match our current key phase and we're awaiting
-            // confirmation of our current key phase or the packet number is less
-            // than the start of the current key phase, so this is likely using
-            // the old key phase.
-            //
-            QuicTraceLogConnVerbose(DecryptOldKey, Connection, "Using old key to decrypt.");
-            QUIC_DBG_ASSERT(Connection->Crypto.TlsState.ReadKeys[QUIC_PACKET_KEY_1_RTT_OLD] != NULL);
-            QUIC_DBG_ASSERT(Connection->Crypto.TlsState.WriteKeys[QUIC_PACKET_KEY_1_RTT_OLD] != NULL);
-            Packet->KeyType = QUIC_PACKET_KEY_1_RTT_OLD;
-        } else {
-            //
-            // The packet doesn't match our key phase, and we're not awaiting
-            // confirmation of a key phase change, or this is a newer packet
-            // number, so most likely using a new key phase. Update the keys
-            // and try it out.
-            //
-
-            QuicTraceLogConnVerbose(PossiblePeerKeyUpdate, Connection, "Possible peer initiated key update [packet %llu]",
-                Packet->PacketNumber);
-
-            QUIC_STATUS Status = QuicCryptoGenerateNewKeys(Connection);
-            if (QUIC_FAILED(Status)) {
-                QuicPacketLogDrop(Connection, Packet, "Generate new packet keys");
-                return FALSE;
-            }
-            Packet->KeyType = QUIC_PACKET_KEY_1_RTT_NEW;
-        }
-    }
-
-    return TRUE;
-}
-
-//
-// Decrypts the packet's payload and authenticates the whole packet. On
-// successful authentication of the packet, does some final processing of the
-// packet header (key and CID updates). Returns TRUE if the packet should
-// continue to be processed further.
-//
-_IRQL_requires_max_(PASSIVE_LEVEL)
-BOOLEAN
-QuicConnRecvDecryptAndAuthenticate(
-    _In_ QUIC_CONNECTION* Connection,
-    _In_ QUIC_PATH* Path,
-    _In_ QUIC_RECV_PACKET* Packet
-    )
-{
-    QUIC_DBG_ASSERT(Packet->BufferLength >= Packet->HeaderLength + Packet->PayloadLength);
-
-    const uint8_t* Payload = Packet->Buffer + Packet->HeaderLength;
-
-    //
-    // We need to copy the end of the packet before trying decryption, as a
-    // failed decryption trashes the stateless reset token.
-    //
-    BOOLEAN CanCheckForStatelessReset = FALSE;
-    uint8_t PacketResetToken[QUIC_STATELESS_RESET_TOKEN_LENGTH];
-    if (!QuicConnIsServer(Connection) &&
-        Packet->IsShortHeader &&
-        Packet->HeaderLength + Packet->PayloadLength >= QUIC_MIN_STATELESS_RESET_PACKET_LENGTH) {
-        CanCheckForStatelessReset = TRUE;
-        QuicCopyMemory(
-            PacketResetToken,
-            Payload + Packet->PayloadLength - QUIC_STATELESS_RESET_TOKEN_LENGTH,
-            QUIC_STATELESS_RESET_TOKEN_LENGTH);
-    }
-
-    uint8_t Iv[QUIC_IV_LENGTH];
-    QuicCryptoCombineIvAndPacketNumber(
-        Connection->Crypto.TlsState.ReadKeys[Packet->KeyType]->Iv,
-        (uint8_t*) &Packet->PacketNumber,
-        Iv);
-
-    //
-    // Decrypt the payload with the appropriate key.
-    //
-    if (Connection->State.EncryptionEnabled &&
-        QUIC_FAILED(
-        QuicDecrypt(
-            Connection->Crypto.TlsState.ReadKeys[Packet->KeyType]->PacketKey,
-            Iv,
-            Packet->HeaderLength,   // HeaderLength
-            Packet->Buffer,         // Header
-            Packet->PayloadLength,  // BufferLength
-            (uint8_t*)Payload))) {  // Buffer
-
-        //
-        // Check for a stateless reset packet.
-        //
-        if (CanCheckForStatelessReset) {
-            for (QUIC_LIST_ENTRY* Entry = Connection->DestCids.Flink;
-                    Entry != &Connection->DestCids;
-                    Entry = Entry->Flink) {
-                //
-                // Loop through all our stored stateless reset tokens to see if
-                // we have a match.
-                //
-                QUIC_CID_QUIC_LIST_ENTRY* DestCid =
-                    QUIC_CONTAINING_RECORD(
-                        Entry,
-                        QUIC_CID_QUIC_LIST_ENTRY,
-                        Link);
-                if (DestCid->CID.HasResetToken &&
-                    memcmp(
-                        DestCid->ResetToken,
-                        PacketResetToken,
-                        QUIC_STATELESS_RESET_TOKEN_LENGTH) == 0) {
-                    QuicTraceLogVerbose(FN_connection49a91e04834057f10c945d9d1f5005b1, "[S][RX][-] SR %s",
-                        QuicCidBufToStr(PacketResetToken, QUIC_STATELESS_RESET_TOKEN_LENGTH).Buffer);
-                    QuicTraceLogConnInfo(RecvStatelessReset, Connection, "Received stateless reset");
-                    QuicConnCloseLocally(
-                        Connection,
-                        QUIC_CLOSE_INTERNAL_SILENT | QUIC_CLOSE_QUIC_STATUS,
-                        (uint64_t)QUIC_STATUS_ABORTED,
-                        NULL);
-                    return FALSE;
-                }
-            }
-        }
-
-        if (QuicTraceLogVerboseEnabled()) {
-            QuicPacketLogHeader(
-                Connection,
-                TRUE,
-                Connection->State.ShareBinding ? MSQUIC_CONNECTION_ID_LENGTH : 0,
-                Packet->PacketNumber,
-                Packet->HeaderLength,
-                Packet->Buffer,
-                Connection->Stats.QuicVersion);
-        }
-        Connection->Stats.Recv.DecryptionFailures++;
-        QuicPacketLogDrop(Connection, Packet, "Decryption failure");
-
-        return FALSE;
-    }
-
-    //
-    // Validate the header's reserved bits now that the packet has been
-    // decrypted.
-    //
-    if (Packet->IsShortHeader) {
-        if (Packet->SH->Reserved != 0) {
-            QuicPacketLogDrop(Connection, Packet, "Invalid SH Reserved bits values");
-            QuicConnTransportError(Connection, QUIC_ERROR_PROTOCOL_VIOLATION);
-            return FALSE;
-        }
-    } else {
-        if (Packet->LH->Reserved != 0) {
-            QuicPacketLogDrop(Connection, Packet, "Invalid LH Reserved bits values");
-            QuicConnTransportError(Connection, QUIC_ERROR_PROTOCOL_VIOLATION);
-            return FALSE;
-        }
-    }
-
-    //
-    // Account for updated payload length after decryption.
-    //
-    if (Connection->State.EncryptionEnabled) {
-        Packet->PayloadLength -= QUIC_ENCRYPTION_OVERHEAD;
-    }
-
-    //
-    // At this point the packet has been completely decrypted and authenticated.
-    // Now all header processing that can only be done on an authenticated
-    // packet may continue.
-    //
-
-    //
-    // Drop any duplicate packet numbers now that we know the packet number is
-    // valid.
-    //
-    QUIC_ENCRYPT_LEVEL EncryptLevel = QuicKeyTypeToEncryptLevel(Packet->KeyType);
-    if (QuicAckTrackerAddPacketNumber(
-            &Connection->Packets[EncryptLevel]->AckTracker,
-            Packet->PacketNumber)) {
-
-        if (QuicTraceLogVerboseEnabled()) {
-            QuicPacketLogHeader(
-                Connection,
-                TRUE,
-                Connection->State.ShareBinding ? MSQUIC_CONNECTION_ID_LENGTH : 0,
-                Packet->PacketNumber,
-                Packet->BufferLength,
-                Packet->Buffer,
-                Connection->Stats.QuicVersion);
-        }
-        QuicPacketLogDrop(Connection, Packet, "Duplicate packet number");
-        Connection->Stats.Recv.DuplicatePackets++;
-        return FALSE;
-    }
-
-    //
-    // Log the received packet header and payload now that it's decrypted.
-    //
-
-    if (QuicTraceLogVerboseEnabled()) {
-        QuicPacketLogHeader(
-            Connection,
-            TRUE,
-            Connection->State.ShareBinding ? MSQUIC_CONNECTION_ID_LENGTH : 0,
-            Packet->PacketNumber,
-            Packet->HeaderLength + Packet->PayloadLength,
-            Packet->Buffer,
-            Connection->Stats.QuicVersion);
-        QuicFrameLogAll(
-            Connection,
-            TRUE,
-            Packet->PacketNumber,
-            Packet->HeaderLength + Packet->PayloadLength,
-            Packet->Buffer,
-            Packet->HeaderLength);
-    }
-
-    QuicTraceEvent(ConnPacketRecv, "[conn][%p][RX][%I] %c (%hd bytes)",
-        Connection,
-        Packet->PacketNumber,
-        Packet->IsShortHeader ? QUIC_TRACE_PACKET_ONE_RTT : (Packet->LH->Type + 1),
-        Packet->HeaderLength + Packet->PayloadLength);
-
-    //
-    // Process any connection ID updates as necessary.
-    //
-
-    if (!Packet->IsShortHeader) {
-        switch (Packet->LH->Type) {
-        case QUIC_INITIAL:
-            if (!Connection->State.Connected &&
-                !QuicConnIsServer(Connection) &&
-                !QuicConnUpdateDestCid(Connection, Packet)) {
-                //
-                // Client side needs to respond to the server's new source
-                // connection ID that is received in the first Initial packet.
-                //
-                return FALSE;
-            }
-            break;
-
-        case QUIC_0_RTT_PROTECTED:
-            QUIC_DBG_ASSERT(QuicConnIsServer(Connection));
-            Packet->EncryptedWith0Rtt = TRUE;
-            break;
-
-        default:
-            break;
-        }
-    }
-
-    //
-    // Update key state if the keys have been updated.
-    //
-
-    if (Packet->IsShortHeader) {
-        QUIC_PACKET_SPACE* PacketSpace = Connection->Packets[QUIC_ENCRYPT_LEVEL_1_RTT];
-        if (Packet->KeyType == QUIC_PACKET_KEY_1_RTT_NEW) {
-
-            QuicCryptoUpdateKeyPhase(Connection, FALSE);
-            PacketSpace->ReadKeyPhaseStartPacketNumber = Packet->PacketNumber;
-
-            QuicTraceLogConnVerbose(UpdateReadKeyPhase, Connection, "Updating current read key phase and packet number[%llu]",
-                Packet->PacketNumber);
-
-        } else if (Packet->KeyType == QUIC_PACKET_KEY_1_RTT &&
-            Packet->PacketNumber < PacketSpace->ReadKeyPhaseStartPacketNumber) {
-            //
-            // If this packet is the current key phase, but has an earlier packet
-            // number than this key phase's start, update the key phase start.
-            //
-            PacketSpace->ReadKeyPhaseStartPacketNumber = Packet->PacketNumber;
-            QuicTraceLogConnVerbose(UpdateReadKeyPhase, Connection, "Updating current read key phase and packet number[%llu]",
-                Packet->PacketNumber);
-        }
-    }
-
-    if (Packet->KeyType == QUIC_PACKET_KEY_HANDSHAKE &&
-        QuicConnIsServer(Connection)) {
-        //
-        // Per spec, server MUST discard Initial keys when it starts
-        // decrypting packets using handshake keys.
-        //
-        QuicCryptoDiscardKeys(&Connection->Crypto, QUIC_PACKET_KEY_INITIAL);
-        QuicPathSetValid(Connection, Path, QUIC_PATH_VALID_HANDSHAKE_PACKET);
-    }
-
-    return TRUE;
-}
-
-//
-// Reads the frames in a packet, and if everything is successful marks the
-// packet for acknowledgement and returns TRUE.
-//
-_IRQL_requires_max_(PASSIVE_LEVEL)
-BOOLEAN
-QuicConnRecvFrames(
-    _In_ QUIC_CONNECTION* Connection,
-    _In_ QUIC_PATH* Path,
-    _In_ QUIC_RECV_PACKET* Packet
-    )
-{
-    BOOLEAN AckPacketImmediately = FALSE; // Allows skipping delayed ACK timer.
-    BOOLEAN UpdatedFlowControl = FALSE;
-    QUIC_ENCRYPT_LEVEL EncryptLevel = QuicKeyTypeToEncryptLevel(Packet->KeyType);
-    BOOLEAN Closed = Connection->State.ClosedLocally || Connection->State.ClosedRemotely;
-    const uint8_t* Payload = Packet->Buffer + Packet->HeaderLength;
-    uint16_t PayloadLength = Packet->PayloadLength;
-
-    uint16_t Offset = 0;
-    while (Offset < PayloadLength) {
-
-        //
-        // Read the frame type.
-        //
-        QUIC_FRAME_TYPE FrameType = Payload[Offset];
-        if (FrameType > MAX_QUIC_FRAME) {
-            QuicTraceEvent(ConnError, "[conn][%p] ERROR, %s.", Connection, "Unknown frame type");
-            QuicConnTransportError(Connection, QUIC_ERROR_FRAME_ENCODING_ERROR);
-            return FALSE;
-        }
-
-        //
-        // Validate allowable frames based on the packet type.
-        //
-        if (EncryptLevel != QUIC_ENCRYPT_LEVEL_1_RTT) {
-            switch (FrameType) {
-            //
-            // The following frames are allowed pre-1-RTT encryption level:
-            //
-            case QUIC_FRAME_PADDING:
-            case QUIC_FRAME_PING:
-            case QUIC_FRAME_ACK:
-            case QUIC_FRAME_ACK_1:
-            case QUIC_FRAME_CRYPTO:
-            case QUIC_FRAME_CONNECTION_CLOSE:
-                break;
-            //
-            // All other frame types are disallowed.
-            //
-            default:
-                QuicTraceEvent(ConnErrorStatus, "[conn][%p] ERROR, %d, %s.", Connection, FrameType, "Disallowed frame type");
-                QuicConnTransportError(Connection, QUIC_ERROR_FRAME_ENCODING_ERROR);
-                return FALSE;
-            }
-
-        } else if (Packet->KeyType == QUIC_PACKET_KEY_0_RTT) {
-            switch (FrameType) {
-            //
-            // The following frames are are disallowed in 0-RTT.
-            //
-            case QUIC_FRAME_ACK:
-            case QUIC_FRAME_ACK_1:
-            case QUIC_FRAME_HANDSHAKE_DONE:
-                QuicTraceEvent(ConnErrorStatus, "[conn][%p] ERROR, %d, %s.", Connection, FrameType, "Disallowed frame type");
-                QuicConnTransportError(Connection, QUIC_ERROR_FRAME_ENCODING_ERROR);
-                return FALSE;
-            //
-            // All other frame types are allowed.
-            //
-            default:
-                break;
-            }
-        }
-
-        Offset += sizeof(uint8_t);
-
-        //
-        // Process the frame based on the frame type.
-        //
-        switch (FrameType) {
-
-        case QUIC_FRAME_PADDING: {
-            while (Offset < PayloadLength &&
-                Payload[Offset] == QUIC_FRAME_PADDING) {
-                Offset += sizeof(uint8_t);
-            }
-            break;
-        }
-
-        case QUIC_FRAME_PING: {
-            //
-            // No other payload. Just need to acknowledge the packet this was
-            // contained in.
-            //
-            AckPacketImmediately = TRUE;
-            Packet->HasNonProbingFrame = TRUE;
-            break;
-        }
-
-        case QUIC_FRAME_ACK:
-        case QUIC_FRAME_ACK_1: {
-            BOOLEAN InvalidAckFrame;
-            if (!QuicLossDetectionProcessAckFrame(
-                    &Connection->LossDetection,
-                    Path,
-                    EncryptLevel,
-                    FrameType,
-                    PayloadLength,
-                    Payload,
-                    &Offset,
-                    &InvalidAckFrame)) {
-                if (InvalidAckFrame) {
-                    QuicTraceEvent(ConnError, "[conn][%p] ERROR, %s.", Connection, "Invalid ACK frame");
-                    QuicConnTransportError(Connection, QUIC_ERROR_FRAME_ENCODING_ERROR);
-                }
-                return FALSE;
-            }
-
-            Packet->HasNonProbingFrame = TRUE;
-            break;
-        }
-
-        case QUIC_FRAME_CRYPTO: {
-            QUIC_CRYPTO_EX Frame;
-            if (!QuicCryptoFrameDecode(PayloadLength, Payload, &Offset, &Frame)) {
-                QuicTraceEvent(ConnError, "[conn][%p] ERROR, %s.", Connection, "Decoding CRYPTO frame");
-                QuicConnTransportError(Connection, QUIC_ERROR_FRAME_ENCODING_ERROR);
-                return FALSE;
-            }
-
-            if (Closed) {
-                break; // Ignore frame if we are closed.
-            }
-
-            QUIC_STATUS Status =
-                QuicCryptoProcessFrame(
-                    &Connection->Crypto,
-                    Packet->KeyType,
-                    &Frame);
-            if (QUIC_SUCCEEDED(Status)) {
-                AckPacketImmediately = TRUE;
-                if (!QuicConnIsServer(Connection) &&
-                    !Connection->State.GotFirstServerResponse) {
-                    Connection->State.GotFirstServerResponse = TRUE;
-                }
-            } else if (Status == QUIC_STATUS_OUT_OF_MEMORY) {
-                return FALSE;
-            } else {
-                if (Status != QUIC_STATUS_INVALID_STATE) {
-                    QuicTraceEvent(ConnError, "[conn][%p] ERROR, %s.", Connection, "Invalid CRYPTO frame");
-                    QuicConnTransportError(Connection, QUIC_ERROR_FRAME_ENCODING_ERROR);
-                }
-                return FALSE;
-            }
-
-            Packet->HasNonProbingFrame = TRUE;
-            break;
-        }
-
-        case QUIC_FRAME_NEW_TOKEN: {
-            QUIC_NEW_TOKEN_EX Frame;
-            if (!QuicNewTokenFrameDecode(PayloadLength, Payload, &Offset, &Frame)) {
-                QuicTraceEvent(ConnError, "[conn][%p] ERROR, %s.", Connection, "Decoding NEW_TOKEN frame");
-                QuicConnTransportError(Connection, QUIC_ERROR_FRAME_ENCODING_ERROR);
-                return FALSE;
-            }
-
-            if (Closed) {
-                break; // Ignore frame if we are closed.
-            }
-
-            //
-            // TODO - Save the token for future use.
-            //
-
-            AckPacketImmediately = TRUE;
-            Packet->HasNonProbingFrame = TRUE;
-            break;
-        }
-
-        case QUIC_FRAME_RESET_STREAM:
-        case QUIC_FRAME_STOP_SENDING:
-        case QUIC_FRAME_STREAM:
-        case QUIC_FRAME_STREAM_1:
-        case QUIC_FRAME_STREAM_2:
-        case QUIC_FRAME_STREAM_3:
-        case QUIC_FRAME_STREAM_4:
-        case QUIC_FRAME_STREAM_5:
-        case QUIC_FRAME_STREAM_6:
-        case QUIC_FRAME_STREAM_7:
-        case QUIC_FRAME_MAX_STREAM_DATA:
-        case QUIC_FRAME_STREAM_DATA_BLOCKED: {
-            if (Closed) {
-                if (!QuicStreamFrameSkip(
-                        FrameType, PayloadLength, Payload, &Offset)) {
-                    QuicTraceEvent(ConnError, "[conn][%p] ERROR, %s.", Connection, "Skipping closed stream frame");
-                    QuicConnTransportError(Connection, QUIC_ERROR_FRAME_ENCODING_ERROR);
-                    return FALSE;
-                }
-                break; // Ignore frame if we are closed.
-            }
-
-            uint64_t StreamId;
-            if (!QuicStreamFramePeekID(
-                    PayloadLength, Payload, Offset, &StreamId)) {
-                QuicTraceEvent(ConnError, "[conn][%p] ERROR, %s.", Connection, "Decoding stream ID from frame");
-                QuicConnTransportError(Connection, QUIC_ERROR_FRAME_ENCODING_ERROR);
-                return FALSE;
-            }
-
-            AckPacketImmediately = TRUE;
-
-            BOOLEAN PeerOriginatedStream =
-                QuicConnIsServer(Connection) ?
-                    STREAM_ID_IS_CLIENT(StreamId) :
-                    STREAM_ID_IS_SERVER(StreamId);
-
-            if (STREAM_ID_IS_UNI_DIR(StreamId)) {
-                BOOLEAN IsReceiverSideFrame =
-                    FrameType == QUIC_FRAME_MAX_STREAM_DATA ||
-                    FrameType == QUIC_FRAME_STOP_SENDING;
-                if (PeerOriginatedStream == IsReceiverSideFrame) {
-                    //
-                    // For locally initiated unidirectional streams, the peer
-                    // should only send receiver frame types, and vice versa
-                    // for peer initiated unidirectional streams.
-                    //
-                    QuicTraceEvent(ConnError, "[conn][%p] ERROR, %s.", Connection, "Invalid frame on unidirectional stream");
-                    QuicConnTransportError(Connection, QUIC_ERROR_STREAM_STATE_ERROR);
-                    break;
-                }
-            }
-
-            BOOLEAN ProtocolViolation;
-            QUIC_STREAM* Stream =
-                QuicStreamSetGetStreamForPeer(
-                    &Connection->Streams,
-                    StreamId,
-                    Packet->EncryptedWith0Rtt,
-                    PeerOriginatedStream,
-                    &ProtocolViolation);
-
-            if (Stream) {
-                QUIC_STATUS Status =
-                    QuicStreamRecv(
-                        Stream,
-                        Packet->EncryptedWith0Rtt,
-                        FrameType,
-                        PayloadLength,
-                        Payload,
-                        &Offset,
-                        &UpdatedFlowControl);
-                if (Status == QUIC_STATUS_OUT_OF_MEMORY) {
-                    return FALSE;
-                } else if (QUIC_FAILED(Status)) {
-                    QuicTraceEvent(ConnError, "[conn][%p] ERROR, %s.", Connection, "Invalid stream frame");
-                    QuicConnTransportError(Connection, QUIC_ERROR_FRAME_ENCODING_ERROR);
-                    return FALSE;
-                }
-
-                QuicStreamRelease(Stream, QUIC_STREAM_REF_LOOKUP);
-
-            } else if (ProtocolViolation) {
-                QuicTraceEvent(ConnError, "[conn][%p] ERROR, %s.", Connection, "Getting stream from ID");
-                QuicConnTransportError(Connection, QUIC_ERROR_STREAM_STATE_ERROR);
-                return FALSE;
-            } else {
-                //
-                // Didn't find a matching Stream. Skip the frame as the Stream
-                // might have been closed already.
-                //
-                QuicTraceLogConnWarning(IgnoreFrameAfterClose, Connection, "Ignoring frame (%hu) for already closed stream id = %llu",
-                    FrameType, StreamId);
-                if (!QuicStreamFrameSkip(
-                        FrameType, PayloadLength, Payload, &Offset)) {
-                    QuicTraceEvent(ConnError, "[conn][%p] ERROR, %s.", Connection, "Skipping ignored stream frame");
-                    QuicConnTransportError(Connection, QUIC_ERROR_FRAME_ENCODING_ERROR);
-                    return FALSE;
-                }
-            }
-
-            Packet->HasNonProbingFrame = TRUE;
-            break;
-        }
-
-        case QUIC_FRAME_MAX_DATA: {
-            QUIC_MAX_DATA_EX Frame;
-            if (!QuicMaxDataFrameDecode(PayloadLength, Payload, &Offset, &Frame)) {
-                QuicTraceEvent(ConnError, "[conn][%p] ERROR, %s.", Connection, "Decoding MAX_DATA frame");
-                QuicConnTransportError(Connection, QUIC_ERROR_FRAME_ENCODING_ERROR);
-                return FALSE;
-            }
-
-            if (Closed) {
-                break; // Ignore frame if we are closed.
-            }
-
-            if (Connection->Send.PeerMaxData < Frame.MaximumData) {
-                Connection->Send.PeerMaxData = Frame.MaximumData;
-                //
-                // The peer has given us more allowance. Send packets from
-                // any previously blocked streams.
-                //
-                UpdatedFlowControl = TRUE;
-                QuicConnRemoveOutFlowBlockedReason(
-                    Connection, QUIC_FLOW_BLOCKED_CONN_FLOW_CONTROL);
-                QuicSendQueueFlush(
-                    &Connection->Send, REASON_CONNECTION_FLOW_CONTROL);
-            }
-
-            AckPacketImmediately = TRUE;
-            Packet->HasNonProbingFrame = TRUE;
-            break;
-        }
-
-        case QUIC_FRAME_MAX_STREAMS:
-        case QUIC_FRAME_MAX_STREAMS_1: {
-            QUIC_MAX_STREAMS_EX Frame;
-            if (!QuicMaxStreamsFrameDecode(FrameType, PayloadLength, Payload, &Offset, &Frame)) {
-                QuicTraceEvent(ConnError, "[conn][%p] ERROR, %s.", Connection, "Decoding MAX_STREAMS frame");
-                QuicConnTransportError(Connection, QUIC_ERROR_FRAME_ENCODING_ERROR);
-                return FALSE;
-            }
-
-            if (Closed) {
-                break; // Ignore frame if we are closed.
-            }
-
-            if (Frame.MaximumStreams > QUIC_TP_MAX_MAX_STREAMS) {
-                QuicConnTransportError(Connection, QUIC_ERROR_STREAM_LIMIT_ERROR);
-                break;
-            }
-
-            QuicStreamSetUpdateMaxStreams(
-                &Connection->Streams,
-                Frame.BidirectionalStreams,
-                Frame.MaximumStreams);
-
-            AckPacketImmediately = TRUE;
-            Packet->HasNonProbingFrame = TRUE;
-            break;
-        }
-
-        case QUIC_FRAME_DATA_BLOCKED: {
-            QUIC_DATA_BLOCKED_EX Frame;
-            if (!QuicDataBlockedFrameDecode(PayloadLength, Payload, &Offset, &Frame)) {
-                QuicTraceEvent(ConnError, "[conn][%p] ERROR, %s.", Connection, "Decoding BLOCKED frame");
-                QuicConnTransportError(Connection, QUIC_ERROR_FRAME_ENCODING_ERROR);
-                return FALSE;
-            }
-
-            if (Closed) {
-                break; // Ignore frame if we are closed.
-            }
-
-            //
-            // TODO - Should we do anything else with this?
-            //
-            QuicTraceLogConnVerbose(PeerConnFCBlocked, Connection, "Peer Connection FC blocked (%llu).", Frame.DataLimit);
-            QuicSendSetSendFlag(&Connection->Send, QUIC_CONN_SEND_FLAG_MAX_DATA);
-
-            AckPacketImmediately = TRUE;
-            Packet->HasNonProbingFrame = TRUE;
-            break;
-        }
-
-        case QUIC_FRAME_STREAMS_BLOCKED:
-        case QUIC_FRAME_STREAMS_BLOCKED_1: {
-            QUIC_STREAMS_BLOCKED_EX Frame;
-            if (!QuicStreamsBlockedFrameDecode(FrameType, PayloadLength, Payload, &Offset, &Frame)) {
-                QuicTraceEvent(ConnError, "[conn][%p] ERROR, %s.", Connection, "Decoding STREAMS_BLOCKED frame");
-                QuicConnTransportError(Connection, QUIC_ERROR_FRAME_ENCODING_ERROR);
-                return FALSE;
-            }
-
-            if (Closed) {
-                break; // Ignore frame if we are closed.
-            }
-
-            QuicTraceLogConnVerbose(PeerStreamFCBlocked, Connection, "Peer Streams[%hu] FC blocked (%llu).", Frame.BidirectionalStreams, Frame.StreamLimit);
-            AckPacketImmediately = TRUE;
-
-            QUIC_CONNECTION_EVENT Event;
-            Event.Type = QUIC_CONNECTION_EVENT_PEER_NEEDS_STREAMS; // TODO - Uni/Bidi
-            QuicTraceLogConnVerbose(IndicatePeerNeedStreams, Connection, "Indicating QUIC_CONNECTION_EVENT_PEER_NEEDS_STREAMS");
-            (void)QuicConnIndicateEvent(Connection, &Event);
-
-            Packet->HasNonProbingFrame = TRUE;
-            break;
-        }
-
-        case QUIC_FRAME_NEW_CONNECTION_ID: {
-            QUIC_NEW_CONNECTION_ID_EX Frame;
-            if (!QuicNewConnectionIDFrameDecode(PayloadLength, Payload, &Offset, &Frame)) {
-                QuicTraceEvent(ConnError, "[conn][%p] ERROR, %s.", Connection, "Decoding NEW_CONNECTION_ID frame");
-                QuicConnTransportError(Connection, QUIC_ERROR_FRAME_ENCODING_ERROR);
-                return FALSE;
-            }
-
-            if (Closed) {
-                break; // Ignore frame if we are closed.
-            }
-
-            BOOLEAN ReplaceRetiredCids = FALSE;
-            if (Connection->RetirePriorTo < Frame.RetirePriorTo) {
-                Connection->RetirePriorTo = Frame.RetirePriorTo;
-                ReplaceRetiredCids = QuicConnOnRetirePriorToUpdated(Connection);
-            }
-
-            if (QuicConnGetDestCidFromSeq(Connection, Frame.Sequence, FALSE) == NULL) {
-                //
-                // Create the new destination connection ID.
-                //
-                QUIC_CID_QUIC_LIST_ENTRY* DestCid =
-                    QuicCidNewDestination(Frame.Length, Frame.Buffer);
-                if (DestCid == NULL) {
-                    QuicTraceEvent(AllocFailure, "Allocation of '%s' failed. (%I bytes)", "new DestCid", sizeof(QUIC_CID_QUIC_LIST_ENTRY) + Frame.Length);
-                    return FALSE;
-                }
-
-                DestCid->CID.HasResetToken = TRUE;
-                DestCid->CID.SequenceNumber = Frame.Sequence;
-                QuicCopyMemory(
-                    DestCid->ResetToken,
-                    Frame.Buffer + Frame.Length,
-                    QUIC_STATELESS_RESET_TOKEN_LENGTH);
-                QuicTraceEvent(ConnDestCidAdded, "[conn][%p] (SeqNum=%I) New Destination CID: %!BYTEARRAY!", Connection, DestCid->CID.SequenceNumber, CLOG_BYTEARRAY(DestCid->CID.Length, DestCid->CID.Data));
-                QuicListInsertTail(&Connection->DestCids, &DestCid->Link);
-                Connection->DestCidCount++;
-
-                if (DestCid->CID.SequenceNumber < Connection->RetirePriorTo) {
-                    QuicConnRetireCid(Connection, DestCid);
-                }
-
-                if (Connection->DestCidCount > QUIC_ACTIVE_CONNECTION_ID_LIMIT) {
-                    QuicTraceEvent(ConnError, "[conn][%p] ERROR, %s.", Connection, "Peer exceeded CID limit");
-                    QuicConnTransportError(Connection, QUIC_ERROR_PROTOCOL_VIOLATION);
-                    return FALSE;
-                }
-            }
-
-            if (ReplaceRetiredCids && !QuicConnReplaceRetiredCids(Connection)) {
-                return FALSE;
-            }
-
-            AckPacketImmediately = TRUE;
-            break;
-        }
-
-        case QUIC_FRAME_RETIRE_CONNECTION_ID: {
-            QUIC_RETIRE_CONNECTION_ID_EX Frame;
-            if (!QuicRetireConnectionIDFrameDecode(PayloadLength, Payload, &Offset, &Frame)) {
-                QuicTraceEvent(ConnError, "[conn][%p] ERROR, %s.", Connection, "Decoding RETIRE_CONNECTION_ID frame");
-                QuicConnTransportError(Connection, QUIC_ERROR_FRAME_ENCODING_ERROR);
-                return FALSE;
-            }
-
-            if (Closed) {
-                break; // Ignore frame if we are closed.
-            }
-
-            BOOLEAN IsLastCid;
-            QUIC_CID_HASH_ENTRY* SourceCid =
-                QuicConnGetSourceCidFromSeq(
-                    Connection,
-                    Frame.Sequence,
-                    TRUE,
-                    &IsLastCid);
-            if (SourceCid != NULL) {
-                BOOLEAN CidAlreadyRetired = SourceCid->CID.Retired;
-<<<<<<< HEAD
-                QuicBindingRemoveSourceConnectionID(
-                    Connection->Paths[0].Binding, SourceCid);
-                QuicTraceEvent(ConnSourceCidRemoved, "[conn][%p] (SeqNum=%I) Removed Source CID: %!BYTEARRAY!",
-                    Connection, SourceCid->CID.SequenceNumber, CLOG_BYTEARRAY(SourceCid->CID.Length, SourceCid->CID.Data));
-=======
->>>>>>> 351b9321
-                QUIC_FREE(SourceCid);
-                if (IsLastCid) {
-                    QuicTraceEvent(ConnError, "[conn][%p] ERROR, %s.", Connection, "Last Source CID Retired!");
-                    QuicConnCloseLocally(
-                        Connection,
-                        QUIC_CLOSE_INTERNAL_SILENT,
-                        QUIC_ERROR_PROTOCOL_VIOLATION,
-                        NULL);
-                } else if (!CidAlreadyRetired) {
-                    //
-                    // Replace the CID if we weren't the one to request it to be
-                    // retired in the first place.
-                    //
-                    if (!QuicConnGenerateNewSourceCid(Connection, FALSE)) {
-                        break;
-                    }
-                }
-            }
-
-            AckPacketImmediately = TRUE;
-            Packet->HasNonProbingFrame = TRUE;
-            break;
-        }
-
-        case QUIC_FRAME_PATH_CHALLENGE: {
-            QUIC_PATH_CHALLENGE_EX Frame;
-            if (!QuicPathChallengeFrameDecode(PayloadLength, Payload, &Offset, &Frame)) {
-                QuicTraceEvent(ConnError, "[conn][%p] ERROR, %s.", Connection, "Decoding PATH_CHALLENGE frame");
-                QuicConnTransportError(Connection, QUIC_ERROR_FRAME_ENCODING_ERROR);
-                return FALSE;
-            }
-
-            if (Closed) {
-                break; // Ignore frame if we are closed.
-            }
-
-            Path->SendResponse = TRUE;
-            QuicCopyMemory(Path->Response, Frame.Data, sizeof(Frame.Data));
-            QuicSendSetSendFlag(&Connection->Send, QUIC_CONN_SEND_FLAG_PATH_RESPONSE);
-
-            AckPacketImmediately = TRUE;
-            break;
-        }
-
-        case QUIC_FRAME_PATH_RESPONSE: {
-            QUIC_PATH_RESPONSE_EX Frame;
-            if (!QuicPathChallengeFrameDecode(PayloadLength, Payload, &Offset, &Frame)) {
-                QuicTraceEvent(ConnError, "[conn][%p] ERROR, %s.", Connection, "Decoding PATH_RESPONSE frame");
-                QuicConnTransportError(Connection, QUIC_ERROR_FRAME_ENCODING_ERROR);
-                return FALSE;
-            }
-
-            if (Closed) {
-                break; // Ignore frame if we are closed.
-            }
-
-            QUIC_DBG_ASSERT(Connection->PathsCount <= QUIC_MAX_PATH_COUNT);
-            for (uint8_t i = 0; i < Connection->PathsCount; ++i) {
-                QUIC_PATH* TempPath = &Connection->Paths[i];
-                if (!TempPath->IsPeerValidated &&
-                    !memcmp(Frame.Data, TempPath->Challenge, sizeof(Frame.Data))) {
-                    QuicPathSetValid(Connection, TempPath, QUIC_PATH_VALID_PATH_RESPONSE);
-                    break;
-                }
-            }
-
-            // TODO - Do we care if there was no match? Possible fishing expedition?
-
-            AckPacketImmediately = TRUE;
-            break;
-        }
-
-        case QUIC_FRAME_CONNECTION_CLOSE:
-        case QUIC_FRAME_CONNECTION_CLOSE_1: {
-            QUIC_CONNECTION_CLOSE_EX Frame;
-            if (!QuicConnCloseFrameDecode(FrameType, PayloadLength, Payload, &Offset, &Frame)) {
-                QuicTraceEvent(ConnError, "[conn][%p] ERROR, %s.", Connection, "Decoding CONNECTION_CLOSE frame");
-                QuicConnTransportError(Connection, QUIC_ERROR_FRAME_ENCODING_ERROR);
-                return FALSE;
-            }
-
-            uint32_t Flags = QUIC_CLOSE_REMOTE | QUIC_CLOSE_SEND_NOTIFICATION;
-            if (Frame.ApplicationClosed) {
-                Flags |= QUIC_CLOSE_APPLICATION;
-            }
-            QuicConnTryClose(
-                Connection,
-                Flags,
-                Frame.ErrorCode,
-                Frame.ReasonPhrase,
-                (uint16_t)Frame.ReasonPhraseLength);
-
-            AckPacketImmediately = TRUE;
-            Packet->HasNonProbingFrame = TRUE;
-
-            if (Connection->State.HandleClosed) {
-                //
-                // If we are now closed, we should exit immediately. No need to
-                // parse anything else.
-                //
-                goto Done;
-            }
-            break;
-        }
-
-        case QUIC_FRAME_HANDSHAKE_DONE: {
-            if (QuicConnIsServer(Connection)) {
-                QuicTraceEvent(ConnError, "[conn][%p] ERROR, %s.", Connection, "Client sent HANDSHAKE_DONE frame");
-                QuicConnTransportError(Connection, QUIC_ERROR_PROTOCOL_VIOLATION);
-                return FALSE;
-            }
-
-            if (!Connection->State.HandshakeConfirmed) {
-                QuicTraceLogConnInfo(HandshakeConfirmedFrame, Connection, "Handshake confirmed (frame).");
-                QuicCryptoHandshakeConfirmed(&Connection->Crypto);
-            }
-
-            AckPacketImmediately = TRUE;
-            Packet->HasNonProbingFrame = TRUE;
-            break;
-        }
-
-        default:
-            //
-            // No default case necessary, as we have already validated the frame
-            // type initially, but included for clang the compiler.
-            //
-            break;
-        }
-    }
-
-Done:
-
-    if (UpdatedFlowControl) {
-        QuicConnLogOutFlowStats(Connection);
-    }
-
-    if (Connection->State.HandleShutdown || Connection->State.HandleClosed) {
-        QuicTraceLogVerbose(FN_connection9874b298efc81e9a08e4033aeaee1aa7, "[%c][RX][%llu] not acked (connection is closed)",
-            PtkConnPre(Connection), Packet->PacketNumber);
-
-    } else if (Connection->Packets[EncryptLevel] != NULL) {
-
-        if (Connection->Packets[EncryptLevel]->NextRecvPacketNumber <= Packet->PacketNumber) {
-            Connection->Packets[EncryptLevel]->NextRecvPacketNumber = Packet->PacketNumber + 1;
-            Packet->NewLargestPacketNumber = TRUE;
-        }
-
-        QuicAckTrackerAckPacket(
-            &Connection->Packets[EncryptLevel]->AckTracker,
-            Packet->PacketNumber,
-            AckPacketImmediately);
-    }
-
-    Packet->CompletelyValid = TRUE;
-
-    return TRUE;
-}
-
-_IRQL_requires_max_(PASSIVE_LEVEL)
-void
-QuicConnRecvPostProcessing(
-    _In_ QUIC_CONNECTION* Connection,
-    _In_ QUIC_PATH** Path,
-    _In_ QUIC_RECV_PACKET* Packet
-    )
-{
-    BOOLEAN PeerUpdatedCid = FALSE;
-    if (Packet->DestCidLen != 0) {
-        QUIC_CID_HASH_ENTRY* SourceCid =
-            QuicConnGetSourceCidFromBuf(
-                Connection,
-                Packet->DestCidLen,
-                Packet->DestCid);
-        if (SourceCid != NULL && !SourceCid->CID.UsedByPeer) {
-            QuicTraceLogConnInfo(FirstCidUsage, Connection, "First usage of SrcCid: %s",
-                QuicCidBufToStr(Packet->DestCid, Packet->DestCidLen).Buffer);
-            SourceCid->CID.UsedByPeer = TRUE;
-            if (SourceCid->CID.IsInitial) {
-                if (QuicConnIsServer(Connection) && SourceCid->Link.Next != NULL) {
-                    QUIC_CID_HASH_ENTRY* NextSourceCid =
-                        QUIC_CONTAINING_RECORD(
-                            SourceCid->Link.Next,
-                            QUIC_CID_HASH_ENTRY,
-                            Link);
-                    if (NextSourceCid->CID.IsInitial) {
-                        //
-                        // The client has started using our new initial CID. We
-                        // can discard the old (client chosen) one now.
-                        //
-                        SourceCid->Link.Next = NextSourceCid->Link.Next;
-                        QuicBindingRemoveSourceConnectionID(
-                            Connection->Paths[0].Binding, NextSourceCid);
-                        QuicTraceEvent(ConnSourceCidRemoved, "[conn][%p] (SeqNum=%I) Removed Source CID: %!BYTEARRAY!",
-                            Connection, NextSourceCid->CID.SequenceNumber, CLOG_BYTEARRAY(NextSourceCid->CID.Length, NextSourceCid->CID.Data));
-                        QUIC_FREE(NextSourceCid);
-                    }
-                }
-            } else {
-                PeerUpdatedCid = TRUE;
-            }
-        }
-    }
-
-    if (!(*Path)->GotValidPacket) {
-        (*Path)->GotValidPacket = TRUE;
-
-        if (!(*Path)->IsActive) {
-
-            //
-            // This is the first valid packet received on this non-active path.
-            // Set the state accordingly and queue up a path challenge to be
-            // sent back out.
-            //
-
-            if (PeerUpdatedCid) {
-                (*Path)->DestCid = QuicConnGetUnusedDestCid(Connection);
-                if ((*Path)->DestCid == NULL) {
-                    (*Path)->GotValidPacket = FALSE; // Don't have a new CID to use!!!
-                    return;
-                }
-            }
-
-            (*Path)->SendChallenge = TRUE;
-            QuicRandom(sizeof((*Path)->Challenge), (*Path)->Challenge);
-            QuicSendSetSendFlag(
-                &Connection->Send,
-                QUIC_CONN_SEND_FLAG_PATH_CHALLENGE);
-        }
-
-    } else if (PeerUpdatedCid) {
-        //
-        // If we didn't initiate the CID change locally, we need to
-        // respond to this change with a change of our own.
-        //
-        if (!(*Path)->InitiatedCidUpdate) {
-            QuicConnRetireCurrentDestCid(Connection, *Path);
-        } else {
-            (*Path)->InitiatedCidUpdate = FALSE;
-        }
-    }
-
-    if (Packet->HasNonProbingFrame &&
-        Packet->NewLargestPacketNumber &&
-        !(*Path)->IsActive) {
-        //
-        // The peer has sent a non-probing frame on a path other than the active
-        // one. This signals their intent to switch active paths.
-        //
-        QuicPathSetActive(Connection, *Path);
-        *Path = &Connection->Paths[0];
-
-        QUIC_CONNECTION_EVENT Event;
-        Event.Type = QUIC_CONNECTION_EVENT_PEER_ADDRESS_CHANGED;
-        Event.PEER_ADDRESS_CHANGED.Address = &(*Path)->RemoteAddress;
-        QuicTraceLogConnVerbose(IndicatePeerAddrChanged, Connection, "Indicating QUIC_CONNECTION_EVENT_PEER_ADDRESS_CHANGED");
-        (void)QuicConnIndicateEvent(Connection, &Event);
-    }
-}
-
-_IRQL_requires_max_(PASSIVE_LEVEL)
-void
-QuicConnRecvDatagramBatch(
-    _In_ QUIC_CONNECTION* Connection,
-    _In_ QUIC_PATH* Path,
-    _In_ uint8_t BatchCount,
-    _In_reads_(BatchCount) QUIC_RECV_DATAGRAM** Datagrams,
-    _In_reads_(BatchCount * QUIC_HP_SAMPLE_LENGTH)
-        const uint8_t* Cipher,
-    _Inout_ QUIC_RECEIVE_PROCESSING_STATE* RecvState
-    )
-{
-    uint8_t HpMask[QUIC_HP_SAMPLE_LENGTH * QUIC_MAX_CRYPTO_BATCH_COUNT];
-
-    QUIC_DBG_ASSERT(BatchCount > 0 && BatchCount <= QUIC_MAX_CRYPTO_BATCH_COUNT);
-    QUIC_RECV_PACKET* Packet = QuicDataPathRecvDatagramToRecvPacket(Datagrams[0]);
-
-    QuicTraceLogConnVerbose(UdpRecvBatch, Connection, "Batch Recv %u UDP datagrams", BatchCount);
-
-    if (Connection->Crypto.TlsState.ReadKeys[Packet->KeyType] == NULL) {
-        QuicPacketLogDrop(Connection, Packet, "Key no longer accepted (batch)");
-        return;
-    }
-
-    if (Connection->State.EncryptionEnabled &&
-        Connection->State.HeaderProtectionEnabled) {
-        if (QUIC_FAILED(
-            QuicHpComputeMask(
-                Connection->Crypto.TlsState.ReadKeys[Packet->KeyType]->HeaderKey,
-                BatchCount,
-                Cipher,
-                HpMask))) {
-            QuicPacketLogDrop(Connection, Packet, "Failed to compute HP mask");
-            return;
-        }
-    } else {
-        QuicZeroMemory(HpMask, BatchCount * QUIC_HP_SAMPLE_LENGTH);
-    }
-
-    for (uint8_t i = 0; i < BatchCount; ++i) {
-        QUIC_DBG_ASSERT(Datagrams[i]->Allocated);
-        Packet = QuicDataPathRecvDatagramToRecvPacket(Datagrams[i]);
-        if (QuicConnRecvPrepareDecrypt(
-                Connection, Packet, HpMask + i * QUIC_HP_SAMPLE_LENGTH) &&
-            QuicConnRecvDecryptAndAuthenticate(Connection, Path, Packet) &&
-            QuicConnRecvFrames(Connection, Path, Packet)) {
-
-            QuicConnRecvPostProcessing(Connection, &Path, Packet);
-            RecvState->ResetIdleTimeout |= Packet->CompletelyValid;
-
-            if (Path->IsActive && Packet->CompletelyValid &&
-                (Datagrams[i]->PartitionIndex % MsQuicLib.PartitionCount) != RecvState->PartitionIndex) {
-                RecvState->PartitionIndex = Datagrams[i]->PartitionIndex % MsQuicLib.PartitionCount;
-                RecvState->UpdatePartitionId = TRUE;
-            }
-
-            if (Packet->IsShortHeader && Packet->NewLargestPacketNumber) {
-
-                if (QuicConnIsServer(Connection)) {
-                    Path->SpinBit = Packet->SH->SpinBit;
-                } else {
-                    Path->SpinBit = !Packet->SH->SpinBit;
-                }
-            }
-
-        } else {
-            Connection->Stats.Recv.DroppedPackets++;
-        }
-    }
-}
-
-_IRQL_requires_max_(PASSIVE_LEVEL)
-void
-QuicConnRecvDatagrams(
-    _In_ QUIC_CONNECTION* Connection,
-    _In_ QUIC_RECV_DATAGRAM* DatagramChain,
-    _In_ uint32_t DatagramChainCount,
-    _In_ BOOLEAN IsDeferred
-    )
-{
-    QUIC_RECV_DATAGRAM* ReleaseChain = NULL;
-    QUIC_RECV_DATAGRAM** ReleaseChainTail = &ReleaseChain;
-    uint32_t ReleaseChainCount = 0;
-    QUIC_RECEIVE_PROCESSING_STATE RecvState = { FALSE, FALSE, 0 };
-    RecvState.PartitionIndex = QuicPartitionIdGetIndex(Connection->PartitionID);
-
-    UNREFERENCED_PARAMETER(DatagramChainCount);
-
-    QUIC_PASSIVE_CODE();
-
-    if (IsDeferred) {
-        QuicTraceLogConnVerbose(UdpRecvDeferred, Connection, "Recv %u deferred UDP datagrams", DatagramChainCount);
-    } else {
-        QuicTraceLogConnVerbose(UdpRecv, Connection, "Recv %u UDP datagrams", DatagramChainCount);
-    }
-
-    //
-    // Iterate through each QUIC packet in the chain of UDP datagrams until an
-    // error is encountered or we run out of buffer.
-    //
-
-    uint8_t BatchCount = 0;
-    QUIC_RECV_DATAGRAM* Batch[QUIC_MAX_CRYPTO_BATCH_COUNT];
-    uint8_t Cipher[QUIC_HP_SAMPLE_LENGTH * QUIC_MAX_CRYPTO_BATCH_COUNT];
-    QUIC_PATH* CurrentPath = NULL;
-
-    QUIC_RECV_DATAGRAM* Datagram;
-    while ((Datagram = DatagramChain) != NULL) {
-        QUIC_DBG_ASSERT(Datagram->Allocated);
-        QUIC_DBG_ASSERT(Datagram->QueuedOnConnection);
-        DatagramChain = Datagram->Next;
-        Datagram->Next = NULL;
-
-        QUIC_RECV_PACKET* Packet =
-            QuicDataPathRecvDatagramToRecvPacket(Datagram);
-        QUIC_DBG_ASSERT(Packet != NULL);
-
-        QUIC_DBG_ASSERT(Packet->DecryptionDeferred == IsDeferred);
-        Packet->DecryptionDeferred = FALSE;
-
-        QUIC_PATH* DatagramPath = QuicConnGetPathForDatagram(Connection, Datagram);
-        if (DatagramPath == NULL) {
-            QuicPacketLogDrop(Connection, Packet, "Max paths already tracked");
-            goto Drop;
-        }
-
-        if (DatagramPath != CurrentPath) {
-            if (BatchCount != 0) {
-                //
-                // This datagram is from a different path than the current
-                // batch. Flush the current batch before continuing.
-                //
-                QUIC_DBG_ASSERT(CurrentPath != NULL);
-                QuicConnRecvDatagramBatch(
-                    Connection,
-                    CurrentPath,
-                    BatchCount,
-                    Batch,
-                    Cipher,
-                    &RecvState);
-                BatchCount = 0;
-            }
-            CurrentPath = DatagramPath;
-        }
-
-        if (!IsDeferred) {
-            Connection->Stats.Recv.TotalBytes += Datagram->BufferLength;
-            QuicConnLogInFlowStats(Connection);
-
-            if (!CurrentPath->IsPeerValidated) {
-                QuicPathIncrementAllowance(
-                    Connection,
-                    CurrentPath,
-                    QUIC_AMPLIFICATION_RATIO * Datagram->BufferLength);
-            }
-        }
-
-        do {
-            QUIC_DBG_ASSERT(BatchCount < QUIC_MAX_CRYPTO_BATCH_COUNT);
-            QUIC_DBG_ASSERT(Datagram->Allocated);
-            Connection->Stats.Recv.TotalPackets++;
-
-            if (!Packet->ValidatedHeaderInv) {
-                //
-                // Only calculate the buffer length from the available UDP
-                // payload length if the long header hasn't already been
-                // validated (which indicates the actual length);
-                //
-                Packet->BufferLength =
-                    Datagram->BufferLength - (uint16_t)(Packet->Buffer - Datagram->Buffer);
-            }
-
-            if (!QuicConnRecvHeader(
-                    Connection,
-                    Packet,
-                    Cipher + BatchCount * QUIC_HP_SAMPLE_LENGTH)) {
-                if (Packet->DecryptionDeferred) {
-                    Connection->Stats.Recv.TotalPackets--; // Don't count the packet right now.
-                } else {
-                    Connection->Stats.Recv.DroppedPackets++;
-                    if (!Packet->IsShortHeader && Packet->ValidatedHeaderVer) {
-                        goto NextPacket;
-                    }
-                }
-                break;
-            }
-
-            if (!Packet->IsShortHeader && BatchCount != 0) {
-                //
-                // We already had some batched short header packets and then
-                // encountered a long header packet. Finish off the short
-                // headers first and then continue with the current packet.
-                //
-                QuicConnRecvDatagramBatch(
-                    Connection,
-                    CurrentPath,
-                    BatchCount,
-                    Batch,
-                    Cipher,
-                    &RecvState);
-                QuicMoveMemory(
-                    Cipher + BatchCount * QUIC_HP_SAMPLE_LENGTH,
-                    Cipher,
-                    QUIC_HP_SAMPLE_LENGTH);
-                BatchCount = 0;
-            }
-
-            Batch[BatchCount++] = Datagram;
-            if (Packet->IsShortHeader && BatchCount < QUIC_MAX_CRYPTO_BATCH_COUNT) {
-                break;
-            }
-
-            QuicConnRecvDatagramBatch(
-                Connection,
-                CurrentPath,
-                BatchCount,
-                Batch,
-                Cipher,
-                &RecvState);
-            BatchCount = 0;
-
-            if (Packet->IsShortHeader) {
-                break; // Short header packets aren't followed by additional packets.
-            }
-
-            //
-            // Move to the next QUIC packet (if available) and reset the packet
-            // state.
-            //
-
-        NextPacket:
-
-            Packet->Buffer += Packet->BufferLength;
-
-            Packet->ValidatedHeaderInv = FALSE;
-            Packet->ValidatedHeaderVer = FALSE;
-            Packet->ValidToken = FALSE;
-            Packet->PacketNumberSet = FALSE;
-            Packet->EncryptedWith0Rtt = FALSE;
-            Packet->DecryptionDeferred = FALSE;
-            Packet->CompletelyValid = FALSE;
-            Packet->NewLargestPacketNumber = FALSE;
-            Packet->HasNonProbingFrame = FALSE;
-
-        } while (Packet->Buffer - Datagram->Buffer < Datagram->BufferLength);
-
-    Drop:
-
-        if (!Packet->DecryptionDeferred) {
-            *ReleaseChainTail = Datagram;
-            ReleaseChainTail = &Datagram->Next;
-            Datagram->QueuedOnConnection = FALSE;
-            if (++ReleaseChainCount == QUIC_MAX_RECEIVE_BATCH_COUNT) {
-                if (BatchCount != 0) {
-                    QuicConnRecvDatagramBatch(
-                        Connection,
-                        CurrentPath,
-                        BatchCount,
-                        Batch,
-                        Cipher,
-                        &RecvState);
-                    BatchCount = 0;
-                }
-                QuicDataPathBindingReturnRecvDatagrams(ReleaseChain);
-                ReleaseChain = NULL;
-                ReleaseChainTail = &ReleaseChain;
-                ReleaseChainCount = 0;
-            }
-        }
-    }
-
-    if (BatchCount != 0) {
-        QuicConnRecvDatagramBatch(
-            Connection,
-            CurrentPath,
-            BatchCount,
-            Batch,
-            Cipher,
-            &RecvState);
-        BatchCount = 0;
-    }
-
-    if (RecvState.ResetIdleTimeout) {
-        QuicConnResetIdleTimeout(Connection);
-    }
-
-    if (ReleaseChain != NULL) {
-        QuicDataPathBindingReturnRecvDatagrams(ReleaseChain);
-    }
-
-    //
-    // Any new paths created here were created before packet validation. Now
-    // remove any non-active paths that didn't get any valid packets.
-    // NB: Traversing the array backwards is simpler and more efficient here due
-    // to the array shifting that happens in QuicPathRemove.
-    //
-    for (uint8_t i = Connection->PathsCount - 1; i > 0; --i) {
-        if (!Connection->Paths[i].GotValidPacket) {
-            QuicTraceLogConnInfo(PathDiscarded, Connection, "Removing invalid path[%u]", Connection->Paths[i].ID);
-            QuicPathRemove(Connection, i);
-        }
-    }
-
-    if (!Connection->State.UpdateWorker &&
-        Connection->State.Connected &&
-        RecvState.UpdatePartitionId) {
-        QUIC_DBG_ASSERT(RecvState.PartitionIndex != QuicPartitionIdGetIndex(Connection->PartitionID));
-        Connection->PartitionID = QuicPartitionIdCreate(RecvState.PartitionIndex);
-        QuicConnGenerateNewSourceCids(Connection, TRUE);
-        Connection->State.UpdateWorker = TRUE;
-    }
-}
-
-_IRQL_requires_max_(PASSIVE_LEVEL)
-void
-QuicConnFlushRecv(
-    _In_ QUIC_CONNECTION* Connection
-    )
-{
-    uint32_t ReceiveQueueCount;
-    QUIC_RECV_DATAGRAM* ReceiveQueue;
-
-    QuicDispatchLockAcquire(&Connection->ReceiveQueueLock);
-    ReceiveQueueCount = Connection->ReceiveQueueCount;
-    Connection->ReceiveQueueCount = 0;
-    ReceiveQueue = Connection->ReceiveQueue;
-    Connection->ReceiveQueue = NULL;
-    Connection->ReceiveQueueTail = &Connection->ReceiveQueue;
-    QuicDispatchLockRelease(&Connection->ReceiveQueueLock);
-
-    QuicConnRecvDatagrams(
-        Connection, ReceiveQueue, ReceiveQueueCount, FALSE);
-}
-
-_IRQL_requires_max_(PASSIVE_LEVEL)
-void
-QuicConnDiscardDeferred0Rtt(
-    _In_ QUIC_CONNECTION* Connection
-    )
-{
-    QUIC_RECV_DATAGRAM* ReleaseChain = NULL;
-    QUIC_RECV_DATAGRAM** ReleaseChainTail = &ReleaseChain;
-    QUIC_PACKET_SPACE* Packets = Connection->Packets[QUIC_ENCRYPT_LEVEL_1_RTT];
-    QUIC_DBG_ASSERT(Packets != NULL);
-
-    QUIC_RECV_DATAGRAM* DeferredDatagrams = Packets->DeferredDatagrams;
-    QUIC_RECV_DATAGRAM** DeferredDatagramsTail = &Packets->DeferredDatagrams;
-    Packets->DeferredDatagrams = NULL;
-
-    while (DeferredDatagrams != NULL) {
-        QUIC_RECV_DATAGRAM* Datagram = DeferredDatagrams;
-        DeferredDatagrams = DeferredDatagrams->Next;
-
-        const QUIC_RECV_PACKET* Packet =
-            QuicDataPathRecvDatagramToRecvPacket(Datagram);
-        if (Packet->KeyType == QUIC_PACKET_KEY_0_RTT) {
-            QuicPacketLogDrop(Connection, Packet, "0-RTT rejected");
-            Packets->DeferredDatagramsCount--;
-            *ReleaseChainTail = Datagram;
-            ReleaseChainTail = &Datagram->Next;
-        } else {
-            *DeferredDatagramsTail = Datagram;
-            DeferredDatagramsTail = &Datagram->Next;
-        }
-    }
-    
-    if (ReleaseChain != NULL) {
-        QuicDataPathBindingReturnRecvDatagrams(ReleaseChain);
-    }
-}
-
-_IRQL_requires_max_(PASSIVE_LEVEL)
-void
-QuicConnFlushDeferred(
-    _In_ QUIC_CONNECTION* Connection
-    )
-{
-    for (uint8_t i = 1; i <= (uint8_t)Connection->Crypto.TlsState.ReadKey; ++i) {
-
-        if (Connection->Crypto.TlsState.ReadKeys[i] == NULL) {
-            continue;
-        }
-
-        QUIC_ENCRYPT_LEVEL EncryptLevel =
-            QuicKeyTypeToEncryptLevel((QUIC_PACKET_KEY_TYPE)i);
-        QUIC_PACKET_SPACE* Packets = Connection->Packets[EncryptLevel];
-
-        if (Packets->DeferredDatagrams != NULL) {
-            QUIC_RECV_DATAGRAM* DeferredDatagrams = Packets->DeferredDatagrams;
-            uint8_t DeferredDatagramsCount = Packets->DeferredDatagramsCount;
-
-            Packets->DeferredDatagramsCount = 0;
-            Packets->DeferredDatagrams = NULL;
-
-            QuicConnRecvDatagrams(
-                Connection,
-                DeferredDatagrams,
-                DeferredDatagramsCount,
-                TRUE);
-        }
-    }
-}
-
-_IRQL_requires_max_(PASSIVE_LEVEL)
-void
-QuicConnProcessUdpUnreachable(
-    _In_ QUIC_CONNECTION* Connection,
-    _In_ const QUIC_ADDR* RemoteAddress
-    )
-{
-    if (Connection->Crypto.TlsState.ReadKey > QUIC_PACKET_KEY_INITIAL) {
-        //
-        // Only accept unreachable events at the beginning of the handshake.
-        // Otherwise, it opens up an attack surface.
-        //
-        QuicTraceLogConnWarning(UnreachableIgnore, Connection, "Ignoring received unreachable event.");
-
-    } else if (QuicAddrCompare(&Connection->Paths[0].RemoteAddress, RemoteAddress)) {
-        QuicTraceLogConnInfo(Unreachable, Connection, "Received unreachable event.");
-        //
-        // Close the connection since the peer is unreachable.
-        //
-        QuicConnCloseLocally(
-            Connection,
-            QUIC_CLOSE_INTERNAL_SILENT | QUIC_CLOSE_QUIC_STATUS,
-            (uint64_t)QUIC_STATUS_UNREACHABLE,
-            NULL);
-
-    } else {
-        QuicTraceLogConnWarning(UnreachableInvalid, Connection, "Received invalid unreachable event.");
-    }
-}
-
-_IRQL_requires_max_(PASSIVE_LEVEL)
-void
-QuicConnResetIdleTimeout(
-    _In_ QUIC_CONNECTION* Connection
-    )
-{
-    uint64_t IdleTimeoutMs;
-    if (Connection->State.Connected) {
-        //
-        // Use the (non-zero) min value between local and peer's configuration.
-        //
-        IdleTimeoutMs = Connection->PeerTransportParams.IdleTimeout;
-        if (IdleTimeoutMs == 0 ||
-            (Connection->IdleTimeoutMs != 0 && Connection->IdleTimeoutMs < IdleTimeoutMs)) {
-            IdleTimeoutMs = Connection->IdleTimeoutMs;
-        }
-    } else {
-        IdleTimeoutMs = Connection->HandshakeIdleTimeoutMs;
-    }
-
-    if (IdleTimeoutMs != 0) {
-        //
-        // Idle timeout must be no less than the PTOs for closing.
-        //
-        uint32_t MinIdleTimeoutMs =
-            US_TO_MS(QuicLossDetectionComputeProbeTimeout(
-                &Connection->LossDetection,
-                &Connection->Paths[0],
-                QUIC_CLOSE_PTO_COUNT));
-        if (IdleTimeoutMs < MinIdleTimeoutMs) {
-            IdleTimeoutMs = MinIdleTimeoutMs;
-        }
-
-        QuicConnTimerSet(Connection, QUIC_CONN_TIMER_IDLE, IdleTimeoutMs);
-
-    } else {
-        QuicConnTimerCancel(Connection, QUIC_CONN_TIMER_IDLE);
-    }
-
-    if (Connection->KeepAliveIntervalMs != 0) {
-        QuicConnTimerSet(
-            Connection,
-            QUIC_CONN_TIMER_KEEP_ALIVE,
-            Connection->KeepAliveIntervalMs);
-    }
-}
-
-_IRQL_requires_max_(PASSIVE_LEVEL)
-void
-QuicConnProcessIdleTimerOperation(
-    _In_ QUIC_CONNECTION* Connection
-    )
-{
-    //
-    // Close the connection, as the agreed-upon idle time period has elapsed.
-    //
-    QuicConnCloseLocally(
-        Connection,
-        QUIC_CLOSE_INTERNAL_SILENT | QUIC_CLOSE_QUIC_STATUS,
-        (uint64_t)QUIC_STATUS_CONNECTION_IDLE,
-        NULL);
-}
-
-_IRQL_requires_max_(PASSIVE_LEVEL)
-void
-QuicConnProcessKeepAliveOperation(
-    _In_ QUIC_CONNECTION* Connection
-    )
-{
-    //
-    // Send a PING frame to keep the connection alive.
-    //
-    Connection->Send.TailLossProbeNeeded = TRUE;
-    QuicSendSetSendFlag(&Connection->Send, QUIC_CONN_SEND_FLAG_PING);
-
-    //
-    // Restart the keep alive timer.
-    //
-    QuicConnTimerSet(
-        Connection,
-        QUIC_CONN_TIMER_KEEP_ALIVE,
-        Connection->KeepAliveIntervalMs);
-}
-
-_IRQL_requires_max_(PASSIVE_LEVEL)
-QUIC_STATUS
-QuicConnParamSet(
-    _In_ QUIC_CONNECTION* Connection,
-    _In_ uint32_t Param,
-    _In_ uint32_t BufferLength,
-    _In_reads_bytes_(BufferLength)
-        const void* Buffer
-    )
-{
-    QUIC_STATUS Status;
-
-    switch (Param) {
-
-    case QUIC_PARAM_CONN_QUIC_VERSION:
-
-        if (BufferLength != sizeof(uint32_t)) {
-            Status = QUIC_STATUS_INVALID_PARAMETER;
-            break;
-        }
-
-        //
-        // Validate new version. We allow the application to set a reserved
-        // version number to force version negotiation.
-        //
-        uint32_t NewVersion = QuicByteSwapUint32(*(uint32_t*)Buffer);
-        if (!QuicIsVersionSupported(NewVersion) &&
-            !QuicIsVersionReserved(NewVersion)) {
-            Status = QUIC_STATUS_INVALID_PARAMETER;
-            break;
-        }
-
-        //
-        // Only allowed before connection attempt.
-        //
-        if (Connection->State.Started) {
-            Status = QUIC_STATUS_INVALID_STATE;
-            break;
-        }
-
-        Connection->Stats.QuicVersion = NewVersion;
-        QuicConnOnQuicVersionSet(Connection);
-
-        Status = QUIC_STATUS_SUCCESS;
-        break;
-
-    case QUIC_PARAM_CONN_LOCAL_ADDRESS: {
-
-        if (BufferLength != sizeof(QUIC_ADDR)) {
-            Status = QUIC_STATUS_INVALID_PARAMETER;
-            break;
-        }
-
-        if (Connection->Type == QUIC_HANDLE_TYPE_CHILD) {
-            Status = QUIC_STATUS_INVALID_STATE;
-            break;
-        }
-
-        if (Connection->State.Started &&
-            !Connection->State.HandshakeConfirmed) {
-            Status = QUIC_STATUS_INVALID_STATE;
-            break;
-        }
-
-        const QUIC_ADDR* LocalAddress = (const QUIC_ADDR*)Buffer;
-
-        if (!QuicAddrIsValid(LocalAddress)) {
-            Status = QUIC_STATUS_INVALID_PARAMETER;
-            break;
-        }
-
-        Connection->State.LocalAddressSet = TRUE;
-        QuicCopyMemory(&Connection->Paths[0].LocalAddress, Buffer, sizeof(QUIC_ADDR));
-        QuicTraceEvent(ConnLocalAddrAdded, "[conn][%p] New Local IP: %SOCKADDR",
-            Connection, CLOG_BYTEARRAY(LOG_ADDR_LEN(Connection->Paths[0].LocalAddress), (const uint8_t*)&Connection->Paths[0].LocalAddress));
-
-        if (Connection->State.Started) {
-
-            QUIC_DBG_ASSERT(Connection->Paths[0].Binding);
-            QUIC_DBG_ASSERT(Connection->State.RemoteAddressSet);
-
-            QUIC_BINDING* OldBinding = Connection->Paths[0].Binding;
-
-            Status =
-                QuicLibraryGetBinding(
-                    Connection->Session,
-                    Connection->State.ShareBinding,
-                    LocalAddress,
-                    &Connection->Paths[0].RemoteAddress,
-                    &Connection->Paths[0].Binding);
-            if (QUIC_FAILED(Status)) {
-                Connection->Paths[0].Binding = OldBinding;
-                break;
-            }
-
-            //
-            // TODO - Need to free any queued recv packets from old binding.
-            //
-
-            QuicBindingMoveSourceConnectionIDs(
-                OldBinding, Connection->Paths[0].Binding, Connection);
-            if (!Connection->State.Connected) {
-                InterlockedDecrement(&OldBinding->HandshakeConnections);
-                InterlockedExchangeAdd64(
-                    (int64_t*)&MsQuicLib.CurrentHandshakeMemoryUsage,
-                    -1 * (int64_t)QUIC_CONN_HANDSHAKE_MEMORY_USAGE);
-            }
-            QuicLibraryReleaseBinding(OldBinding);
-            QuicTraceEvent(ConnLocalAddrRemoved, "[conn][%p] Removed Local IP: %SOCKADDR",
-                Connection, CLOG_BYTEARRAY(LOG_ADDR_LEN(Connection->Paths[0].LocalAddress), (const uint8_t*)&Connection->Paths[0].LocalAddress));
-
-            QuicDataPathBindingGetLocalAddress(
-                Connection->Paths[0].Binding->DatapathBinding,
-                &Connection->Paths[0].LocalAddress);
-            QuicTraceEvent(ConnLocalAddrAdded, "[conn][%p] New Local IP: %SOCKADDR",
-                Connection, CLOG_BYTEARRAY(LOG_ADDR_LEN(Connection->Paths[0].LocalAddress), (const uint8_t*)&Connection->Paths[0].LocalAddress));
-
-            QuicSendSetSendFlag(&Connection->Send, QUIC_CONN_SEND_FLAG_PING);
-        }
-
-        Status = QUIC_STATUS_SUCCESS;
-        break;
-    }
-
-    case QUIC_PARAM_CONN_REMOTE_ADDRESS: {
-
-        if (BufferLength != sizeof(QUIC_ADDR)) {
-            Status = QUIC_STATUS_INVALID_PARAMETER;
-            break;
-        }
-
-        if (Connection->Type == QUIC_HANDLE_TYPE_CHILD) {
-            Status = QUIC_STATUS_INVALID_PARAMETER;
-            break;
-        }
-
-        if (Connection->State.Started) {
-            Status = QUIC_STATUS_INVALID_STATE;
-            break;
-        }
-
-        Connection->State.RemoteAddressSet = TRUE;
-        QuicCopyMemory(&Connection->Paths[0].RemoteAddress, Buffer, sizeof(QUIC_ADDR));
-        //
-        // Don't log new Remote address added here because it is logged when
-        // the connection is started.
-        //
-
-        Status = QUIC_STATUS_SUCCESS;
-        break;
-    }
-
-    case QUIC_PARAM_CONN_IDLE_TIMEOUT:
-
-        if (BufferLength != sizeof(Connection->IdleTimeoutMs)) {
-            Status = QUIC_STATUS_INVALID_PARAMETER;
-            break;
-        }
-
-        if (Connection->State.Started) {
-            Status = QUIC_STATUS_INVALID_STATE;
-            break;
-        }
-
-        Connection->IdleTimeoutMs = *(uint64_t*)Buffer;
-
-        QuicTraceLogConnInfo(UpdateIdleTimeout, Connection, "Updated idle timeout to %llu milliseconds",
-            Connection->IdleTimeoutMs);
-
-        Status = QUIC_STATUS_SUCCESS;
-        break;
-
-    case QUIC_PARAM_CONN_PEER_BIDI_STREAM_COUNT:
-
-        if (BufferLength != sizeof(uint16_t)) {
-            Status = QUIC_STATUS_INVALID_PARAMETER;
-            break;
-        }
-
-        QuicStreamSetUpdateMaxCount(
-            &Connection->Streams,
-            QuicConnIsServer(Connection) ?
-                STREAM_ID_FLAG_IS_CLIENT | STREAM_ID_FLAG_IS_BI_DIR :
-                STREAM_ID_FLAG_IS_SERVER | STREAM_ID_FLAG_IS_BI_DIR,
-            *(uint16_t*)Buffer);
-
-        Status = QUIC_STATUS_SUCCESS;
-        break;
-
-    case QUIC_PARAM_CONN_PEER_UNIDI_STREAM_COUNT:
-
-        if (BufferLength != sizeof(uint16_t)) {
-            Status = QUIC_STATUS_INVALID_PARAMETER;
-            break;
-        }
-
-        QuicStreamSetUpdateMaxCount(
-            &Connection->Streams,
-            QuicConnIsServer(Connection) ?
-                STREAM_ID_FLAG_IS_CLIENT | STREAM_ID_FLAG_IS_UNI_DIR :
-                STREAM_ID_FLAG_IS_SERVER | STREAM_ID_FLAG_IS_UNI_DIR,
-            *(uint16_t*)Buffer);
-
-        Status = QUIC_STATUS_SUCCESS;
-        break;
-
-    case QUIC_PARAM_CONN_CLOSE_REASON_PHRASE:
-
-        if (BufferLength >= 513) { // TODO - Practically, must fit in 1 packet.
-            Status = QUIC_STATUS_INVALID_PARAMETER;
-            break;
-        }
-
-        //
-        // Require the reason to be null terminated.
-        //
-        if (Buffer && ((char*)Buffer)[BufferLength - 1] != 0) {
-            Status = QUIC_STATUS_INVALID_PARAMETER;
-            break;
-        }
-
-        //
-        // Free any old data.
-        //
-        if (Connection->CloseReasonPhrase != NULL) {
-            QUIC_FREE(Connection->CloseReasonPhrase);
-        }
-
-        //
-        // Allocate new space.
-        //
-        Connection->CloseReasonPhrase =
-            QUIC_ALLOC_NONPAGED(BufferLength);
-
-        if (Connection->CloseReasonPhrase != NULL) {
-            QuicCopyMemory(
-                Connection->CloseReasonPhrase,
-                Buffer,
-                BufferLength);
-
-            Status = QUIC_STATUS_SUCCESS;
-
-        } else {
-            Status = QUIC_STATUS_OUT_OF_MEMORY;
-        }
-
-        break;
-
-    case QUIC_PARAM_CONN_CERT_VALIDATION_FLAGS:
-
-        if (BufferLength != sizeof(Connection->ServerCertValidationFlags)) {
-            Status = QUIC_STATUS_INVALID_PARAMETER;
-            break;
-        }
-
-        if (QuicConnIsServer(Connection) || Connection->State.Started) {
-            //
-            // Only allowed on client connections, before the connection starts.
-            //
-            Status = QUIC_STATUS_INVALID_STATE;
-            break;
-        }
-
-        Connection->ServerCertValidationFlags = *(uint32_t*)Buffer;
-
-        Status = QUIC_STATUS_SUCCESS;
-        break;
-
-    case QUIC_PARAM_CONN_KEEP_ALIVE:
-
-        if (BufferLength != sizeof(Connection->KeepAliveIntervalMs)) {
-            Status = QUIC_STATUS_INVALID_PARAMETER;
-            break;
-        }
-
-        if (Connection->State.Started &&
-            Connection->KeepAliveIntervalMs != 0) {
-            //
-            // Cancel any current timer first.
-            //
-            QuicConnTimerCancel(Connection, QUIC_CONN_TIMER_KEEP_ALIVE);
-        }
-
-        Connection->KeepAliveIntervalMs = *(uint32_t*)Buffer;
-
-        QuicTraceLogConnInfo(UpdateKeepAlive, Connection, "Updated keep alive interval to %u milliseconds",
-            Connection->KeepAliveIntervalMs);
-
-        if (Connection->State.Started &&
-            Connection->KeepAliveIntervalMs != 0) {
-            QuicConnProcessKeepAliveOperation(Connection);
-        }
-
-        Status = QUIC_STATUS_SUCCESS;
-        break;
-
-    case QUIC_PARAM_CONN_DISCONNECT_TIMEOUT:
-
-        if (BufferLength != sizeof(Connection->DisconnectTimeoutUs)) {
-            Status = QUIC_STATUS_INVALID_PARAMETER;
-            break;
-        }
-
-        if (*(uint32_t*)Buffer == 0 ||
-            *(uint32_t*)Buffer > QUIC_MAX_DISCONNECT_TIMEOUT) {
-            Status = QUIC_STATUS_INVALID_PARAMETER;
-            break;
-        }
-
-        Connection->DisconnectTimeoutUs = MS_TO_US(*(uint32_t*)Buffer);
-
-        QuicTraceLogConnInfo(UpdateDisconnectTimeout, Connection, "Updated disconnect timeout = %u milliseconds",
-            *(uint32_t*)Buffer);
-
-        Status = QUIC_STATUS_SUCCESS;
-        break;
-
-    case QUIC_PARAM_CONN_SEC_CONFIG: {
-
-        if (BufferLength != sizeof(QUIC_SEC_CONFIG*)) {
-            Status = QUIC_STATUS_INVALID_PARAMETER;
-            break;
-        }
-
-        QUIC_SEC_CONFIG* SecConfig = *(QUIC_SEC_CONFIG**)Buffer;
-
-        if (SecConfig == NULL) {
-            Status = QUIC_STATUS_INVALID_PARAMETER;
-            break;
-        }
-
-        if (!QuicConnIsServer(Connection) ||
-            Connection->State.ListenerAccepted == FALSE ||
-            Connection->Crypto.TLS != NULL) {
-            Status = QUIC_STATUS_INVALID_STATE;
-            break;
-        }
-
-        QuicTraceLogConnInfo(SetSecurityConfig, Connection, "Security config set, %p.", SecConfig);
-        (void)QuicTlsSecConfigAddRef(SecConfig);
-
-        Status =
-            QuicConnHandshakeConfigure(
-                Connection,
-                SecConfig);
-        if (QUIC_FAILED(Status)) {
-            break;
-        }
-
-        QuicCryptoProcessData(&Connection->Crypto, FALSE);
-        break;
-    }
-
-    case QUIC_PARAM_CONN_SEND_BUFFERING:
-
-        if (BufferLength != sizeof(uint8_t)) {
-            Status = QUIC_STATUS_INVALID_PARAMETER;
-            break;
-        }
-        Connection->State.UseSendBuffer = *(uint8_t*)Buffer;
-
-        QuicTraceLogConnInfo(UpdateUseSendBuffer, Connection, "Updated UseSendBuffer = %u",
-            Connection->State.UseSendBuffer);
-
-        Status = QUIC_STATUS_SUCCESS;
-        break;
-
-    case QUIC_PARAM_CONN_SEND_PACING:
-
-        if (BufferLength != sizeof(uint8_t)) {
-            Status = QUIC_STATUS_INVALID_PARAMETER;
-            break;
-        }
-        Connection->State.UsePacing = *(uint8_t*)Buffer;
-
-        QuicTraceLogConnInfo(UpdateUsePacing, Connection, "Updated UsePacing = %u",
-            Connection->State.UsePacing);
-
-        Status = QUIC_STATUS_SUCCESS;
-        break;
-
-    case QUIC_PARAM_CONN_SHARE_UDP_BINDING:
-
-        if (BufferLength != sizeof(uint8_t)) {
-            Status = QUIC_STATUS_INVALID_PARAMETER;
-            break;
-        }
-
-        if (Connection->State.Started || QuicConnIsServer(Connection)) {
-            Status = QUIC_STATUS_INVALID_STATE;
-            break;
-        }
-
-        Connection->State.ShareBinding = *(uint8_t*)Buffer;
-
-        QuicTraceLogConnInfo(UpdateShareBinding, Connection, "Updated ShareBinding = %u",
-            Connection->State.ShareBinding);
-
-        Status = QUIC_STATUS_SUCCESS;
-        break;
-
-    case QUIC_PARAM_CONN_FORCE_KEY_UPDATE:
-
-        if (!Connection->State.Connected ||
-            !Connection->State.EncryptionEnabled ||
-            Connection->Packets[QUIC_ENCRYPT_LEVEL_1_RTT] == NULL ||
-            Connection->Packets[QUIC_ENCRYPT_LEVEL_1_RTT]->AwaitingKeyPhaseConfirmation ||
-            !Connection->State.HandshakeConfirmed) {
-            Status = QUIC_STATUS_INVALID_STATE;
-            break;
-        }
-
-        QuicTraceLogConnVerbose(ForceKeyUpdate, Connection, "Forcing key update.");
-
-        Status = QuicCryptoGenerateNewKeys(Connection);
-        if (QUIC_FAILED(Status)) {
-            QuicTraceEvent(ConnErrorStatus, "[conn][%p] ERROR, %d, %s.", Connection, Status, "Forced key update");
-            break;
-        }
-
-        QuicCryptoUpdateKeyPhase(Connection, TRUE);
-        Status = QUIC_STATUS_SUCCESS;
-        break;
-
-    case QUIC_PARAM_CONN_FORCE_CID_UPDATE:
-
-        if (!Connection->State.Connected ||
-            !Connection->State.HandshakeConfirmed) {
-            Status = QUIC_STATUS_INVALID_STATE;
-            break;
-        }
-
-        QuicTraceLogConnVerbose(ForceCidUpdate, Connection, "Forcing destination CID update.");
-
-        if (!QuicConnRetireCurrentDestCid(Connection, &Connection->Paths[0])) {
-            Status = QUIC_STATUS_INVALID_STATE;
-            break;
-        }
-
-        Connection->Paths[0].InitiatedCidUpdate = TRUE;
-        Status = QUIC_STATUS_SUCCESS;
-        break;
-
-    case QUIC_PARAM_CONN_TEST_TRANSPORT_PARAMETER:
-
-        if (BufferLength != sizeof(QUIC_PRIVATE_TRANSPORT_PARAMETER)) {
-            Status = QUIC_STATUS_INVALID_PARAMETER;
-            break;
-        }
-
-        if (Connection->State.Started) {
-            Status = QUIC_STATUS_INVALID_STATE;
-            break;
-        }
-
-        QuicCopyMemory(
-            &Connection->TestTransportParameter, Buffer, BufferLength);
-        Connection->State.TestTransportParameterSet = TRUE;
-
-        QuicTraceLogConnVerbose(TestTPSet, Connection, "Setting Test Transport Parameter (type %hu, %hu bytes).",
-            Connection->TestTransportParameter.Type,
-            Connection->TestTransportParameter.Length);
-
-        Status = QUIC_STATUS_SUCCESS;
-        break;
-
-    default:
-        Status = QUIC_STATUS_INVALID_PARAMETER;
-        break;
-    }
-
-    return Status;
-}
-
-_IRQL_requires_max_(PASSIVE_LEVEL)
-QUIC_STATUS
-QuicConnParamGet(
-    _In_ QUIC_CONNECTION* Connection,
-    _In_ uint32_t Param,
-    _Inout_ uint32_t* BufferLength,
-    _Out_writes_bytes_opt_(*BufferLength)
-        void* Buffer
-    )
-{
-    QUIC_STATUS Status;
-    uint32_t Length;
-    uint8_t Type;
-
-    switch (Param) {
-
-    case QUIC_PARAM_CONN_QUIC_VERSION:
-
-        if (*BufferLength < sizeof(Connection->Stats.QuicVersion)) {
-            *BufferLength = sizeof(Connection->Stats.QuicVersion);
-            Status = QUIC_STATUS_BUFFER_TOO_SMALL;
-            break;
-        }
-
-        if (Buffer == NULL) {
-            Status = QUIC_STATUS_INVALID_PARAMETER;
-            break;
-        }
-
-        *BufferLength = sizeof(Connection->Stats.QuicVersion);
-        *(uint32_t*)Buffer = QuicByteSwapUint32(Connection->Stats.QuicVersion);
-
-        Status = QUIC_STATUS_SUCCESS;
-        break;
-
-    case QUIC_PARAM_CONN_LOCAL_ADDRESS:
-
-        if (*BufferLength < sizeof(QUIC_ADDR)) {
-            *BufferLength = sizeof(QUIC_ADDR);
-            Status = QUIC_STATUS_BUFFER_TOO_SMALL;
-            break;
-        }
-
-        if (Buffer == NULL) {
-            Status = QUIC_STATUS_INVALID_PARAMETER;
-            break;
-        }
-
-        if (!Connection->State.LocalAddressSet) {
-            Status = QUIC_STATUS_INVALID_STATE;
-            break;
-        }
-
-        *BufferLength = sizeof(QUIC_ADDR);
-        QuicCopyMemory(
-            Buffer,
-            &Connection->Paths[0].LocalAddress,
-            sizeof(QUIC_ADDR));
-
-        Status = QUIC_STATUS_SUCCESS;
-        break;
-
-    case QUIC_PARAM_CONN_REMOTE_ADDRESS:
-
-        if (*BufferLength < sizeof(QUIC_ADDR)) {
-            *BufferLength = sizeof(QUIC_ADDR);
-            Status = QUIC_STATUS_BUFFER_TOO_SMALL;
-            break;
-        }
-
-        if (Buffer == NULL) {
-            Status = QUIC_STATUS_INVALID_PARAMETER;
-            break;
-        }
-
-        if (!Connection->State.RemoteAddressSet) {
-            Status = QUIC_STATUS_INVALID_STATE;
-            break;
-        }
-
-        *BufferLength = sizeof(QUIC_ADDR);
-        QuicCopyMemory(
-            Buffer,
-            &Connection->Paths[0].RemoteAddress,
-            sizeof(QUIC_ADDR));
-
-        Status = QUIC_STATUS_SUCCESS;
-        break;
-
-    case QUIC_PARAM_CONN_IDLE_TIMEOUT:
-
-        if (*BufferLength < sizeof(Connection->IdleTimeoutMs)) {
-            *BufferLength = sizeof(Connection->IdleTimeoutMs);
-            Status = QUIC_STATUS_BUFFER_TOO_SMALL;
-            break;
-        }
-
-        if (Buffer == NULL) {
-            Status = QUIC_STATUS_INVALID_PARAMETER;
-            break;
-        }
-
-        *BufferLength = sizeof(Connection->IdleTimeoutMs);
-        *(uint64_t*)Buffer = Connection->IdleTimeoutMs;
-
-        Status = QUIC_STATUS_SUCCESS;
-        break;
-
-    case QUIC_PARAM_CONN_PEER_BIDI_STREAM_COUNT:
-        Type =
-            QuicConnIsServer(Connection) ?
-                STREAM_ID_FLAG_IS_CLIENT | STREAM_ID_FLAG_IS_BI_DIR :
-                STREAM_ID_FLAG_IS_SERVER | STREAM_ID_FLAG_IS_BI_DIR;
-        goto Get_Stream_Count;
-    case QUIC_PARAM_CONN_PEER_UNIDI_STREAM_COUNT:
-        Type =
-            QuicConnIsServer(Connection) ?
-                STREAM_ID_FLAG_IS_CLIENT | STREAM_ID_FLAG_IS_UNI_DIR :
-                STREAM_ID_FLAG_IS_SERVER | STREAM_ID_FLAG_IS_UNI_DIR;
-        goto Get_Stream_Count;
-    case QUIC_PARAM_CONN_LOCAL_BIDI_STREAM_COUNT:
-        Type =
-            QuicConnIsServer(Connection) ?
-                STREAM_ID_FLAG_IS_SERVER | STREAM_ID_FLAG_IS_BI_DIR :
-                STREAM_ID_FLAG_IS_CLIENT | STREAM_ID_FLAG_IS_BI_DIR;
-        goto Get_Stream_Count;
-    case QUIC_PARAM_CONN_LOCAL_UNIDI_STREAM_COUNT:
-        Type =
-            QuicConnIsServer(Connection) ?
-                STREAM_ID_FLAG_IS_SERVER | STREAM_ID_FLAG_IS_UNI_DIR :
-                STREAM_ID_FLAG_IS_CLIENT | STREAM_ID_FLAG_IS_UNI_DIR;
-        goto Get_Stream_Count;
-
-    Get_Stream_Count:
-        if (*BufferLength < sizeof(uint16_t)) {
-            *BufferLength = sizeof(uint16_t);
-            Status = QUIC_STATUS_BUFFER_TOO_SMALL;
-            break;
-        }
-
-        if (Buffer == NULL) {
-            Status = QUIC_STATUS_INVALID_PARAMETER;
-            break;
-        }
-
-        *BufferLength = sizeof(uint16_t);
-        *(uint16_t*)Buffer =
-            QuicStreamSetGetCountAvailable(&Connection->Streams, Type);
-
-        Status = QUIC_STATUS_SUCCESS;
-        break;
-
-    case QUIC_PARAM_CONN_CLOSE_REASON_PHRASE:
-
-        if (Connection->CloseReasonPhrase == NULL) {
-            Status = QUIC_STATUS_NOT_FOUND;
-            break;
-        }
-
-        Length = (uint32_t)strlen(Connection->CloseReasonPhrase) + 1;
-        if (*BufferLength < Length) {
-            *BufferLength = Length;
-            Status = QUIC_STATUS_BUFFER_TOO_SMALL;
-            break;
-        }
-
-        if (Buffer == NULL) {
-            Status = QUIC_STATUS_INVALID_PARAMETER;
-            break;
-        }
-
-        *BufferLength = Length;
-        QuicCopyMemory(Buffer, Connection->CloseReasonPhrase, Length);
-
-        Status = QUIC_STATUS_SUCCESS;
-        break;
-
-    case QUIC_PARAM_CONN_STATISTICS:
-    case QUIC_PARAM_CONN_STATISTICS_PLAT: {
-
-        if (*BufferLength < sizeof(QUIC_STATISTICS)) {
-            *BufferLength = sizeof(QUIC_STATISTICS);
-            Status = QUIC_STATUS_BUFFER_TOO_SMALL;
-            break;
-        }
-
-        if (Buffer == NULL) {
-            Status = QUIC_STATUS_INVALID_PARAMETER;
-            break;
-        }
-
-        QUIC_STATISTICS* Stats = (QUIC_STATISTICS*)Buffer;
-        const QUIC_PATH* Path = &Connection->Paths[0];
-
-        Stats->CorrelationId = Connection->Stats.CorrelationId;
-        Stats->VersionNegotiation = Connection->Stats.VersionNegotiation;
-        Stats->StatelessRetry = Connection->Stats.StatelessRetry;
-        Stats->ResumptionAttempted = Connection->Stats.ResumptionAttempted;
-        Stats->ResumptionSucceeded = Connection->Stats.ResumptionSucceeded;
-        Stats->Rtt = Path->SmoothedRtt;
-        Stats->MinRtt = Path->MinRtt;
-        Stats->MaxRtt = Path->MaxRtt;
-        Stats->Timing.Start = Connection->Stats.Timing.Start;
-        Stats->Timing.InitialFlightEnd = Connection->Stats.Timing.InitialFlightEnd;
-        Stats->Timing.HandshakeFlightEnd = Connection->Stats.Timing.HandshakeFlightEnd;
-        Stats->Send.PathMtu = Path->Mtu;
-        Stats->Send.TotalPackets = Connection->Stats.Send.TotalPackets;
-        Stats->Send.RetransmittablePackets = Connection->Stats.Send.RetransmittablePackets;
-        Stats->Send.SuspectedLostPackets = Connection->Stats.Send.SuspectedLostPackets;
-        Stats->Send.SpuriousLostPackets = Connection->Stats.Send.SpuriousLostPackets;
-        Stats->Send.TotalBytes = Connection->Stats.Send.TotalBytes;
-        Stats->Send.TotalStreamBytes = Connection->Stats.Send.TotalStreamBytes;
-        Stats->Send.CongestionCount = Connection->Stats.Send.CongestionCount;
-        Stats->Send.PersistentCongestionCount = Connection->Stats.Send.PersistentCongestionCount;
-        Stats->Recv.TotalPackets = Connection->Stats.Recv.TotalPackets;
-        Stats->Recv.ReorderedPackets = Connection->Stats.Recv.ReorderedPackets;
-        Stats->Recv.DroppedPackets = Connection->Stats.Recv.DroppedPackets;
-        Stats->Recv.DuplicatePackets = Connection->Stats.Recv.DuplicatePackets;
-        Stats->Recv.TotalBytes = Connection->Stats.Recv.TotalBytes;
-        Stats->Recv.TotalStreamBytes = Connection->Stats.Recv.TotalStreamBytes;
-        Stats->Recv.DecryptionFailures = Connection->Stats.Recv.DecryptionFailures;
-        Stats->Misc.KeyUpdateCount = Connection->Stats.Misc.KeyUpdateCount;
-
-        if (Param == QUIC_PARAM_CONN_STATISTICS_PLAT) {
-            Stats->Timing.Start = QuicTimeUs64ToPlat(Stats->Timing.Start);
-            Stats->Timing.InitialFlightEnd = QuicTimeUs64ToPlat(Stats->Timing.InitialFlightEnd);
-            Stats->Timing.HandshakeFlightEnd = QuicTimeUs64ToPlat(Stats->Timing.HandshakeFlightEnd);
-        }
-
-        *BufferLength = sizeof(QUIC_STATISTICS);
-        Status = QUIC_STATUS_SUCCESS;
-        break;
-    }
-
-    case QUIC_PARAM_CONN_CERT_VALIDATION_FLAGS:
-
-        if (*BufferLength < sizeof(Connection->ServerCertValidationFlags)) {
-            *BufferLength = sizeof(Connection->ServerCertValidationFlags);
-            Status = QUIC_STATUS_BUFFER_TOO_SMALL;
-            break;
-        }
-
-        if (Buffer == NULL) {
-            Status = QUIC_STATUS_INVALID_PARAMETER;
-            break;
-        }
-
-        *BufferLength = sizeof(Connection->ServerCertValidationFlags);
-        *(uint32_t*)Buffer = Connection->ServerCertValidationFlags;
-
-        Status = QUIC_STATUS_SUCCESS;
-        break;
-
-    case QUIC_PARAM_CONN_KEEP_ALIVE:
-
-        if (*BufferLength < sizeof(Connection->KeepAliveIntervalMs)) {
-            *BufferLength = sizeof(Connection->KeepAliveIntervalMs);
-            Status = QUIC_STATUS_BUFFER_TOO_SMALL;
-            break;
-        }
-
-        if (Buffer == NULL) {
-            Status = QUIC_STATUS_INVALID_PARAMETER;
-            break;
-        }
-
-        *BufferLength = sizeof(Connection->KeepAliveIntervalMs);
-        *(uint32_t*)Buffer = Connection->KeepAliveIntervalMs;
-
-        Status = QUIC_STATUS_SUCCESS;
-        break;
-
-    case QUIC_PARAM_CONN_DISCONNECT_TIMEOUT:
-
-        if (*BufferLength < sizeof(Connection->DisconnectTimeoutUs)) {
-            *BufferLength = sizeof(Connection->DisconnectTimeoutUs);
-            Status = QUIC_STATUS_BUFFER_TOO_SMALL;
-            break;
-        }
-
-        if (Buffer == NULL) {
-            Status = QUIC_STATUS_INVALID_PARAMETER;
-            break;
-        }
-
-        *BufferLength = sizeof(uint32_t);
-        *(uint32_t*)Buffer = US_TO_MS(Connection->DisconnectTimeoutUs);
-
-        Status = QUIC_STATUS_SUCCESS;
-        break;
-
-    case QUIC_PARAM_CONN_RESUMPTION_STATE: {
-
-        if (QuicConnIsServer(Connection)) {
-            Status = QUIC_STATUS_INVALID_PARAMETER;
-            break;
-        }
-
-        if (Connection->RemoteServerName == NULL) {
-            Status = QUIC_STATUS_INVALID_STATE;
-            break;
-        }
-
-        uint32_t RequiredBufferLength = 0;
-        Status = QuicTlsReadTicket(Connection->Crypto.TLS, &RequiredBufferLength, NULL);
-        if (Status != QUIC_STATUS_BUFFER_TOO_SMALL) {
-            QuicTraceLogConnVerbose(ReadTicketFailure, Connection, "QuicTlsReadTicket failed, 0x%x", Status);
-            break;
-        }
-
-        _Analysis_assume_(strlen(Connection->RemoteServerName) <= (size_t)UINT16_MAX);
-        uint16_t RemoteServerNameLength = (uint16_t)strlen(Connection->RemoteServerName);
-
-        QUIC_SERIALIZED_RESUMPTION_STATE* State =
-            (QUIC_SERIALIZED_RESUMPTION_STATE*)Buffer;
-
-        RequiredBufferLength += sizeof(QUIC_SERIALIZED_RESUMPTION_STATE);
-        RequiredBufferLength += RemoteServerNameLength;
-
-        if (*BufferLength < RequiredBufferLength) {
-            *BufferLength = RequiredBufferLength;
-            Status = QUIC_STATUS_BUFFER_TOO_SMALL;
-            break;
-        }
-
-        if (Buffer == NULL) {
-            Status = QUIC_STATUS_INVALID_PARAMETER;
-            break;
-        }
-
-        State->QuicVersion = Connection->Stats.QuicVersion;
-        State->TransportParameters = Connection->PeerTransportParams;
-        State->ServerNameLength = RemoteServerNameLength;
-        memcpy(State->Buffer, Connection->RemoteServerName, State->ServerNameLength);
-
-        uint32_t TempBufferLength = *BufferLength - RemoteServerNameLength;
-        Status =
-            QuicTlsReadTicket(
-                Connection->Crypto.TLS,
-                &TempBufferLength,
-                State->Buffer + RemoteServerNameLength);
-        *BufferLength = RequiredBufferLength;
-
-        break;
-    }
-
-    case QUIC_PARAM_CONN_SEND_BUFFERING:
-
-        if (*BufferLength < sizeof(uint8_t)) {
-            *BufferLength = sizeof(uint8_t);
-            Status = QUIC_STATUS_BUFFER_TOO_SMALL;
-            break;
-        }
-
-        if (Buffer == NULL) {
-            Status = QUIC_STATUS_INVALID_PARAMETER;
-            break;
-        }
-
-        *BufferLength = sizeof(uint8_t);
-        *(uint8_t*)Buffer = Connection->State.UseSendBuffer;
-
-        Status = QUIC_STATUS_SUCCESS;
-        break;
-
-    case QUIC_PARAM_CONN_SEND_PACING:
-
-        if (*BufferLength < sizeof(uint8_t)) {
-            *BufferLength = sizeof(uint8_t);
-            Status = QUIC_STATUS_BUFFER_TOO_SMALL;
-            break;
-        }
-
-        if (Buffer == NULL) {
-            Status = QUIC_STATUS_INVALID_PARAMETER;
-            break;
-        }
-
-        *BufferLength = sizeof(uint8_t);
-        *(uint8_t*)Buffer = Connection->State.UsePacing;
-
-        Status = QUIC_STATUS_SUCCESS;
-        break;
-
-    case QUIC_PARAM_CONN_SHARE_UDP_BINDING:
-
-        if (*BufferLength < sizeof(uint8_t)) {
-            *BufferLength = sizeof(uint8_t);
-            Status = QUIC_STATUS_BUFFER_TOO_SMALL;
-            break;
-        }
-
-        if (Buffer == NULL) {
-            Status = QUIC_STATUS_INVALID_PARAMETER;
-            break;
-        }
-
-        *BufferLength = sizeof(uint8_t);
-        *(uint8_t*)Buffer = Connection->State.ShareBinding;
-
-        Status = QUIC_STATUS_SUCCESS;
-        break;
-
-    case QUIC_PARAM_CONN_IDEAL_PROCESSOR:
-
-        if (*BufferLength < sizeof(uint8_t)) {
-            *BufferLength = sizeof(uint8_t);
-            Status = QUIC_STATUS_BUFFER_TOO_SMALL;
-            break;
-        }
-
-        if (Buffer == NULL) {
-            Status = QUIC_STATUS_INVALID_PARAMETER;
-            break;
-        }
-
-        *BufferLength = sizeof(uint8_t);
-        *(uint8_t*)Buffer = Connection->Worker->IdealProcessor;
-
-        Status = QUIC_STATUS_SUCCESS;
-        break;
-
-    case QUIC_PARAM_CONN_MAX_STREAM_IDS:
-
-        if (*BufferLength < sizeof(uint64_t) * NUMBER_OF_STREAM_TYPES) {
-            *BufferLength = sizeof(uint64_t) * NUMBER_OF_STREAM_TYPES;
-            Status = QUIC_STATUS_BUFFER_TOO_SMALL;
-            break;
-        }
-
-        if (Buffer == NULL) {
-            Status = QUIC_STATUS_INVALID_PARAMETER;
-            break;
-        }
-
-        *BufferLength = sizeof(uint64_t) * NUMBER_OF_STREAM_TYPES;
-        QuicStreamSetGetMaxStreamIDs(&Connection->Streams, (uint64_t*)Buffer);
-
-        Status = QUIC_STATUS_SUCCESS;
-        break;
-
-    default:
-        Status = QUIC_STATUS_INVALID_PARAMETER;
-        break;
-    }
-
-    return Status;
-}
-
-_IRQL_requires_max_(PASSIVE_LEVEL)
-void
-QuicConnProcessApiOperation(
-    _In_ QUIC_CONNECTION* Connection,
-    _In_ QUIC_API_CONTEXT* ApiCtx
-    )
-{
-    QUIC_STATUS Status = QUIC_STATUS_SUCCESS;
-    switch (ApiCtx->Type) {
-
-    case QUIC_API_TYPE_CONN_CLOSE:
-        QuicConnCloseHandle(Connection);
-        break;
-
-    case QUIC_API_TYPE_CONN_SHUTDOWN:
-        QuicConnShutdown(
-            Connection,
-            ApiCtx->CONN_SHUTDOWN.Flags,
-            ApiCtx->CONN_SHUTDOWN.ErrorCode);
-        break;
-
-    case QUIC_API_TYPE_CONN_START:
-        Status =
-            QuicConnStart(
-                Connection,
-                ApiCtx->CONN_START.Family,
-                ApiCtx->CONN_START.ServerName,
-                ApiCtx->CONN_START.ServerPort);
-        ApiCtx->CONN_START.ServerName = NULL;
-        break;
-
-    case QUIC_API_TYPE_STRM_CLOSE:
-        QuicStreamClose(ApiCtx->STRM_CLOSE.Stream);
-        break;
-
-    case QUIC_API_TYPE_STRM_SHUTDOWN:
-        QuicStreamShutdown(
-            ApiCtx->STRM_SHUTDOWN.Stream,
-            ApiCtx->STRM_SHUTDOWN.Flags,
-            ApiCtx->STRM_SHUTDOWN.ErrorCode);
-        break;
-
-    case QUIC_API_TYPE_STRM_START:
-        Status =
-            QuicStreamStart(
-                ApiCtx->STRM_START.Stream,
-                ApiCtx->STRM_START.Flags,
-                FALSE);
-        break;
-
-    case QUIC_API_TYPE_STRM_SEND:
-        QuicStreamSendFlush(
-            ApiCtx->STRM_SEND.Stream);
-        break;
-
-    case QUIC_API_TYPE_STRM_RECV_COMPLETE:
-        QuicStreamReceiveCompletePending(
-            ApiCtx->STRM_RECV_COMPLETE.Stream,
-            ApiCtx->STRM_RECV_COMPLETE.BufferLength);
-        break;
-
-    case QUIC_API_TYPE_STRM_RECV_SET_ENABLED:
-        Status =
-            QuicStreamRecvSetEnabledState(
-                ApiCtx->STRM_RECV_SET_ENABLED.Stream,
-                ApiCtx->STRM_RECV_SET_ENABLED.IsEnabled);
-        break;
-
-    case QUIC_API_TYPE_SET_PARAM:
-        Status =
-            QuicLibrarySetParam(
-                ApiCtx->SET_PARAM.Handle,
-                ApiCtx->SET_PARAM.Level,
-                ApiCtx->SET_PARAM.Param,
-                ApiCtx->SET_PARAM.BufferLength,
-                ApiCtx->SET_PARAM.Buffer);
-        break;
-
-    case QUIC_API_TYPE_GET_PARAM:
-        Status =
-            QuicLibraryGetParam(
-                ApiCtx->GET_PARAM.Handle,
-                ApiCtx->GET_PARAM.Level,
-                ApiCtx->GET_PARAM.Param,
-                ApiCtx->GET_PARAM.BufferLength,
-                ApiCtx->GET_PARAM.Buffer);
-        break;
-
-    default:
-        QUIC_TEL_ASSERT(FALSE);
-        Status = QUIC_STATUS_INVALID_PARAMETER;
-        break;
-    }
-
-    if (ApiCtx->Status) {
-        *ApiCtx->Status = Status;
-    }
-    if (ApiCtx->Completed) {
-        QuicEventSet(*ApiCtx->Completed);
-    }
-}
-
-_IRQL_requires_max_(PASSIVE_LEVEL)
-void
-QuicConnProcessExpiredTimer(
-    _Inout_ QUIC_CONNECTION* Connection,
-    _In_ QUIC_CONN_TIMER_TYPE Type
-    )
-{
-    switch (Type) {
-    case QUIC_CONN_TIMER_IDLE:
-        QuicConnProcessIdleTimerOperation(Connection);
-        break;
-    case QUIC_CONN_TIMER_LOSS_DETECTION:
-        QuicLossDetectionProcessTimerOperation(&Connection->LossDetection);
-        break;
-    case QUIC_CONN_TIMER_KEEP_ALIVE:
-        QuicConnProcessKeepAliveOperation(Connection);
-        break;
-    case QUIC_CONN_TIMER_SHUTDOWN:
-        QuicConnProcessShutdownTimerOperation(Connection);
-        break;
-    default:
-        QUIC_FRE_ASSERT(FALSE);
-        break;
-    }
-}
-
-_IRQL_requires_max_(PASSIVE_LEVEL)
-BOOLEAN
-QuicConnDrainOperations(
-    _In_ QUIC_CONNECTION* Connection
-    )
-{
-    QUIC_OPERATION* Oper;
-    const uint32_t MaxOperationCount =
-        (Connection->Session == NULL || Connection->Session->Registration == NULL) ?
-            MsQuicLib.Settings.MaxOperationsPerDrain :
-            Connection->Session->Settings.MaxOperationsPerDrain;
-    uint32_t OperationCount = 0;
-    BOOLEAN HasMoreWorkToDo = TRUE;
-
-    QUIC_PASSIVE_CODE();
-
-    if (!Connection->State.Initialized) {
-        //
-        // TODO - Try to move this only after the connection is accepted by the
-        // listener. But that's going to be pretty complicated.
-        //
-        QUIC_DBG_ASSERT(QuicConnIsServer(Connection));
-        QUIC_STATUS Status;
-        if (QUIC_FAILED(Status = QuicConnInitializeCrypto(Connection))) {
-            QuicConnFatalError(Connection, Status, "Lazily initialize failure");
-        } else {
-            Connection->State.Initialized = TRUE;
-            QuicTraceEvent(ConnInitializeComplete, "[conn][%p] Initialize complete", Connection);
-        }
-    }
-
-    while (!Connection->State.HandleClosed &&
-           !Connection->State.UpdateWorker &&
-           OperationCount++ < MaxOperationCount) {
-
-        Oper = QuicOperationDequeue(&Connection->OperQ);
-        if (Oper == NULL) {
-            HasMoreWorkToDo = FALSE;
-            break;
-        }
-
-        QuicOperLog(Connection, Oper);
-
-        BOOLEAN FreeOper = Oper->FreeAfterProcess;
-
-        switch (Oper->Type) {
-
-        case QUIC_OPER_TYPE_API_CALL:
-            QUIC_DBG_ASSERT(Oper->API_CALL.Context != NULL);
-            QuicConnProcessApiOperation(
-                Connection,
-                Oper->API_CALL.Context);
-            break;
-
-        case QUIC_OPER_TYPE_FLUSH_RECV:
-            QuicConnFlushRecv(Connection);
-            break;
-
-        case QUIC_OPER_TYPE_UNREACHABLE:
-            QuicConnProcessUdpUnreachable(
-                Connection,
-                &Oper->UNREACHABLE.RemoteAddress);
-            break;
-
-        case QUIC_OPER_TYPE_FLUSH_STREAM_RECV:
-            QuicStreamRecvFlush(Oper->FLUSH_STREAM_RECEIVE.Stream);
-            break;
-
-        case QUIC_OPER_TYPE_FLUSH_SEND:
-            if (QuicSendFlush(&Connection->Send)) {
-                //
-                // We have no more data to send out so clear the pending flag.
-                //
-                Connection->Send.FlushOperationPending = FALSE;
-            } else {
-                //
-                // Still have more data to send. Put the operation back on the
-                // queue.
-                //
-                FreeOper = FALSE;
-                (void)QuicOperationEnqueue(&Connection->OperQ, Oper);
-            }
-            break;
-
-        case QUIC_OPER_TYPE_TLS_COMPLETE:
-            QuicCryptoProcessCompleteOperation(&Connection->Crypto);
-            break;
-
-        case QUIC_OPER_TYPE_TIMER_EXPIRED:
-            QuicConnProcessExpiredTimer(Connection, Oper->TIMER_EXPIRED.Type);
-            break;
-
-        case QUIC_OPER_TYPE_TRACE_RUNDOWN:
-            QuicConnTraceRundownOper(Connection);
-            break;
-
-        default:
-            QUIC_FRE_ASSERT(FALSE);
-            break;
-        }
-
-        QuicConnValidate(Connection);
-
-        if (FreeOper) {
-            QuicOperationFree(Connection->Worker, Oper);
-        }
-
-        Connection->Stats.Schedule.OperationCount++;
-    }
-
-    if (!Connection->State.ExternalOwner && Connection->State.ClosedLocally) {
-        //
-        // Don't continue processing the connection, since it has been closed
-        // locally and it's not referenced externally.
-        //
-        QuicTraceLogConnVerbose(AbandonInternallyClosed, Connection, "Abandoning internal, closed connection");
-        QuicConnOnShutdownComplete(Connection);
-    }
-
-    if (!Connection->State.HandleClosed) {
-        if (OperationCount >= MaxOperationCount &&
-            (Connection->Send.SendFlags & QUIC_CONN_SEND_FLAG_ACK)) {
-            //
-            // We can't process any more operations but still need to send an
-            // immediate ACK. So as to not introduce additional queuing delay do
-            // one immediate flush now.
-            //
-            (void)QuicSendFlush(&Connection->Send);
-        }
-
-        if (Connection->State.SendShutdownCompleteNotif) {
-            QuicConnOnShutdownComplete(Connection);
-        }
-    }
-
-    if (Connection->State.HandleClosed) {
-        if (!Connection->State.Uninitialized) {
-            QuicConnUninitialize(Connection);
-        }
-        HasMoreWorkToDo = FALSE;
-    }
-
-    QuicStreamSetDrainClosedStreams(&Connection->Streams);
-
-    QuicConnValidate(Connection);
-
-    return HasMoreWorkToDo;
-}
+/*++
+
+    Copyright (c) Microsoft Corporation.
+    Licensed under the MIT License.
+
+Abstract:
+
+    The connection is the topmost structure that all connection-specific state
+    and logic is derived from. Connections are only ever processed by one
+    thread at a time. Other threads may queue operations on the connection, but
+    the operations are only drained and processed serially, by a single thread;
+    though the thread that does the draining may change over time. All
+    events/triggers/API calls are processed via operations.
+
+    The connection drains operations in the QuicConnDrainOperations function.
+    The only requirement here is that this function is not called in parallel
+    on multiple threads. The function will drain up to QUIC_SETTINGS's
+    MaxOperationsPerDrain operations per call, so as to not starve any other
+    work.
+
+    While most of the connection specific work is managed by other interfaces,
+    the following things are managed in this file:
+
+    Connection Lifetime - Initialization, handshake and state changes, shutdown,
+    closure and cleanup are located here.
+
+    Receive Path - The per-connection packet receive path is here. This is the
+    logic that happens after the global receive callback has processed the
+    packet initially and done the necessary processing to pass the packet to
+    the correct connection.
+
+--*/
+
+#include "precomp.h"
+#include "connection.c.clog.h"
+
+typedef struct QUIC_RECEIVE_PROCESSING_STATE {
+    BOOLEAN ResetIdleTimeout;
+    BOOLEAN UpdatePartitionId;
+    uint8_t PartitionIndex;
+} QUIC_RECEIVE_PROCESSING_STATE;
+
+_IRQL_requires_max_(PASSIVE_LEVEL)
+QUIC_STATUS
+QuicConnInitializeCrypto(
+    _In_ QUIC_CONNECTION* Connection
+    );
+
+_IRQL_requires_max_(DISPATCH_LEVEL)
+__drv_allocatesMem(Mem)
+_Must_inspect_result_
+_Success_(return != NULL)
+QUIC_CONNECTION*
+QuicConnAlloc(
+    _In_ QUIC_SESSION* Session,
+    _In_opt_ const QUIC_RECV_DATAGRAM* const Datagram
+    )
+{
+    BOOLEAN IsServer = Datagram != NULL;
+    uint8_t CurProcIndex = QuicLibraryGetCurrentPartition();
+
+    //
+    // For client, the datapath partitioning info is not known yet, so just use
+    // the current processor for now. Once the connection receives a packet the
+    // partition can be updated accordingly.
+    //
+    uint8_t BasePartitionId =
+        IsServer ?
+            (Datagram->PartitionIndex % MsQuicLib.PartitionCount) :
+            CurProcIndex;
+    uint8_t PartitionId = QuicPartitionIdCreate(BasePartitionId);
+    QUIC_DBG_ASSERT(BasePartitionId == QuicPartitionIdGetIndex(PartitionId));
+
+    QUIC_CONNECTION* Connection =
+        QuicPoolAlloc(&MsQuicLib.PerProc[CurProcIndex].ConnectionPool);
+    if (Connection == NULL) {
+        QuicTraceEvent(AllocFailure, "Allocation of '%s' failed. (%I bytes)", "connection", sizeof(QUIC_CONNECTION));
+        goto Error;
+    }
+    QuicZeroMemory(Connection, sizeof(QUIC_CONNECTION));
+
+#if QUIC_TEST_MODE
+    InterlockedIncrement(&MsQuicLib.ConnectionCount);
+#endif
+
+    Connection->Stats.CorrelationId =
+        InterlockedIncrement64((int64_t*)&MsQuicLib.ConnectionCorrelationId) - 1;
+    QuicTraceEvent(ConnCreated, "[conn][%p] Created, IsServer=%d, CorrelationId=%I", Connection, IsServer, Connection->Stats.CorrelationId);
+
+    Connection->RefCount = 1;
+#if QUIC_TEST_MODE
+    Connection->RefTypeCount[QUIC_CONN_REF_HANDLE_OWNER] = 1;
+#endif
+    Connection->PartitionID = PartitionId;
+    Connection->State.Allocated = TRUE;
+    Connection->State.UseSendBuffer = QUIC_DEFAULT_SEND_BUFFERING_ENABLE;
+    Connection->State.EncryptionEnabled = !MsQuicLib.EncryptionDisabled;
+    Connection->State.ShareBinding = IsServer;
+    Connection->Stats.Timing.Start = QuicTimeUs64();
+    Connection->SourceCidLimit = QUIC_ACTIVE_CONNECTION_ID_LIMIT;
+    Connection->AckDelayExponent = QUIC_ACK_DELAY_EXPONENT;
+    Connection->PeerTransportParams.AckDelayExponent = QUIC_DEFAULT_ACK_DELAY_EXPONENT;
+    Connection->ReceiveQueueTail = &Connection->ReceiveQueue;
+    QuicDispatchLockInitialize(&Connection->ReceiveQueueLock);
+    QuicListInitializeHead(&Connection->DestCids);
+    QuicStreamSetInitialize(&Connection->Streams);
+    QuicSendBufferInitialize(&Connection->SendBuffer);
+    QuicOperationQueueInitialize(&Connection->OperQ);
+    QuicSendInitialize(&Connection->Send);
+    QuicLossDetectionInitialize(&Connection->LossDetection);
+
+    QUIC_PATH* Path = &Connection->Paths[0];
+    QuicPathInitialize(Connection, Path);
+    Path->IsActive = TRUE;
+    Connection->PathsCount = 1;
+
+    for (uint32_t i = 0; i < ARRAYSIZE(Connection->Timers); i++) {
+        Connection->Timers[i].Type = (QUIC_CONN_TIMER_TYPE)i;
+        Connection->Timers[i].ExpirationTime = UINT64_MAX;
+    }
+
+    if (IsServer) {
+
+        //
+        // Use global settings until the connection is assigned to a session.
+        // Then the connection will use the session's settings.
+        //
+        QuicConnApplySettings(Connection, &MsQuicLib.Settings);
+
+        const QUIC_RECV_PACKET* Packet =
+            QuicDataPathRecvDatagramToRecvPacket(Datagram);
+
+        Connection->Type = QUIC_HANDLE_TYPE_CHILD;
+        Connection->ServerID = Packet->DestCid[QUIC_CID_SID_INDEX];
+
+        Connection->Stats.QuicVersion = Packet->Invariant->LONG_HDR.Version;
+        QuicConnOnQuicVersionSet(Connection);
+
+        Path->LocalAddress = Datagram->Tuple->LocalAddress;
+        Connection->State.LocalAddressSet = TRUE;
+        QuicTraceEvent(ConnLocalAddrAdded, "[conn][%p] New Local IP: %SOCKADDR",
+            Connection, CLOG_BYTEARRAY(LOG_ADDR_LEN(Path->LocalAddress), (const uint8_t*)&Path->LocalAddress));
+
+        Path->RemoteAddress = Datagram->Tuple->RemoteAddress;
+        Connection->State.RemoteAddressSet = TRUE;
+        QuicTraceEvent(ConnRemoteAddrAdded, "[conn][%p] New Remote IP: %SOCKADDR",
+            Connection, CLOG_BYTEARRAY(LOG_ADDR_LEN(Path->RemoteAddress), (const uint8_t*)&Path->RemoteAddress));
+
+        Path->DestCid =
+            QuicCidNewDestination(Packet->SourceCidLen, Packet->SourceCid);
+        if (Path->DestCid == NULL) {
+            goto Error;
+        }
+        Path->DestCid->CID.UsedLocally = TRUE;
+        QuicListInsertTail(&Connection->DestCids, &Path->DestCid->Link);
+        QuicTraceEvent(ConnDestCidAdded, "[conn][%p] (SeqNum=%I) New Destination CID: %!BYTEARRAY!",
+            Connection, Path->DestCid->CID.SequenceNumber, CLOG_BYTEARRAY(Path->DestCid->CID.Length, Path->DestCid->CID.Data));
+
+        QUIC_CID_HASH_ENTRY* SourceCid =
+            QuicCidNewSource(Connection, Packet->DestCidLen, Packet->DestCid);
+        if (SourceCid == NULL) {
+            goto Error;
+        }
+        SourceCid->CID.IsInitial = TRUE;
+        SourceCid->CID.UsedByPeer = TRUE;
+        QuicListPushEntry(&Connection->SourceCids, &SourceCid->Link);
+        SourceCid->CID.IsInList = TRUE;
+        QuicTraceEvent(ConnSourceCidAdded, "[conn][%p] (SeqNum=%I) New Source CID: %!BYTEARRAY!",
+            Connection, SourceCid->CID.SequenceNumber, CLOG_BYTEARRAY(SourceCid->CID.Length, SourceCid->CID.Data));
+
+    } else {
+        Connection->Type = QUIC_HANDLE_TYPE_CLIENT;
+        Connection->State.ExternalOwner = TRUE;
+        Path->IsPeerValidated = TRUE;
+        Path->Allowance = UINT32_MAX;
+
+        Path->DestCid = QuicCidNewRandomDestination();
+        if (Path->DestCid == NULL) {
+            goto Error;
+        }
+        Path->DestCid->CID.UsedLocally = TRUE;
+        Connection->DestCidCount++;
+        QuicListInsertTail(&Connection->DestCids, &Path->DestCid->Link);
+        QuicTraceEvent(ConnDestCidAdded, "[conn][%p] (SeqNum=%I) New Destination CID: %!BYTEARRAY!",
+            Connection, Path->DestCid->CID.SequenceNumber, CLOG_BYTEARRAY(Path->DestCid->CID.Length, Path->DestCid->CID.Data));
+    }
+
+    QuicSessionRegisterConnection(Session, Connection);
+
+    return Connection;
+
+Error:
+
+    if (Connection != NULL) {
+        QuicConnRelease(Connection, QUIC_CONN_REF_HANDLE_OWNER);
+    }
+
+    return NULL;
+}
+
+_IRQL_requires_max_(DISPATCH_LEVEL)
+QUIC_STATUS
+QuicConnInitialize(
+    _In_ QUIC_SESSION* Session,
+    _In_opt_ const QUIC_RECV_DATAGRAM* const Datagram, // NULL for client side
+    _Outptr_ _At_(*NewConnection, __drv_allocatesMem(Mem))
+        QUIC_CONNECTION** NewConnection
+    )
+{
+    QUIC_STATUS Status;
+    uint32_t InitStep = 0;
+
+    QUIC_CONNECTION* Connection = QuicConnAlloc(Session, Datagram);
+    if (Connection == NULL) {
+        Status = QUIC_STATUS_OUT_OF_MEMORY;
+        goto Error;
+    }
+    InitStep++; // Step 1
+
+    for (uint32_t i = 0; i < ARRAYSIZE(Connection->Packets); i++) {
+        Status =
+            QuicPacketSpaceInitialize(
+                Connection,
+                (QUIC_ENCRYPT_LEVEL)i,
+                &Connection->Packets[i]);
+        if (QUIC_FAILED(Status)) {
+            goto Error;
+        }
+    }
+
+    //
+    // N.B. Initializing packet space can fail part-way through, so it must be
+    //      cleaned up even if it doesn't complete. Do not separate it from
+    //      allocation.
+    //
+    Status =
+        QuicRangeInitialize(
+            QUIC_MAX_RANGE_DECODE_ACKS,
+            &Connection->DecodedAckRanges);
+    if (QUIC_FAILED(Status)) {
+        goto Error;
+    }
+    InitStep++; // Step 2
+
+    if (Datagram == NULL) {
+        Connection->State.Initialized = TRUE;
+        QuicTraceEvent(ConnInitializeComplete, "[conn][%p] Initialize complete", Connection);
+    } else {
+        //
+        // Server lazily finishes initialzation in response to first operation.
+        //
+    }
+
+    *NewConnection = Connection;
+
+    return QUIC_STATUS_SUCCESS;
+
+Error:
+
+    switch (InitStep) {
+    case 2:
+        QuicRangeUninitialize(&Connection->DecodedAckRanges);
+        __fallthrough;
+    case 1:
+        for (uint32_t i = 0; i < ARRAYSIZE(Connection->Packets); i++) {
+            if (Connection->Packets[i] != NULL) {
+                QuicPacketSpaceUninitialize(Connection->Packets[i]);
+            }
+        }
+
+        Connection->State.HandleClosed = TRUE;
+        Connection->State.Uninitialized = TRUE;
+        if (Datagram != NULL) {
+            QUIC_FREE(
+                QUIC_CONTAINING_RECORD(
+                    Connection->SourceCids.Next,
+                    QUIC_CID_HASH_ENTRY,
+                    Link));
+            Connection->SourceCids.Next = NULL;
+        }
+        QuicConnRelease(Connection, QUIC_CONN_REF_HANDLE_OWNER);
+        break;
+    }
+
+    return Status;
+}
+
+_IRQL_requires_max_(DISPATCH_LEVEL)
+void
+QuicConnFree(
+    _In_ __drv_freesMem(Mem) QUIC_CONNECTION* Connection
+    )
+{
+    QUIC_FRE_ASSERT(!Connection->State.Freed);
+    QUIC_TEL_ASSERT(Connection->RefCount == 0);
+    if (Connection->State.ExternalOwner) {
+        QUIC_TEL_ASSERT(Connection->State.HandleClosed);
+        QUIC_TEL_ASSERT(Connection->State.Uninitialized);
+    }
+    QUIC_TEL_ASSERT(Connection->SourceCids.Next == NULL);
+    QUIC_TEL_ASSERT(QuicListIsEmpty(&Connection->Streams.ClosedStreams));
+    QuicLossDetectionUninitialize(&Connection->LossDetection);
+    QuicSendUninitialize(&Connection->Send);
+    while (!QuicListIsEmpty(&Connection->DestCids)) {
+        QUIC_CID_QUIC_LIST_ENTRY *CID =
+            QUIC_CONTAINING_RECORD(
+                QuicListRemoveHead(&Connection->DestCids),
+                QUIC_CID_QUIC_LIST_ENTRY,
+                Link);
+        QUIC_FREE(CID);
+    }
+    if (Connection->Worker != NULL) {
+        QuicOperationQueueClear(Connection->Worker, &Connection->OperQ);
+    }
+    if (Connection->ReceiveQueue != NULL) {
+        QUIC_RECV_DATAGRAM* Datagram = Connection->ReceiveQueue;
+        do {
+            Datagram->QueuedOnConnection = FALSE;
+        } while ((Datagram = Datagram->Next) != NULL);
+        QuicDataPathBindingReturnRecvDatagrams(Connection->ReceiveQueue);
+        Connection->ReceiveQueue = NULL;
+    }
+    QUIC_PATH* Path = &Connection->Paths[0];
+    if (Path->Binding != NULL) {
+        if (!Connection->State.Connected) {
+            InterlockedDecrement(&Path->Binding->HandshakeConnections);
+            InterlockedExchangeAdd64(
+                (int64_t*)&MsQuicLib.CurrentHandshakeMemoryUsage,
+                -1 * (int64_t)QUIC_CONN_HANDSHAKE_MEMORY_USAGE);
+        }
+        QuicLibraryReleaseBinding(Path->Binding);
+        Path->Binding = NULL;
+    }
+    QuicDispatchLockUninitialize(&Connection->ReceiveQueueLock);
+    QuicOperationQueueUninitialize(&Connection->OperQ);
+    QuicStreamSetUninitialize(&Connection->Streams);
+    QuicSendBufferUninitialize(&Connection->SendBuffer);
+    QuicSessionUnregisterConnection(Connection);
+    Connection->State.Freed = TRUE;
+    if (Connection->RemoteServerName != NULL) {
+        QUIC_FREE(Connection->RemoteServerName);
+    }
+    if (Connection->OrigCID != NULL) {
+        QUIC_FREE(Connection->OrigCID);
+    }
+    QuicTraceEvent(ConnDestroyed, "[conn][%p] Destroyed", Connection);
+    QuicPoolFree(
+        &MsQuicLib.PerProc[QuicLibraryGetCurrentPartition()].ConnectionPool,
+        Connection);
+
+#if QUIC_TEST_MODE
+    InterlockedDecrement(&MsQuicLib.ConnectionCount);
+#endif
+}
+
+_IRQL_requires_max_(PASSIVE_LEVEL)
+void
+QuicConnApplySettings(
+    _In_ QUIC_CONNECTION* Connection,
+    _In_ const QUIC_SETTINGS* Settings
+    )
+{
+    Connection->State.UsePacing = Settings->PacingDefault;
+    Connection->MaxAckDelayMs = Settings->MaxAckDelayMs;
+    Connection->Paths[0].SmoothedRtt = MS_TO_US(Settings->InitialRttMs);
+    Connection->DisconnectTimeoutUs = MS_TO_US(Settings->DisconnectTimeoutMs);
+    Connection->IdleTimeoutMs = Settings->IdleTimeoutMs;
+    Connection->HandshakeIdleTimeoutMs = Settings->HandshakeIdleTimeoutMs;
+    Connection->KeepAliveIntervalMs = Settings->KeepAliveIntervalMs;
+
+    uint8_t PeerStreamType =
+        QuicConnIsServer(Connection) ?
+            STREAM_ID_FLAG_IS_CLIENT : STREAM_ID_FLAG_IS_SERVER;
+    if (Settings->BidiStreamCount != 0) {
+        QuicStreamSetUpdateMaxCount(
+            &Connection->Streams,
+            PeerStreamType | STREAM_ID_FLAG_IS_BI_DIR,
+            Settings->BidiStreamCount);
+    }
+    if (Settings->UnidiStreamCount != 0) {
+        QuicStreamSetUpdateMaxCount(
+            &Connection->Streams,
+            PeerStreamType | STREAM_ID_FLAG_IS_UNI_DIR,
+            Settings->UnidiStreamCount);
+    }
+
+    QuicSendApplySettings(&Connection->Send, Settings);
+    QuicCongestionControlInitialize(&Connection->CongestionControl, Settings);
+}
+
+_IRQL_requires_max_(PASSIVE_LEVEL)
+void
+QuicConnShutdown(
+    _In_ QUIC_CONNECTION* Connection,
+    _In_ uint32_t Flags,
+    _In_ QUIC_VAR_INT ErrorCode
+    )
+{
+    uint32_t CloseFlags = QUIC_CLOSE_APPLICATION;
+    if (Flags & QUIC_CONNECTION_SHUTDOWN_FLAG_SILENT ||
+        (!Connection->State.Started && !QuicConnIsServer(Connection))) {
+        CloseFlags |= QUIC_CLOSE_SILENT;
+    }
+
+    QuicConnCloseLocally(Connection, CloseFlags, ErrorCode, NULL);
+}
+
+_IRQL_requires_max_(PASSIVE_LEVEL)
+void
+QuicConnUninitialize(
+    _In_ QUIC_CONNECTION* Connection
+    )
+{
+    QUIC_TEL_ASSERT(Connection->State.HandleClosed);
+    QUIC_TEL_ASSERT(!Connection->State.Uninitialized);
+
+    Connection->State.Uninitialized = TRUE;
+    Connection->State.UpdateWorker = FALSE;
+
+    //
+    // Ensure we are shut down.
+    //
+    QuicConnShutdown(
+        Connection,
+        QUIC_CONNECTION_SHUTDOWN_FLAG_SILENT,
+        QUIC_ERROR_NO_ERROR);
+
+    //
+    // Remove all entries in the binding's lookup tables so we don't get any
+    // more packets queued.
+    //
+    if (Connection->Paths[0].Binding != NULL) {
+        QuicBindingRemoveConnection(Connection->Paths[0].Binding, Connection);
+    }
+
+    //
+    // Clean up the packet space first, to return any deferred received
+    // packets back to the binding.
+    //
+    for (uint32_t i = 0; i < ARRAYSIZE(Connection->Packets); i++) {
+        if (Connection->Packets[i] != NULL) {
+            QuicPacketSpaceUninitialize(Connection->Packets[i]);
+            Connection->Packets[i] = NULL;
+        }
+    }
+
+    //
+    // Clean up the rest of the internal state.
+    //
+    QuicRangeUninitialize(&Connection->DecodedAckRanges);
+    QuicCryptoUninitialize(&Connection->Crypto);
+    QuicTimerWheelRemoveConnection(&Connection->Worker->TimerWheel, Connection);
+    QuicOperationQueueClear(Connection->Worker, &Connection->OperQ);
+
+    if (Connection->CloseReasonPhrase != NULL) {
+        QUIC_FREE(Connection->CloseReasonPhrase);
+    }
+}
+
+_IRQL_requires_max_(DISPATCH_LEVEL)
+void
+QuicConnCloseHandle(
+    _In_ QUIC_CONNECTION* Connection
+    )
+{
+    QUIC_TEL_ASSERT(!Connection->State.HandleClosed);
+
+    QuicConnCloseLocally(
+        Connection,
+        QUIC_CLOSE_SILENT | QUIC_CLOSE_QUIC_STATUS,
+        (uint64_t)QUIC_STATUS_ABORTED,
+        NULL);
+
+    if (Connection->State.SendShutdownCompleteNotif) {
+        QuicConnOnShutdownComplete(Connection);
+    }
+
+    Connection->State.HandleClosed = TRUE;
+    Connection->ClientCallbackHandler = NULL;
+
+    QuicSessionUnregisterConnection(Connection);
+
+    QuicTraceEvent(ConnHandleClosed, "[conn][%p] Handle closed", Connection);
+}
+
+_IRQL_requires_max_(DISPATCH_LEVEL)
+void
+QuicConnQueueTraceRundown(
+    _In_ QUIC_CONNECTION* Connection
+    )
+{
+    QUIC_OPERATION* Oper;
+    if ((Oper = QuicOperationAlloc(Connection->Worker, QUIC_OPER_TYPE_TRACE_RUNDOWN)) != NULL) {
+        QuicConnQueueOper(Connection, Oper);
+    } else {
+        QuicTraceEvent(AllocFailure, "Allocation of '%s' failed. (%I bytes)", "trace rundown operation", 0);
+    }
+}
+
+_IRQL_requires_max_(PASSIVE_LEVEL)
+void
+QuicConnTraceRundownOper(
+    _In_ QUIC_CONNECTION* Connection
+    )
+{
+    QuicTraceEvent(ConnRundown, "[conn][%p] Rundown, IsServer=%d, CorrelationId=%I",
+        Connection,
+        QuicConnIsServer(Connection),
+        Connection->Stats.CorrelationId);
+    QuicTraceEvent(ConnAssignWorker, "[conn][%p] Assigned worker: %p", Connection, Connection->Worker);
+    if (Connection->Session != NULL) {
+        QuicTraceEvent(ConnRegisterSession, "[conn][%p] Registered with session: %p", Connection, Connection->Session);
+    }
+    if (Connection->State.Started) {
+        for (uint8_t i = 0; i < Connection->PathsCount; ++i) {
+            if (Connection->State.LocalAddressSet || i != 0) {
+                QuicTraceEvent(ConnLocalAddrAdded, "[conn][%p] New Local IP: %SOCKADDR",
+                    Connection, CLOG_BYTEARRAY(LOG_ADDR_LEN(Connection->Paths[i].LocalAddress), (const uint8_t*)&Connection->Paths[i].LocalAddress));
+            }
+            if (Connection->State.RemoteAddressSet || i != 0) {
+                QuicTraceEvent(ConnRemoteAddrAdded, "[conn][%p] New Remote IP: %SOCKADDR",
+                    Connection, CLOG_BYTEARRAY(LOG_ADDR_LEN(Connection->Paths[i].RemoteAddress), (const uint8_t*)&Connection->Paths[i].RemoteAddress));
+            }
+        }
+        for (QUIC_SINGLE_LIST_ENTRY* Entry = Connection->SourceCids.Next;
+                Entry != NULL;
+                Entry = Entry->Next) {
+            const QUIC_CID_HASH_ENTRY* SourceCid =
+                QUIC_CONTAINING_RECORD(
+                    Entry,
+                    QUIC_CID_HASH_ENTRY,
+                    Link);
+            UNREFERENCED_PARAMETER(SourceCid);
+            QuicTraceEvent(ConnSourceCidAdded, "[conn][%p] (SeqNum=%I) New Source CID: %!BYTEARRAY!",
+                Connection, SourceCid->CID.SequenceNumber, CLOG_BYTEARRAY(SourceCid->CID.Length, SourceCid->CID.Data));
+        }
+        for (QUIC_LIST_ENTRY* Entry = Connection->DestCids.Flink;
+                Entry != &Connection->DestCids;
+                Entry = Entry->Flink) {
+            const QUIC_CID_QUIC_LIST_ENTRY* DestCid =
+                QUIC_CONTAINING_RECORD(
+                    Entry,
+                    QUIC_CID_QUIC_LIST_ENTRY,
+                    Link);
+            UNREFERENCED_PARAMETER(DestCid);
+            QuicTraceEvent(ConnDestCidAdded, "[conn][%p] (SeqNum=%I) New Destination CID: %!BYTEARRAY!",
+                Connection, DestCid->CID.SequenceNumber, CLOG_BYTEARRAY(DestCid->CID.Length, DestCid->CID.Data));
+        }
+    }
+    if (Connection->State.Connected) {
+        QuicConnOnQuicVersionSet(Connection);
+        QuicTraceEvent(ConnHandshakeComplete, "[conn][%p] Handshake complete", Connection);
+    }
+    if (Connection->State.HandleClosed) {
+        QuicTraceEvent(ConnHandleClosed, "[conn][%p] Handle closed", Connection);
+    }
+    if (Connection->State.Started) {
+        QuicConnLogStatistics(Connection);
+    }
+
+    QuicStreamSetTraceRundown(&Connection->Streams);
+}
+
+_IRQL_requires_max_(PASSIVE_LEVEL)
+QUIC_STATUS
+QuicConnIndicateEvent(
+    _In_ QUIC_CONNECTION* Connection,
+    _Inout_ QUIC_CONNECTION_EVENT* Event
+    )
+{
+    QUIC_STATUS Status;
+    if (!Connection->State.HandleClosed) {
+        QUIC_CONN_VERIFY(Connection, Connection->State.HandleShutdown || Connection->ClientCallbackHandler != NULL);
+        if (Connection->ClientCallbackHandler == NULL) {
+            Status = QUIC_STATUS_INVALID_STATE;
+            QuicTraceLogConnWarning(ApiEventNoHandler, Connection, "Event silently discarded (no handler).");
+        } else {
+            uint64_t StartTime = QuicTimeUs64();
+            Status =
+                Connection->ClientCallbackHandler(
+                    (HQUIC)Connection,
+                    Connection->ClientContext,
+                    Event);
+            uint64_t EndTime = QuicTimeUs64();
+            if (EndTime - StartTime > QUIC_MAX_CALLBACK_TIME_WARNING) {
+                QuicTraceLogConnWarning(ApiEventTooLong, Connection, "App took excessive time (%llu us) in callback.",
+                    (EndTime - StartTime));
+                QUIC_TEL_ASSERTMSG_ARGS(
+                    EndTime - StartTime < QUIC_MAX_CALLBACK_TIME_ERROR,
+                    "App extremely long time in connection callback",
+                    Connection->Registration == NULL ?
+                        NULL : Connection->Registration->AppName,
+                    Event->Type, 0);
+            }
+        }
+    } else {
+        Status = QUIC_STATUS_INVALID_STATE;
+        QuicTraceLogConnWarning(ApiEventAlreadyClosed, Connection, "Event silently discarded.");
+    }
+    return Status;
+}
+
+_IRQL_requires_max_(DISPATCH_LEVEL)
+void
+QuicConnQueueOper(
+    _In_ QUIC_CONNECTION* Connection,
+    _In_ QUIC_OPERATION* Oper
+    )
+{
+    if (QuicOperationEnqueue(&Connection->OperQ, Oper)) {
+        //
+        // The connection needs to be queued on the worker because this was the
+        // first operation in our OperQ.
+        //
+        QuicWorkerQueueConnection(Connection->Worker, Connection);
+    }
+}
+
+_IRQL_requires_max_(DISPATCH_LEVEL)
+void
+QuicConnQueueHighestPriorityOper(
+    _In_ QUIC_CONNECTION* Connection,
+    _In_ QUIC_OPERATION* Oper
+    )
+{
+    if (QuicOperationEnqueueFront(&Connection->OperQ, Oper)) {
+        //
+        // The connection needs to be queued on the worker because this was the
+        // first operation in our OperQ.
+        //
+        QuicWorkerQueueConnection(Connection->Worker, Connection);
+    }
+}
+
+_IRQL_requires_max_(PASSIVE_LEVEL)
+BOOLEAN
+QuicConnUpdateRtt(
+    _In_ QUIC_CONNECTION* Connection,
+    _In_ QUIC_PATH* Path,
+    _In_ uint32_t LatestRtt
+    )
+{
+    BOOLEAN RttUpdatedX;
+    UNREFERENCED_PARAMETER(Connection);
+
+    if (LatestRtt == 0) {
+        //
+        // RTT cannot be zero or several loss recovery algorithms break down.
+        //
+        LatestRtt = 1;
+    }
+
+    Path->LatestRttSample = LatestRtt;
+    if (LatestRtt < Path->MinRtt) {
+        Path->MinRtt = LatestRtt;
+    }
+    if (LatestRtt > Path->MaxRtt) {
+        Path->MaxRtt = LatestRtt;
+    }
+
+    if (!Path->GotFirstRttSample) {
+        Path->GotFirstRttSample = TRUE;
+
+        Path->SmoothedRtt = LatestRtt;
+        Path->RttVariance = LatestRtt / 2;
+        RttUpdatedX = TRUE;
+
+    } else {
+        uint32_t PrevRtt = Path->SmoothedRtt;
+        if (Path->SmoothedRtt > LatestRtt) {
+            Path->RttVariance = (3 * Path->RttVariance + Path->SmoothedRtt - LatestRtt) / 4;
+        } else {
+            Path->RttVariance = (3 * Path->RttVariance + LatestRtt - Path->SmoothedRtt) / 4;
+        }
+        Path->SmoothedRtt = (7 * Path->SmoothedRtt + LatestRtt) / 8;
+        RttUpdatedX = PrevRtt != Path->SmoothedRtt;
+    }
+
+    if (RttUpdatedX) {
+        QUIC_DBG_ASSERT(Path->SmoothedRtt != 0);
+        QuicTraceLogConnVerbose(RttUpdated, Connection, "Updated Rtt=%u.%u ms, Var=%u.%u",
+            Path->SmoothedRtt / 1000, Path->SmoothedRtt % 1000,
+            Path->RttVariance / 1000, Path->RttVariance % 1000);
+    }
+
+    return RttUpdatedX;
+}
+
+_IRQL_requires_max_(PASSIVE_LEVEL)
+QUIC_CID_HASH_ENTRY*
+QuicConnGenerateNewSourceCid(
+    _In_ QUIC_CONNECTION* Connection,
+    _In_ BOOLEAN IsInitial
+    )
+{
+    uint8_t TryCount = 0;
+    QUIC_CID_HASH_ENTRY* SourceCid;
+
+    if (!Connection->State.ShareBinding) {
+        //
+        // We aren't sharing the binding, therefore aren't actually using a CID.
+        // No need to generate a new one.
+        //
+        return NULL;
+    }
+
+    //
+    // Keep randomly generating new source CIDs until we find one that doesn't
+    // collide with an existing one.
+    //
+
+    do {
+        SourceCid =
+            QuicCidNewRandomSource(
+                Connection,
+                Connection->ServerID,
+                Connection->PartitionID,
+                Connection->Registration->CidPrefixLength,
+                Connection->Registration->CidPrefix,
+                MSQUIC_CONNECTION_ID_LENGTH);
+        if (SourceCid == NULL) {
+            QuicTraceEvent(AllocFailure, "Allocation of '%s' failed. (%I bytes)", "new Src CID", sizeof(QUIC_CID_HASH_ENTRY) + MSQUIC_CONNECTION_ID_LENGTH);
+            QuicConnFatalError(Connection, QUIC_STATUS_INTERNAL_ERROR, NULL);
+            return NULL;
+        }
+        if (!QuicBindingAddSourceConnectionID(Connection->Paths[0].Binding, SourceCid)) {
+            QUIC_FREE(SourceCid);
+            SourceCid = NULL;
+            if (++TryCount > QUIC_CID_MAX_COLLISION_RETRY) {
+                QuicTraceEvent(ConnError, "[conn][%p] ERROR, %s.", Connection, "Too many CID collisions");
+                QuicConnFatalError(Connection, QUIC_STATUS_INTERNAL_ERROR, NULL);
+                return NULL;
+            }
+            QuicTraceLogConnVerbose(NewSrcCidNameCollision, Connection, "CID collision, trying again.");
+        }
+    } while (SourceCid == NULL);
+
+    QuicTraceEvent(ConnSourceCidAdded, "[conn][%p] (SeqNum=%I) New Source CID: %!BYTEARRAY!", Connection, SourceCid->CID.SequenceNumber, CLOG_BYTEARRAY(SourceCid->CID.Length, SourceCid->CID.Data));
+
+    SourceCid->CID.SequenceNumber = Connection->NextSourceCidSequenceNumber++;
+    if (SourceCid->CID.SequenceNumber > 0) {
+        SourceCid->CID.NeedsToSend = TRUE;
+        QuicSendSetSendFlag(&Connection->Send, QUIC_CONN_SEND_FLAG_NEW_CONNECTION_ID);
+    }
+
+    if (IsInitial) {
+        SourceCid->CID.IsInitial = TRUE;
+        QUIC_DBG_ASSERT(!SourceCid->CID.IsInList);
+        QuicListPushEntry(&Connection->SourceCids, &SourceCid->Link);
+    } else {
+        QUIC_SINGLE_LIST_ENTRY** Tail = &Connection->SourceCids.Next;
+        while (*Tail != NULL) {
+            Tail = &(*Tail)->Next;
+        }
+        *Tail = &SourceCid->Link;
+        SourceCid->Link.Next = NULL;
+    }
+
+    SourceCid->CID.IsInList = TRUE;
+
+    return SourceCid;
+}
+
+uint8_t
+QuicConnSourceCidsCount(
+    _In_ const QUIC_CONNECTION* Connection
+    )
+{
+    uint8_t Count = 0;
+    const QUIC_SINGLE_LIST_ENTRY* Entry = Connection->SourceCids.Next;
+    while (Entry != NULL) {
+        ++Count;
+        Entry = Entry->Next;
+    }
+    return Count;
+}
+
+//
+// This generates new source CIDs for the peer to use to talk to us. If
+// indicated, it invalidates all the existing ones, sets a a new retire prior to
+// sequence number to send out and generates replacement CIDs.
+//
+_IRQL_requires_max_(PASSIVE_LEVEL)
+void
+QuicConnGenerateNewSourceCids(
+    _In_ QUIC_CONNECTION* Connection,
+    _In_ BOOLEAN ReplaceExistingCids
+    )
+{
+    if (!Connection->State.ShareBinding) {
+        //
+        // Can't generate any new CIDs, so this is a no-op.
+        //
+        return;
+    }
+
+    //
+    // If we're replacing existing ones, then generate all new CIDs (up to the
+    // limit). Otherwise, just generate whatever number we need to hit the
+    // limit.
+    //
+    uint8_t NewCidCount;
+    if (ReplaceExistingCids) {
+        NewCidCount = Connection->SourceCidLimit;
+        QUIC_SINGLE_LIST_ENTRY* Entry = Connection->SourceCids.Next;
+        while (Entry != NULL) {
+            QUIC_CID_HASH_ENTRY* SourceCid =
+                QUIC_CONTAINING_RECORD(Entry, QUIC_CID_HASH_ENTRY, Link);
+            QUIC_DBG_ASSERT(SourceCid->CID.IsInList);
+            SourceCid->CID.Retired = TRUE;
+            Entry = Entry->Next;
+        }
+    } else {
+        uint8_t CurrentCidCount = QuicConnSourceCidsCount(Connection);
+        QUIC_DBG_ASSERT(CurrentCidCount <= Connection->SourceCidLimit);
+        if (CurrentCidCount < Connection->SourceCidLimit) {
+            NewCidCount = Connection->SourceCidLimit - CurrentCidCount;
+        } else {
+            NewCidCount = 0;
+        }
+    }
+
+    for (uint8_t i = 0; i < NewCidCount; ++i) {
+        if (QuicConnGenerateNewSourceCid(Connection, FALSE) == NULL) {
+            break;
+        }
+    }
+}
+
+_IRQL_requires_max_(PASSIVE_LEVEL)
+QUIC_CID_QUIC_LIST_ENTRY*
+QuicConnGetUnusedDestCid(
+    _In_ const QUIC_CONNECTION* Connection
+    )
+{
+    for (QUIC_LIST_ENTRY* Entry = Connection->DestCids.Flink;
+            Entry != &Connection->DestCids;
+            Entry = Entry->Flink) {
+        QUIC_CID_QUIC_LIST_ENTRY* DestCid =
+            QUIC_CONTAINING_RECORD(
+                Entry,
+                QUIC_CID_QUIC_LIST_ENTRY,
+                Link);
+        if (!DestCid->CID.UsedLocally) {
+            return DestCid;
+        }
+    }
+    return NULL;
+}
+
+_IRQL_requires_max_(PASSIVE_LEVEL)
+void
+QuicConnRetireCid(
+    _In_ QUIC_CONNECTION* Connection,
+    _In_ QUIC_CID_QUIC_LIST_ENTRY* DestCid
+    )
+{
+    QuicTraceEvent(ConnDestCidRemoved, "[conn][%p] (SeqNum=%I) Removed Destination CID: %!BYTEARRAY!", Connection, DestCid->CID.SequenceNumber, CLOG_BYTEARRAY(DestCid->CID.Length, DestCid->CID.Data));
+    Connection->DestCidCount--;
+    DestCid->CID.Retired = TRUE;
+    DestCid->CID.NeedsToSend = TRUE;
+    QuicSendSetSendFlag(&Connection->Send, QUIC_CONN_SEND_FLAG_RETIRE_CONNECTION_ID);
+}
+
+_IRQL_requires_max_(PASSIVE_LEVEL)
+BOOLEAN
+QuicConnRetireCurrentDestCid(
+    _In_ QUIC_CONNECTION* Connection,
+    _In_ QUIC_PATH* Path
+    )
+{
+    if (Path->DestCid->CID.Length == 0) {
+        QuicTraceLogConnVerbose(ZeroLengthCidRetire, Connection, "Can't retire current CID because it's zero length");
+        return TRUE; // No need to update so treat as success.
+    }
+
+    QUIC_CID_QUIC_LIST_ENTRY* NewDestCid = QuicConnGetUnusedDestCid(Connection);
+    if (NewDestCid == NULL) {
+        QuicTraceLogConnWarning(NoReplacementCidForRetire, Connection, "Can't retire current CID because we don't have a replacement");
+        return FALSE;
+    }
+
+    QuicConnRetireCid(Connection, Path->DestCid);
+    Path->DestCid = NewDestCid;
+    Path->DestCid->CID.UsedLocally = TRUE;
+
+    return TRUE;
+}
+
+_IRQL_requires_max_(PASSIVE_LEVEL)
+BOOLEAN
+QuicConnOnRetirePriorToUpdated(
+    _In_ QUIC_CONNECTION* Connection
+    )
+{
+    BOOLEAN ReplaceRetiredCids = FALSE;
+
+    for (QUIC_LIST_ENTRY* Entry = Connection->DestCids.Flink;
+            Entry != &Connection->DestCids;
+            Entry = Entry->Flink) {
+        QUIC_CID_QUIC_LIST_ENTRY* DestCid =
+            QUIC_CONTAINING_RECORD(
+                Entry,
+                QUIC_CID_QUIC_LIST_ENTRY,
+                Link);
+        if (DestCid->CID.SequenceNumber >= Connection->RetirePriorTo ||
+            DestCid->CID.Retired) {
+            continue;
+        }
+
+        if (DestCid->CID.UsedLocally) {
+            ReplaceRetiredCids = TRUE;
+        }
+
+        QuicConnRetireCid(Connection, DestCid);
+    }
+
+    return ReplaceRetiredCids;
+}
+
+_IRQL_requires_max_(PASSIVE_LEVEL)
+BOOLEAN
+QuicConnReplaceRetiredCids(
+    _In_ QUIC_CONNECTION* Connection
+    )
+{
+    QUIC_DBG_ASSERT(Connection->PathsCount <= QUIC_MAX_PATH_COUNT);
+    for (uint8_t i = 0; i < Connection->PathsCount; ++i) {
+        QUIC_PATH* Path = &Connection->Paths[i];
+        if (!Path->DestCid->CID.Retired) {
+            continue;
+        }
+
+        QUIC_CID_QUIC_LIST_ENTRY* NewDestCid = QuicConnGetUnusedDestCid(Connection);
+        if (NewDestCid == NULL) {
+            if (Path->IsActive) {
+                QuicTraceEvent(ConnError, "[conn][%p] ERROR, %s.", Connection, "Active path has no replacement for retired CID");
+                QuicConnSilentlyAbort(Connection); // Must silently abort because we can't send anything now.
+                return FALSE;
+            }
+            QuicTraceLogConnWarning(NonActivePathCidRetired, Connection, "Non-active path has no replacement for retired CID.");
+            QUIC_DBG_ASSERT(i != 0);
+            QuicPathRemove(Connection, i--);
+            continue;
+        }
+
+        Path->DestCid = NewDestCid;
+        Path->DestCid->CID.UsedLocally = TRUE;
+        Path->InitiatedCidUpdate = TRUE;
+    }
+
+    return TRUE;
+}
+
+_IRQL_requires_max_(PASSIVE_LEVEL)
+void
+QuicConnTimerSet(
+    _Inout_ QUIC_CONNECTION* Connection,
+    _In_ QUIC_CONN_TIMER_TYPE Type,
+    _In_ uint64_t Delay
+    )
+{
+    uint64_t NewExpirationTime = QuicTimeUs64() + MS_TO_US(Delay);
+
+    //
+    // Find the current and new index in the timer array for this timer.
+    //
+
+    uint32_t NewIndex = ARRAYSIZE(Connection->Timers);
+    uint32_t CurIndex = 0;
+    for (uint32_t i = 0; i < ARRAYSIZE(Connection->Timers); ++i) {
+        if (Connection->Timers[i].Type == Type) {
+            CurIndex = i;
+        }
+        if (i < NewIndex &&
+            NewExpirationTime < Connection->Timers[i].ExpirationTime) {
+            NewIndex = i;
+        }
+    }
+
+    if (NewIndex < CurIndex) {
+        //
+        // Need to move the timer forward in the array.
+        //
+        QuicMoveMemory(
+            Connection->Timers + NewIndex + 1,
+            Connection->Timers + NewIndex,
+            sizeof(QUIC_CONN_TIMER_ENTRY) * (CurIndex - NewIndex));
+        Connection->Timers[NewIndex].Type = Type;
+        Connection->Timers[NewIndex].ExpirationTime = NewExpirationTime;
+
+    } else if (NewIndex > CurIndex + 1) {
+        //
+        // Need to move the timer back in the array. Ignore changes that
+        // wouldn't actually move it at all.
+        //
+        QuicMoveMemory(
+            Connection->Timers + CurIndex,
+            Connection->Timers + CurIndex + 1,
+            sizeof(QUIC_CONN_TIMER_ENTRY) * (NewIndex - CurIndex - 1));
+        Connection->Timers[NewIndex - 1].Type = Type;
+        Connection->Timers[NewIndex - 1].ExpirationTime = NewExpirationTime;
+    } else {
+        //
+        // Didn't move, so just update the expiration time.
+        //
+        Connection->Timers[CurIndex].ExpirationTime = NewExpirationTime;
+        NewIndex = CurIndex;
+    }
+
+    if (NewIndex == 0) {
+        //
+        // The first timer was updated, so make sure the timer wheel is updated.
+        //
+        QuicTimerWheelUpdateConnection(&Connection->Worker->TimerWheel, Connection);
+    }
+}
+
+_IRQL_requires_max_(PASSIVE_LEVEL)
+void
+QuicConnTimerCancel(
+    _Inout_ QUIC_CONNECTION* Connection,
+    _In_ QUIC_CONN_TIMER_TYPE Type
+    )
+{
+    for (uint32_t i = 0;
+        i < ARRAYSIZE(Connection->Timers) &&
+            Connection->Timers[i].ExpirationTime != UINT64_MAX;
+        ++i) {
+
+        //
+        // Find the correct timer (by type), invalidate it, and move it past all
+        // the other valid timers.
+        //
+
+        if (Connection->Timers[i].Type == Type) {
+
+            if (Connection->Timers[i].ExpirationTime != UINT64_MAX) {
+
+                //
+                // Find the end of the valid timers (if any more).
+                //
+
+                uint32_t j = i + 1;
+                while (j < ARRAYSIZE(Connection->Timers) &&
+                    Connection->Timers[j].ExpirationTime != UINT64_MAX) {
+                    ++j;
+                }
+
+                if (j == i + 1) {
+                    //
+                    // No more valid timers, just invalidate this one and leave it
+                    // where it is.
+                    //
+                    Connection->Timers[i].ExpirationTime = UINT64_MAX;
+                } else {
+
+                    //
+                    // Move the valid timers forward and then put this timer after
+                    // them.
+                    //
+                    QuicMoveMemory(
+                        Connection->Timers + i,
+                        Connection->Timers + i + 1,
+                        sizeof(QUIC_CONN_TIMER_ENTRY) * (j - i - 1));
+                    Connection->Timers[j - 1].Type = Type;
+                    Connection->Timers[j - 1].ExpirationTime = UINT64_MAX;
+                }
+
+                if (i == 0) {
+                    //
+                    // The first timer was removed, so make sure the timer wheel is updated.
+                    //
+                    QuicTimerWheelUpdateConnection(&Connection->Worker->TimerWheel, Connection);
+                }
+            }
+
+            break;
+        }
+    }
+}
+
+_IRQL_requires_max_(PASSIVE_LEVEL)
+void
+QuicConnTimerExpired(
+    _Inout_ QUIC_CONNECTION* Connection,
+    _In_ uint64_t TimeNow
+    )
+{
+    uint32_t i = 0;
+    QUIC_CONN_TIMER_ENTRY Temp[QUIC_CONN_TIMER_COUNT];
+    BOOLEAN FlushSendImmediate = FALSE;
+
+    while (i < ARRAYSIZE(Connection->Timers) &&
+           Connection->Timers[i].ExpirationTime <= TimeNow) {
+        Connection->Timers[i].ExpirationTime = UINT64_MAX;
+        ++i;
+    }
+
+    QUIC_DBG_ASSERT(i != 0);
+
+    QuicCopyMemory(
+        Temp,
+        Connection->Timers,
+        i * sizeof(QUIC_CONN_TIMER_ENTRY));
+    if (i < ARRAYSIZE(Connection->Timers)) {
+        QuicMoveMemory(
+            Connection->Timers,
+            Connection->Timers + i,
+            (QUIC_CONN_TIMER_COUNT - i) * sizeof(QUIC_CONN_TIMER_ENTRY));
+        QuicCopyMemory(
+            Connection->Timers + (QUIC_CONN_TIMER_COUNT - i),
+            Temp,
+            i * sizeof(QUIC_CONN_TIMER_ENTRY));
+    }
+
+    for (uint32_t j = 0; j < i; ++j) {
+        const char* TimerNames[] = {
+            "PACING",
+            "ACK_DELAY",
+            "LOSS_DETECTION",
+            "KEEP_ALIVE",
+            "IDLE",
+            "SHUTDOWN",
+            "INVALID"
+        };
+        QuicTraceLogConnVerbose(TimerExpired, Connection, "%s timer expired", TimerNames[Temp[j].Type]);
+        if (Temp[j].Type == QUIC_CONN_TIMER_ACK_DELAY) {
+            QuicTraceEvent(ConnExecTimerOper, "[conn][%p] Execute: %d", Connection, QUIC_CONN_TIMER_ACK_DELAY);
+            QuicSendProcessDelayedAckTimer(&Connection->Send);
+            FlushSendImmediate = TRUE;
+        } else if (Temp[j].Type == QUIC_CONN_TIMER_PACING) {
+            QuicTraceEvent(ConnExecTimerOper, "[conn][%p] Execute: %d", Connection, QUIC_CONN_TIMER_PACING);
+            FlushSendImmediate = TRUE;
+        } else {
+            QUIC_OPERATION* Oper;
+            if ((Oper = QuicOperationAlloc(Connection->Worker, QUIC_OPER_TYPE_TIMER_EXPIRED)) != NULL) {
+                Oper->TIMER_EXPIRED.Type = Temp[j].Type;
+                QuicConnQueueOper(Connection, Oper);
+            } else {
+                QuicTraceEvent(AllocFailure, "Allocation of '%s' failed. (%I bytes)", "expired timer operation", 0);
+            }
+        }
+    }
+
+    QuicTimerWheelUpdateConnection(&Connection->Worker->TimerWheel, Connection);
+
+    if (FlushSendImmediate) {
+        //
+        // We don't want to actually call the flush immediate above as it can
+        // cause a new timer to be inserted, messing up timer loop.
+        //
+        (void)QuicSendFlush(&Connection->Send);
+    }
+}
+
+//
+// Sends a shutdown being notification to the app, which represents the first
+// indication that we know the connection is closed (locally or remotely).
+//
+_IRQL_requires_max_(PASSIVE_LEVEL)
+void
+QuicConnIndicateShutdownBegin(
+    _In_ QUIC_CONNECTION* Connection
+    )
+{
+    QUIC_CONNECTION_EVENT Event;
+    if (Connection->State.AppClosed) {
+        Event.Type = QUIC_CONNECTION_EVENT_SHUTDOWN_INITIATED_BY_PEER;
+        Event.SHUTDOWN_INITIATED_BY_PEER.ErrorCode = Connection->CloseErrorCode;
+        QuicTraceLogConnVerbose(IndicateShutdownByPeer, Connection, "Indicating QUIC_CONNECTION_EVENT_SHUTDOWN_INITIATED_BY_PEER [0x%llx]",
+            Event.SHUTDOWN_INITIATED_BY_PEER.ErrorCode);
+    } else {
+        Event.Type = QUIC_CONNECTION_EVENT_SHUTDOWN_INITIATED_BY_TRANSPORT;
+        Event.SHUTDOWN_INITIATED_BY_TRANSPORT.Status = Connection->CloseStatus;
+        QuicTraceLogConnVerbose(IndicateShutdownByTransport, Connection, "Indicating QUIC_CONNECTION_EVENT_SHUTDOWN_INITIATED_BY_TRANSPORT [0x%x]",
+            Event.SHUTDOWN_INITIATED_BY_TRANSPORT.Status);
+    }
+    (void)QuicConnIndicateEvent(Connection, &Event);
+}
+
+_IRQL_requires_max_(PASSIVE_LEVEL)
+void
+QuicConnOnShutdownComplete(
+    _In_ QUIC_CONNECTION* Connection
+    )
+{
+    Connection->State.SendShutdownCompleteNotif = FALSE;
+    if (Connection->State.HandleShutdown) {
+        return;
+    }
+    Connection->State.HandleShutdown = TRUE;
+
+    QuicTraceEvent(ConnShutdownComplete, "[conn][%p] Shutdown complete, PeerFailedToAcknowledged=%c.",
+        Connection, Connection->State.ShutdownCompleteTimedOut);
+
+    if (Connection->State.ExternalOwner == FALSE) {
+
+        //
+        // If the connection was never indicated to the application, then it
+        // needs to be cleaned up now.
+        //
+
+        QuicConnCloseHandle(Connection);
+        QuicConnUninitialize(Connection);
+        QuicConnRelease(Connection, QUIC_CONN_REF_HANDLE_OWNER);
+
+    } else {
+
+        QUIC_CONNECTION_EVENT Event;
+        Event.Type = QUIC_CONNECTION_EVENT_SHUTDOWN_COMPLETE;
+        Event.SHUTDOWN_COMPLETE.PeerAcknowledgedShutdown =
+            !Connection->State.ShutdownCompleteTimedOut;
+
+        QuicTraceLogConnVerbose(IndicateConnectionShutdownComplete, Connection, "Indicating QUIC_CONNECTION_EVENT_SHUTDOWN_COMPLETE");
+        (void)QuicConnIndicateEvent(Connection, &Event);
+
+        Connection->ClientCallbackHandler = NULL;
+    }
+}
+
+QUIC_STATUS
+QuicErrorCodeToStatus(
+    QUIC_VAR_INT ErrorCode
+    )
+{
+    switch (ErrorCode) {
+    case QUIC_ERROR_NO_ERROR:               return QUIC_STATUS_SUCCESS;
+    case QUIC_ERROR_SERVER_BUSY:            return QUIC_STATUS_SERVER_BUSY;
+    case QUIC_ERROR_PROTOCOL_VIOLATION:     return QUIC_STATUS_PROTOCOL_ERROR;
+    case QUIC_ERROR_CRYPTO_USER_CANCELED:   return QUIC_STATUS_USER_CANCELED;
+    default:                                return QUIC_STATUS_INTERNAL_ERROR;
+    }
+}
+
+_IRQL_requires_max_(PASSIVE_LEVEL)
+void
+QuicConnTryClose(
+    _In_ QUIC_CONNECTION* Connection,
+    _In_ uint32_t Flags,
+    _In_ uint64_t ErrorCode,
+    _In_reads_bytes_opt_(RemoteReasonPhraseLength)
+         const char* RemoteReasonPhrase,
+    _In_ uint16_t RemoteReasonPhraseLength
+    )
+{
+    BOOLEAN ClosedRemotely = !!(Flags & QUIC_CLOSE_REMOTE);
+    BOOLEAN SilentClose = !!(Flags & QUIC_CLOSE_SILENT);
+
+    if ((ClosedRemotely && Connection->State.ClosedRemotely) ||
+        (!ClosedRemotely && Connection->State.ClosedLocally)) {
+        //
+        // Already closed.
+        //
+        if (SilentClose &&
+            Connection->State.ClosedLocally &&
+            !Connection->State.ClosedRemotely) {
+            //
+            // Silent close forced after we already started the close process.
+            //
+            Connection->State.ShutdownCompleteTimedOut = FALSE;
+            Connection->State.SendShutdownCompleteNotif = TRUE;
+        }
+        return;
+    }
+
+    if (!ClosedRemotely) {
+
+        if ((Flags & QUIC_CLOSE_APPLICATION) &&
+            Connection->Crypto.TlsState.WriteKeys[QUIC_PACKET_KEY_0_RTT] == NULL &&
+            Connection->Crypto.TlsState.WriteKeys[QUIC_PACKET_KEY_1_RTT] == NULL) {
+            //
+            // Application close can only happen if we have 0/1-RTT keys.
+            // Otherwise we have to send "user_canceled" TLS error code as a
+            // connection close. Overwrite all application provided parameters.
+            //
+            Flags &= ~QUIC_CLOSE_APPLICATION;
+            ErrorCode = QUIC_ERROR_CRYPTO_USER_CANCELED;
+            RemoteReasonPhrase = NULL;
+            RemoteReasonPhraseLength = 0;
+        }
+    }
+
+    BOOLEAN ResultQuicStatus = !!(Flags & QUIC_CLOSE_QUIC_STATUS);
+
+    BOOLEAN IsFirstCloseForConnection = TRUE;
+
+    if (ClosedRemotely && !Connection->State.ClosedLocally) {
+
+        //
+        // Peer closed first.
+        //
+
+        if (!Connection->State.Connected && !QuicConnIsServer(Connection)) {
+            //
+            // If the server terminates a connection attempt, close immediately
+            // without going through the draining period.
+            //
+            SilentClose = TRUE;
+        }
+
+        if (!SilentClose) {
+            //
+            // Enter 'draining period' to flush out any leftover packets.
+            //
+            QuicConnTimerSet(
+                Connection,
+                QUIC_CONN_TIMER_SHUTDOWN,
+                max(15, US_TO_MS(Connection->Paths[0].SmoothedRtt * 2)));
+
+            QuicSendSetSendFlag(
+                &Connection->Send,
+                QUIC_CONN_SEND_FLAG_CONNECTION_CLOSE);
+        }
+
+    } else if (!ClosedRemotely && !Connection->State.ClosedRemotely) {
+
+        //
+        // Locally closed first.
+        //
+
+        if (!SilentClose) {
+            //
+            // Enter 'closing period' to wait for a (optional) connection close
+            // response.
+            //
+            uint32_t Pto =
+                US_TO_MS(QuicLossDetectionComputeProbeTimeout(
+                    &Connection->LossDetection,
+                    &Connection->Paths[0],
+                    QUIC_CLOSE_PTO_COUNT));
+            QuicConnTimerSet(
+                Connection,
+                QUIC_CONN_TIMER_SHUTDOWN,
+                Pto);
+
+            QuicSendSetSendFlag(
+                &Connection->Send,
+                (Flags & QUIC_CLOSE_APPLICATION) ?
+                    QUIC_CONN_SEND_FLAG_APPLICATION_CLOSE :
+                    QUIC_CONN_SEND_FLAG_CONNECTION_CLOSE);
+        }
+
+    } else {
+
+        QuicTraceLogConnInfo(CloseComplete, Connection, "Connection close complete.");
+
+        //
+        // Peer acknowledged our local close.
+        //
+
+        if (!QuicConnIsServer(Connection)) {
+            //
+            // Client side can immediately clean up once its close frame was
+            // acknowledged because we will close the socket during clean up,
+            // which will automatically handle any leftover packets that
+            // get received afterward by dropping them.
+            //
+
+        } else if (!SilentClose) {
+            //
+            // Server side transitions from the 'closing period' to the
+            // 'draining period' and waits an additional 2 RTT just to make
+            // sure all leftover packets have been flushed out.
+            //
+            QuicConnTimerSet(
+                Connection,
+                QUIC_CONN_TIMER_SHUTDOWN,
+                max(15, US_TO_MS(Connection->Paths[0].SmoothedRtt * 2)));
+        }
+
+        IsFirstCloseForConnection = FALSE;
+    }
+
+    if (ClosedRemotely) {
+        Connection->State.ClosedRemotely = TRUE;
+    } else {
+        Connection->State.ClosedLocally = TRUE;
+    }
+
+    if (IsFirstCloseForConnection) {
+        //
+        // Default to the timed out state.
+        //
+        Connection->State.ShutdownCompleteTimedOut = TRUE;
+
+        //
+        // Cancel all non-shutdown related timers.
+        //
+        for (QUIC_CONN_TIMER_TYPE TimerType = QUIC_CONN_TIMER_IDLE;
+            TimerType < QUIC_CONN_TIMER_SHUTDOWN;
+            ++TimerType) {
+            QuicConnTimerCancel(Connection, TimerType);
+        }
+
+        if (ResultQuicStatus) {
+            Connection->CloseStatus = (QUIC_STATUS)ErrorCode;
+            Connection->CloseErrorCode = QUIC_ERROR_INTERNAL_ERROR;
+        } else {
+            Connection->CloseStatus = QuicErrorCodeToStatus(ErrorCode);
+            Connection->CloseErrorCode = ErrorCode;
+        }
+
+        if (Flags & QUIC_CLOSE_APPLICATION) {
+            Connection->State.AppClosed = TRUE;
+        }
+
+        if (Flags & QUIC_CLOSE_SEND_NOTIFICATION &&
+            Connection->State.ExternalOwner) {
+            QuicConnIndicateShutdownBegin(Connection);
+        }
+
+        if (Connection->CloseReasonPhrase != NULL) {
+            QUIC_FREE(Connection->CloseReasonPhrase);
+            Connection->CloseReasonPhrase = NULL;
+        }
+
+        if (RemoteReasonPhraseLength != 0) {
+            Connection->CloseReasonPhrase =
+                QUIC_ALLOC_NONPAGED(RemoteReasonPhraseLength + 1);
+            if (Connection->CloseReasonPhrase != NULL) {
+                QuicCopyMemory(
+                    Connection->CloseReasonPhrase,
+                    RemoteReasonPhrase,
+                    RemoteReasonPhraseLength);
+                Connection->CloseReasonPhrase[RemoteReasonPhraseLength] = 0;
+            } else {
+                QuicTraceEvent(AllocFailure, "Allocation of '%s' failed. (%I bytes)", "close reason", RemoteReasonPhraseLength + 1);
+            }
+        }
+
+        if (Connection->State.Started) {
+            QuicConnLogStatistics(Connection);
+        }
+
+        if (Flags & QUIC_CLOSE_APPLICATION) {
+            QuicTraceEvent(ConnAppShutdown, "[conn][%p] App Shutdown: %I (Remote=%c)",
+                Connection,
+                ErrorCode,
+                ClosedRemotely);
+        } else {
+            QuicTraceEvent(ConnTransportShutdown, "[conn][%p] Transport Shutdown: %I (Remote=%c) (QS=%c)",
+                Connection,
+                ErrorCode,
+                ClosedRemotely,
+                !!(Flags & QUIC_CLOSE_QUIC_STATUS));
+        }
+
+        //
+        // On initial close, we must shut down all the current streams.
+        //
+        QuicStreamSetShutdown(&Connection->Streams);
+    }
+
+    if (SilentClose ||
+        (Connection->State.ClosedRemotely && Connection->State.ClosedLocally)) {
+        Connection->State.ShutdownCompleteTimedOut = FALSE;
+        Connection->State.SendShutdownCompleteNotif = TRUE;
+    }
+}
+
+_IRQL_requires_max_(PASSIVE_LEVEL)
+void
+QuicConnProcessShutdownTimerOperation(
+    _In_ QUIC_CONNECTION* Connection
+    )
+{
+    //
+    // We now consider the peer closed, even if they didn't respond to our close
+    // frame.
+    //
+    Connection->State.ClosedRemotely = TRUE;
+
+    //
+    // Now that we are closed in both directions, we can complete the shutdown
+    // of the connection.
+    //
+    Connection->State.SendShutdownCompleteNotif = TRUE;
+}
+
+_IRQL_requires_max_(PASSIVE_LEVEL)
+void
+QuicConnCloseLocally(
+    _In_ QUIC_CONNECTION* Connection,
+    _In_ uint32_t Flags,
+    _In_ uint64_t ErrorCode,
+    _In_opt_z_ const char* ErrorMsg
+    )
+{
+    QUIC_DBG_ASSERT(ErrorMsg == NULL || strlen(ErrorMsg) < UINT16_MAX);
+    QuicConnTryClose(
+        Connection,
+        Flags,
+        ErrorCode,
+        ErrorMsg,
+        ErrorMsg == NULL ? 0 : (uint16_t)strlen(ErrorMsg));
+}
+
+_IRQL_requires_max_(PASSIVE_LEVEL)
+void
+QuicConnOnQuicVersionSet(
+    _In_ QUIC_CONNECTION* Connection
+    )
+{
+    QuicTraceEvent(ConnVersionSet, "[conn][%p] Version = %d", Connection, Connection->Stats.QuicVersion);
+
+    switch (Connection->Stats.QuicVersion) {
+    case QUIC_VERSION_DRAFT_27:
+    case QUIC_VERSION_MS_1:
+    default:
+        Connection->State.HeaderProtectionEnabled = TRUE;
+        break;
+    }
+}
+
+_IRQL_requires_max_(PASSIVE_LEVEL)
+QUIC_STATUS
+QuicConnStart(
+    _In_ QUIC_CONNECTION* Connection,
+    _In_ QUIC_ADDRESS_FAMILY Family,
+    _In_opt_z_ const char* ServerName,
+    _In_ uint16_t ServerPort // Host byte order
+    )
+{
+    QUIC_STATUS Status;
+    QUIC_PATH* Path = &Connection->Paths[0];
+    QUIC_DBG_ASSERT(!QuicConnIsServer(Connection));
+
+    if (Connection->State.ClosedLocally || Connection->State.Started) {
+        return QUIC_STATUS_INVALID_STATE;
+    }
+
+    QUIC_TEL_ASSERT(Path->Binding == NULL);
+
+    if (!Connection->State.RemoteAddressSet) {
+
+        QUIC_DBG_ASSERT(ServerName != NULL);
+        QuicAddrSetFamily(&Path->RemoteAddress, Family);
+
+#ifdef QUIC_COMPARTMENT_ID
+        BOOLEAN RevertCompartmentId = FALSE;
+        QUIC_COMPARTMENT_ID PrevCompartmentId = QuicCompartmentIdGetCurrent();
+        if (PrevCompartmentId != Connection->Session->CompartmentId) {
+            Status = QuicCompartmentIdSetCurrent(Connection->Session->CompartmentId);
+            if (QUIC_FAILED(Status)) {
+                QuicTraceEvent(ConnErrorStatus, "[conn][%p] ERROR, %d, %s.", Connection, Status, "Set current compartment Id");
+                goto Exit;
+            }
+            RevertCompartmentId = TRUE;
+        }
+#endif
+
+        //
+        // Resolve the server name to IP address.
+        //
+        Status =
+            QuicDataPathResolveAddress(
+                MsQuicLib.Datapath,
+                ServerName,
+                &Path->RemoteAddress);
+
+#ifdef QUIC_COMPARTMENT_ID
+        if (RevertCompartmentId) {
+            (void)QuicCompartmentIdSetCurrent(PrevCompartmentId);
+        }
+#endif
+
+        if (QUIC_FAILED(Status)) {
+            goto Exit;
+        }
+
+        Connection->State.RemoteAddressSet = TRUE;
+    }
+
+    QuicAddrSetPort(&Path->RemoteAddress, ServerPort);
+    QuicTraceEvent(ConnRemoteAddrAdded, "[conn][%p] New Remote IP: %SOCKADDR",
+        Connection, CLOG_BYTEARRAY(LOG_ADDR_LEN(Path->RemoteAddress), (const uint8_t*)&Path->RemoteAddress));
+
+    //
+    // Get the binding for the current local & remote addresses.
+    //
+    Status =
+        QuicLibraryGetBinding(
+            Connection->Session,
+            Connection->State.ShareBinding,
+            Connection->State.LocalAddressSet ? &Path->LocalAddress : NULL,
+            &Path->RemoteAddress,
+            &Path->Binding);
+    if (QUIC_FAILED(Status)) {
+        goto Exit;
+    }
+
+    InterlockedIncrement(&Path->Binding->HandshakeConnections);
+    InterlockedExchangeAdd64(
+        (int64_t*)&MsQuicLib.CurrentHandshakeMemoryUsage,
+        (int64_t)QUIC_CONN_HANDSHAKE_MEMORY_USAGE);
+
+    //
+    // Clients only need to generate a non-zero length source CID if it
+    // intends to share the UDP binding.
+    //
+    QUIC_CID_HASH_ENTRY* SourceCid =
+        QuicCidNewRandomSource(
+            Connection,
+            0,
+            Connection->PartitionID,
+            Connection->Registration->CidPrefixLength,
+            Connection->Registration->CidPrefix,
+            Connection->State.ShareBinding ?
+                MSQUIC_CONNECTION_ID_LENGTH : 0);
+    if (SourceCid == NULL) {
+        Status = QUIC_STATUS_OUT_OF_MEMORY;
+        goto Exit;
+    }
+
+    Connection->NextSourceCidSequenceNumber++;
+    QuicTraceEvent(ConnSourceCidAdded, "[conn][%p] (SeqNum=%I) New Source CID: %!BYTEARRAY!", Connection, SourceCid->CID.SequenceNumber, CLOG_BYTEARRAY(SourceCid->CID.Length, SourceCid->CID.Data));
+    QuicListPushEntry(&Connection->SourceCids, &SourceCid->Link);
+    SourceCid->CID.IsInList = TRUE;
+
+    if (!QuicBindingAddSourceConnectionID(Path->Binding, SourceCid)) {
+        InterlockedDecrement(&Path->Binding->HandshakeConnections);
+        InterlockedExchangeAdd64(
+            (int64_t*)&MsQuicLib.CurrentHandshakeMemoryUsage,
+            -1 * (int64_t)QUIC_CONN_HANDSHAKE_MEMORY_USAGE);
+        QuicLibraryReleaseBinding(Path->Binding);
+        Path->Binding = NULL;
+        Status = QUIC_STATUS_OUT_OF_MEMORY;
+        goto Exit;
+    }
+
+    Connection->State.LocalAddressSet = TRUE;
+    QuicDataPathBindingGetLocalAddress(
+        Path->Binding->DatapathBinding,
+        &Path->LocalAddress);
+    QuicTraceEvent(ConnLocalAddrAdded, "[conn][%p] New Local IP: %SOCKADDR",
+        Connection, CLOG_BYTEARRAY(LOG_ADDR_LEN(Path->LocalAddress), (const uint8_t*)&Path->LocalAddress));
+
+    //
+    // Save the server name.
+    //
+    Connection->RemoteServerName = ServerName;
+    ServerName = NULL;
+
+    //
+    // Start the handshake.
+    //
+    Status = QuicConnInitializeCrypto(Connection);
+    if (QUIC_FAILED(Status)) {
+        goto Exit;
+    }
+
+Exit:
+
+    if (ServerName != NULL) {
+        QUIC_FREE(ServerName);
+    }
+
+    if (QUIC_FAILED(Status)) {
+        QuicConnCloseLocally(
+            Connection,
+            QUIC_CLOSE_INTERNAL_SILENT | QUIC_CLOSE_QUIC_STATUS,
+            (uint64_t)Status,
+            NULL);
+    }
+
+    return Status;
+}
+
+_IRQL_requires_max_(PASSIVE_LEVEL)
+void
+QuicConnRestart(
+    _In_ QUIC_CONNECTION* Connection,
+    _In_ BOOLEAN CompleteReset
+    )
+{
+    QUIC_TEL_ASSERT(Connection->State.Started);
+
+    QuicTraceLogConnInfo(Restart, Connection, "Restart (CompleteReset=%hu)", CompleteReset);
+
+    if (CompleteReset) {
+        //
+        // Don't reset current RTT measurements unless doing a full reset.
+        //
+        QUIC_PATH* Path = &Connection->Paths[0];
+        Path->GotFirstRttSample = FALSE;
+        Path->RttVariance = 0;
+        Path->SmoothedRtt = MS_TO_US(Connection->Session->Settings.InitialRttMs);
+    }
+
+    for (uint32_t i = 0; i < ARRAYSIZE(Connection->Packets); ++i) {
+        QUIC_DBG_ASSERT(Connection->Packets[i] != NULL);
+        QuicPacketSpaceReset(Connection->Packets[i]);
+    }
+
+    QuicCongestionControlReset(&Connection->CongestionControl);
+    QuicSendReset(&Connection->Send);
+    QuicLossDetectionReset(&Connection->LossDetection);
+    QuicCryptoReset(&Connection->Crypto, CompleteReset);
+}
+
+_IRQL_requires_max_(PASSIVE_LEVEL)
+QUIC_STATUS
+QuicConnInitializeCrypto(
+    _In_ QUIC_CONNECTION* Connection
+    )
+{
+    QUIC_STATUS Status;
+    BOOLEAN CryptoInitialized = FALSE;
+
+    Status = QuicCryptoInitialize(&Connection->Crypto);
+    if (QUIC_FAILED(Status)) {
+        goto Error;
+    }
+    CryptoInitialized = TRUE;
+
+    if (!QuicConnIsServer(Connection)) {
+        Status = QuicConnHandshakeConfigure(Connection, NULL);
+        if (QUIC_FAILED(Status)) {
+            goto Error;
+        }
+    }
+
+    if (Connection->KeepAliveIntervalMs != 0) {
+        //
+        // Now that we are starting the connection, start the keep alive timer
+        // if enabled.
+        //
+        QuicConnTimerSet(
+            Connection,
+            QUIC_CONN_TIMER_KEEP_ALIVE,
+            Connection->KeepAliveIntervalMs);
+    }
+
+Error:
+
+    if (QUIC_FAILED(Status)) {
+        if (CryptoInitialized) {
+            QuicCryptoUninitialize(&Connection->Crypto);
+        }
+    }
+
+    return Status;
+}
+
+_IRQL_requires_max_(PASSIVE_LEVEL)
+QUIC_STATUS
+QuicConnHandshakeConfigure(
+    _In_ QUIC_CONNECTION* Connection,
+    _In_opt_ QUIC_SEC_CONFIG* SecConfig
+    )
+{
+    QUIC_STATUS Status;
+    QUIC_TRANSPORT_PARAMETERS LocalTP = { 0 };
+
+    QUIC_TEL_ASSERT(Connection->Session != NULL);
+
+    if (QuicConnIsServer(Connection)) {
+
+        QUIC_TEL_ASSERT(SecConfig != NULL);
+
+        LocalTP.InitialMaxStreamDataBidiLocal = Connection->Session->Settings.StreamRecvWindowDefault;
+        LocalTP.InitialMaxStreamDataBidiRemote = Connection->Session->Settings.StreamRecvWindowDefault;
+        LocalTP.InitialMaxStreamDataUni = Connection->Session->Settings.StreamRecvWindowDefault;
+        LocalTP.InitialMaxData = Connection->Send.MaxData;
+        LocalTP.ActiveConnectionIdLimit = QUIC_ACTIVE_CONNECTION_ID_LIMIT;
+        LocalTP.Flags =
+            QUIC_TP_FLAG_INITIAL_MAX_DATA |
+            QUIC_TP_FLAG_INITIAL_MAX_STRM_DATA_BIDI_LOCAL |
+            QUIC_TP_FLAG_INITIAL_MAX_STRM_DATA_BIDI_REMOTE |
+            QUIC_TP_FLAG_INITIAL_MAX_STRM_DATA_UNI |
+            QUIC_TP_FLAG_MAX_PACKET_SIZE |
+            QUIC_TP_FLAG_MAX_ACK_DELAY |
+            /* QUIC_TP_FLAG_DISABLE_ACTIVE_MIGRATION | TODO - Add config option to re-enable if behind 4-tuple LB */
+            QUIC_TP_FLAG_ACTIVE_CONNECTION_ID_LIMIT;
+        LocalTP.MaxPacketSize =
+            MaxUdpPayloadSizeFromMTU(
+                QuicDataPathBindingGetLocalMtu(
+                    Connection->Paths[0].Binding->DatapathBinding));
+
+        if (Connection->IdleTimeoutMs != 0) {
+            LocalTP.Flags |= QUIC_TP_FLAG_IDLE_TIMEOUT;
+            LocalTP.IdleTimeout = Connection->IdleTimeoutMs;
+        }
+
+        LocalTP.MaxAckDelay =
+            Connection->MaxAckDelayMs + (uint32_t)MsQuicLib.TimerResolutionMs;
+
+        const QUIC_CID_HASH_ENTRY* SourceCid =
+            QUIC_CONTAINING_RECORD(
+                Connection->SourceCids.Next,
+                QUIC_CID_HASH_ENTRY,
+                Link);
+        LocalTP.Flags |= QUIC_TP_FLAG_STATELESS_RESET_TOKEN;
+        Status =
+            QuicBindingGenerateStatelessResetToken(
+                Connection->Paths[0].Binding,
+                SourceCid->CID.Data,
+                LocalTP.StatelessResetToken);
+        if (QUIC_FAILED(Status)) {
+            QuicTraceEvent(ConnErrorStatus, "[conn][%p] ERROR, %d, %s.", Connection, Status,
+                "QuicBindingGenerateStatelessResetToken");
+            goto Error;
+        }
+
+        if (Connection->AckDelayExponent != QUIC_DEFAULT_ACK_DELAY_EXPONENT) {
+            LocalTP.Flags |= QUIC_TP_FLAG_ACK_DELAY_EXPONENT;
+            LocalTP.AckDelayExponent = Connection->AckDelayExponent;
+        }
+
+        if (Connection->Streams.Types[STREAM_ID_FLAG_IS_CLIENT | STREAM_ID_FLAG_IS_BI_DIR].MaxTotalStreamCount) {
+            LocalTP.Flags |= QUIC_TP_FLAG_INITIAL_MAX_STRMS_BIDI;
+            LocalTP.InitialMaxBidiStreams =
+                Connection->Streams.Types[STREAM_ID_FLAG_IS_CLIENT | STREAM_ID_FLAG_IS_BI_DIR].MaxTotalStreamCount;
+        }
+
+        if (Connection->Streams.Types[STREAM_ID_FLAG_IS_CLIENT | STREAM_ID_FLAG_IS_UNI_DIR].MaxTotalStreamCount) {
+            LocalTP.Flags |= QUIC_TP_FLAG_INITIAL_MAX_STRMS_UNI;
+            LocalTP.InitialMaxUniStreams =
+                Connection->Streams.Types[STREAM_ID_FLAG_IS_CLIENT | STREAM_ID_FLAG_IS_UNI_DIR].MaxTotalStreamCount;
+        }
+
+        if (Connection->OrigCID != NULL) {
+            QUIC_DBG_ASSERT(Connection->OrigCID->Length <= QUIC_MAX_CONNECTION_ID_LENGTH_V1);
+            LocalTP.Flags |= QUIC_TP_FLAG_ORIGINAL_CONNECTION_ID;
+            LocalTP.OriginalConnectionIDLength = Connection->OrigCID->Length;
+            QuicCopyMemory(
+                LocalTP.OriginalConnectionID,
+                Connection->OrigCID->Data,
+                Connection->OrigCID->Length);
+            QUIC_FREE(Connection->OrigCID);
+            Connection->OrigCID = NULL;
+        }
+
+    } else {
+
+        uint32_t InitialQuicVersion = QUIC_VERSION_LATEST;
+        if (Connection->RemoteServerName != NULL &&
+            QuicSessionServerCacheGetState(
+                Connection->Session,
+                Connection->RemoteServerName,
+                &InitialQuicVersion,
+                &Connection->PeerTransportParams,
+                &SecConfig)) {
+
+            QuicTraceLogConnVerbose(FoundCachedServerState, Connection, "Found server cached state");
+            QuicConnProcessPeerTransportParameters(Connection, TRUE);
+        }
+
+        if (Connection->Stats.QuicVersion == 0) {
+            //
+            // Only initialize the version if not already done (by the
+            // application layer).
+            //
+            Connection->Stats.QuicVersion = InitialQuicVersion;
+        }
+        QuicConnOnQuicVersionSet(Connection);
+
+        if (SecConfig == NULL) {
+            Status =
+                QuicTlsClientSecConfigCreate(
+                    Connection->ServerCertValidationFlags,
+                    &SecConfig);
+            if (QUIC_FAILED(Status)) {
+                QuicTraceEvent(ConnErrorStatus, "[conn][%p] ERROR, %d, %s.", Connection, Status, "QuicTlsClientSecConfigCreate");
+                goto Error;
+            }
+        }
+
+        LocalTP.InitialMaxStreamDataBidiLocal = Connection->Session->Settings.StreamRecvWindowDefault;
+        LocalTP.InitialMaxStreamDataBidiRemote = Connection->Session->Settings.StreamRecvWindowDefault;
+        LocalTP.InitialMaxStreamDataUni = Connection->Session->Settings.StreamRecvWindowDefault;
+        LocalTP.InitialMaxData = Connection->Send.MaxData;
+        LocalTP.ActiveConnectionIdLimit = QUIC_ACTIVE_CONNECTION_ID_LIMIT;
+        LocalTP.Flags =
+            QUIC_TP_FLAG_INITIAL_MAX_DATA |
+            QUIC_TP_FLAG_INITIAL_MAX_STRM_DATA_BIDI_LOCAL |
+            QUIC_TP_FLAG_INITIAL_MAX_STRM_DATA_BIDI_REMOTE |
+            QUIC_TP_FLAG_INITIAL_MAX_STRM_DATA_UNI |
+            QUIC_TP_FLAG_MAX_PACKET_SIZE |
+            QUIC_TP_FLAG_MAX_ACK_DELAY |
+            QUIC_TP_FLAG_ACTIVE_CONNECTION_ID_LIMIT;
+        LocalTP.MaxPacketSize =
+            MaxUdpPayloadSizeFromMTU(
+                QuicDataPathBindingGetLocalMtu(
+                    Connection->Paths[0].Binding->DatapathBinding));
+
+        if (Connection->IdleTimeoutMs != 0) {
+            LocalTP.Flags |= QUIC_TP_FLAG_IDLE_TIMEOUT;
+            LocalTP.IdleTimeout = Connection->IdleTimeoutMs;
+        }
+
+        LocalTP.MaxAckDelay =
+            Connection->MaxAckDelayMs + MsQuicLib.TimerResolutionMs;
+
+        if (Connection->AckDelayExponent != QUIC_DEFAULT_ACK_DELAY_EXPONENT) {
+            LocalTP.Flags |= QUIC_TP_FLAG_ACK_DELAY_EXPONENT;
+            LocalTP.AckDelayExponent = Connection->AckDelayExponent;
+        }
+
+        if (Connection->Streams.Types[STREAM_ID_FLAG_IS_SERVER | STREAM_ID_FLAG_IS_BI_DIR].MaxTotalStreamCount) {
+            LocalTP.Flags |= QUIC_TP_FLAG_INITIAL_MAX_STRMS_BIDI;
+            LocalTP.InitialMaxBidiStreams =
+                Connection->Streams.Types[STREAM_ID_FLAG_IS_SERVER | STREAM_ID_FLAG_IS_BI_DIR].MaxTotalStreamCount;
+        }
+
+        if (Connection->Streams.Types[STREAM_ID_FLAG_IS_SERVER | STREAM_ID_FLAG_IS_UNI_DIR].MaxTotalStreamCount) {
+            LocalTP.Flags |= QUIC_TP_FLAG_INITIAL_MAX_STRMS_UNI;
+            LocalTP.InitialMaxUniStreams =
+                Connection->Streams.Types[STREAM_ID_FLAG_IS_SERVER | STREAM_ID_FLAG_IS_UNI_DIR].MaxTotalStreamCount;
+        }
+    }
+
+    Connection->State.Started = TRUE;
+    Connection->Stats.Timing.Start = QuicTimeUs64();
+    QuicTraceEvent(ConnHandshakeStart, "[conn][%p] Handshake start", Connection);
+
+    Status =
+        QuicCryptoInitializeTls(
+            &Connection->Crypto,
+            SecConfig,
+            &LocalTP);
+    QuicTlsSecConfigRelease(SecConfig); // No longer need local ref.
+
+Error:
+
+    return Status;
+}
+
+_IRQL_requires_max_(PASSIVE_LEVEL)
+void
+QuicConnProcessPeerTransportParameters(
+    _In_ QUIC_CONNECTION* Connection,
+    _In_ BOOLEAN FromCache
+    )
+{
+    QuicTraceLogConnInfo(PeerTPSet, Connection, "Peer Transport Parameters Set");
+
+    if (Connection->PeerTransportParams.Flags & QUIC_TP_FLAG_ACTIVE_CONNECTION_ID_LIMIT) {
+        if (Connection->PeerTransportParams.ActiveConnectionIdLimit == 0) {
+            QuicTraceEvent(ConnError, "[conn][%p] ERROR, %s.", Connection, "Peer set ActiveConnectionIdLimit to 0");
+            goto Error;
+        }
+        if (Connection->SourceCidLimit > Connection->PeerTransportParams.ActiveConnectionIdLimit) {
+            Connection->SourceCidLimit = (uint8_t) Connection->PeerTransportParams.ActiveConnectionIdLimit;
+        }
+    } else {
+        Connection->SourceCidLimit = 1;
+    }
+
+    if (Connection->PeerTransportParams.Flags & QUIC_TP_FLAG_STATELESS_RESET_TOKEN) {
+        QUIC_DBG_ASSERT(!QuicListIsEmpty(&Connection->DestCids));
+        QUIC_DBG_ASSERT(!QuicConnIsServer(Connection));
+        QUIC_CID_QUIC_LIST_ENTRY* DestCid =
+            QUIC_CONTAINING_RECORD(
+                Connection->DestCids.Flink,
+                QUIC_CID_QUIC_LIST_ENTRY,
+                Link);
+        QuicCopyMemory(
+            DestCid->ResetToken,
+            Connection->PeerTransportParams.StatelessResetToken,
+            QUIC_STATELESS_RESET_TOKEN_LENGTH);
+        DestCid->CID.HasResetToken = TRUE;
+    }
+
+    if (Connection->PeerTransportParams.Flags & QUIC_TP_FLAG_PREFERRED_ADDRESS) {
+        QuicTraceLogConnInfo(
+            PeerPreferredAddressV4,
+            Connection,
+            "Peer configured preferred address %SOCKADDR",
+            CLOG_BYTEARRAY(
+                LOG_ADDR_LEN(Connection->PeerTransportParams.PreferredAddress),
+                (uint8_t*)&Connection->PeerTransportParams.PreferredAddress));
+        //
+        // TODO - Implement preferred address feature.
+        //
+    }
+
+    if (Connection->State.ReceivedRetryPacket) {
+        QUIC_DBG_ASSERT(!QuicConnIsServer(Connection));
+        QUIC_DBG_ASSERT(Connection->OrigCID != NULL);
+        QUIC_DBG_ASSERT(!FromCache);
+        //
+        // If we received a Retry packet during the handshake, we (the client)
+        // must validate that the server knew the original connection ID we sent,
+        // so that we can be sure that no middle box injected the Retry packet.
+        //
+        BOOLEAN ValidOrigCID = FALSE;
+        if (!(Connection->PeerTransportParams.Flags & QUIC_TP_FLAG_ORIGINAL_CONNECTION_ID)) {
+            QuicTraceEvent(ConnError, "[conn][%p] ERROR, %s.", Connection, "Peer didn't provide the OrigConnID in TP");
+        } else if (Connection->PeerTransportParams.OriginalConnectionIDLength != Connection->OrigCID->Length) {
+            QuicTraceEvent(ConnError, "[conn][%p] ERROR, %s.", Connection, "Peer provided incorrect length of OrigConnID in TP");
+        } else if (
+            memcmp(
+                Connection->PeerTransportParams.OriginalConnectionID,
+                Connection->OrigCID->Data,
+                Connection->OrigCID->Length) != 0) {
+            QuicTraceEvent(ConnError, "[conn][%p] ERROR, %s.", Connection, "Peer provided incorrect OrigConnID in TP");
+        } else {
+            ValidOrigCID = TRUE;
+            QUIC_FREE(Connection->OrigCID);
+            Connection->OrigCID = NULL;
+        }
+
+        if (!ValidOrigCID) {
+            goto Error;
+        }
+
+    } else if (!QuicConnIsServer(Connection) && !FromCache) {
+        //
+        // Per spec, the client must validate no original CID TP was sent if no
+        // Retry occurred. No need to validate cached values, as they don't
+        // apply to the current connection attempt.
+        //
+        if (!!(Connection->PeerTransportParams.Flags & QUIC_TP_FLAG_ORIGINAL_CONNECTION_ID)) {
+            QuicTraceEvent(ConnError, "[conn][%p] ERROR, %s.", Connection, "Peer provided the OrigConnID in TP when no Retry occurred");
+            goto Error;
+        }
+    }
+
+    Connection->Send.PeerMaxData =
+        Connection->PeerTransportParams.InitialMaxData;
+
+    QuicStreamSetInitializeTransportParameters(
+        &Connection->Streams,
+        Connection->PeerTransportParams.InitialMaxBidiStreams,
+        Connection->PeerTransportParams.InitialMaxUniStreams,
+        !FromCache);
+
+    return;
+
+Error:
+
+    QuicConnTransportError(Connection, QUIC_ERROR_TRANSPORT_PARAMETER_ERROR);
+}
+
+_IRQL_requires_max_(DISPATCH_LEVEL)
+void
+QuicConnQueueRecvDatagrams(
+    _In_ QUIC_CONNECTION* Connection,
+    _In_ QUIC_RECV_DATAGRAM* DatagramChain,
+    _In_ uint32_t DatagramChainLength
+    )
+{
+    QUIC_RECV_DATAGRAM** DatagramChainTail = &DatagramChain->Next;
+    DatagramChain->QueuedOnConnection = TRUE;
+    QuicDataPathRecvDatagramToRecvPacket(DatagramChain)->AssignedToConnection = TRUE;
+    while (*DatagramChainTail != NULL) {
+        (*DatagramChainTail)->QueuedOnConnection = TRUE;
+        QuicDataPathRecvDatagramToRecvPacket(*DatagramChainTail)->AssignedToConnection = TRUE;
+        DatagramChainTail = &((*DatagramChainTail)->Next);
+    }
+
+    QuicTraceLogConnVerbose(QueueDatagrams, Connection, "Queuing %u UDP datagrams", DatagramChainLength);
+
+    BOOLEAN QueueOperation;
+    QuicDispatchLockAcquire(&Connection->ReceiveQueueLock);
+    if (Connection->ReceiveQueueCount >= QUIC_MAX_RECEIVE_QUEUE_COUNT) {
+        QueueOperation = FALSE;
+    } else {
+        *Connection->ReceiveQueueTail = DatagramChain;
+        Connection->ReceiveQueueTail = DatagramChainTail;
+        DatagramChain = NULL;
+        QueueOperation = (Connection->ReceiveQueueCount == 0);
+        Connection->ReceiveQueueCount += DatagramChainLength;
+    }
+    QuicDispatchLockRelease(&Connection->ReceiveQueueLock);
+
+    if (DatagramChain != NULL) {
+        QUIC_RECV_DATAGRAM* Datagram = DatagramChain;
+        do {
+            Datagram->QueuedOnConnection = FALSE;
+            QuicPacketLogDrop(Connection, QuicDataPathRecvDatagramToRecvPacket(Datagram), "Max queue limit reached");
+        } while ((Datagram = Datagram->Next) != NULL);
+        QuicDataPathBindingReturnRecvDatagrams(DatagramChain);
+        return;
+    }
+
+    if (QueueOperation) {
+        QUIC_OPERATION* ConnOper =
+            QuicOperationAlloc(Connection->Worker, QUIC_OPER_TYPE_FLUSH_RECV);
+        if (ConnOper != NULL) {
+            QuicConnQueueOper(Connection, ConnOper);
+        } else {
+            QuicTraceEvent(AllocFailure, "Allocation of '%s' failed. (%I bytes)", "Flush Recv operation", 0);
+        }
+    }
+}
+
+_IRQL_requires_max_(DISPATCH_LEVEL)
+void
+QuicConnQueueUnreachable(
+    _In_ QUIC_CONNECTION* Connection,
+    _In_ const QUIC_ADDR* RemoteAddress
+    )
+{
+    if (Connection->Crypto.TlsState.ReadKey > QUIC_PACKET_KEY_INITIAL) {
+        //
+        // Only queue unreachable events at the beginning of the handshake.
+        // Otherwise, it opens up an attack surface.
+        //
+        QuicTraceLogConnWarning(IgnoreUnreachable, Connection, "Ignoring received unreachable event (inline).");
+        return;
+    }
+
+    QUIC_OPERATION* ConnOper =
+        QuicOperationAlloc(Connection->Worker, QUIC_OPER_TYPE_UNREACHABLE);
+    if (ConnOper != NULL) {
+        ConnOper->UNREACHABLE.RemoteAddress = *RemoteAddress;
+        QuicConnQueueOper(Connection, ConnOper);
+    } else {
+        QuicTraceEvent(AllocFailure, "Allocation of '%s' failed. (%I bytes)", "Unreachable operation", 0);
+    }
+}
+
+//
+// Updates the current destination CID to the received packet's source CID, if
+// not already equal. Only used during the handshake, on the client side.
+//
+_IRQL_requires_max_(PASSIVE_LEVEL)
+BOOLEAN
+QuicConnUpdateDestCid(
+    _In_ QUIC_CONNECTION* Connection,
+    _In_ const QUIC_RECV_PACKET* const Packet
+    )
+{
+    QUIC_DBG_ASSERT(!QuicConnIsServer(Connection));
+    QUIC_DBG_ASSERT(!Connection->State.Connected);
+
+    QUIC_DBG_ASSERT(!QuicListIsEmpty(&Connection->DestCids));
+    QUIC_CID_QUIC_LIST_ENTRY* DestCid =
+        QUIC_CONTAINING_RECORD(
+            Connection->DestCids.Flink,
+            QUIC_CID_QUIC_LIST_ENTRY,
+            Link);
+    QUIC_DBG_ASSERT(Connection->Paths[0].DestCid == DestCid);
+
+    if (Packet->SourceCidLen != DestCid->CID.Length ||
+        memcmp(Packet->SourceCid, DestCid->CID.Data, DestCid->CID.Length) != 0) {
+
+        // TODO - Only update for the first packet of each type (Initial and Retry).
+
+        QuicTraceEvent(ConnDestCidRemoved, "[conn][%p] (SeqNum=%I) Removed Destination CID: %!BYTEARRAY!", Connection, DestCid->CID.SequenceNumber, CLOG_BYTEARRAY(DestCid->CID.Length, DestCid->CID.Data));
+
+        //
+        // We have just received the a packet from a new source CID
+        // from the server. Remove the current DestCid we have for the
+        // server (which we randomly generated) and replace it with
+        // the one we have just received.
+        //
+        if (Packet->SourceCidLen <= DestCid->CID.Length) {
+            //
+            // Since the current structure has enough room for the
+            // new CID, we will just reuse it.
+            //
+            DestCid->CID.IsInitial = FALSE;
+            DestCid->CID.Length = Packet->SourceCidLen;
+            QuicCopyMemory(DestCid->CID.Data, Packet->SourceCid, DestCid->CID.Length);
+        } else {
+            //
+            // There isn't enough room in the existing structure,
+            // so we must allocate a new one and free the old one.
+            //
+            QuicListEntryRemove(&DestCid->Link);
+            QUIC_FREE(DestCid);
+            DestCid =
+                QuicCidNewDestination(
+                    Packet->SourceCidLen,
+                    Packet->SourceCid);
+            if (DestCid == NULL) {
+                Connection->DestCidCount--;
+                QuicConnFatalError(Connection, QUIC_STATUS_OUT_OF_MEMORY, "Out of memory");
+                return FALSE;
+            } else {
+                Connection->Paths[0].DestCid = DestCid;
+                DestCid->CID.UsedLocally = TRUE;
+                QuicListInsertHead(&Connection->DestCids, &DestCid->Link);
+            }
+        }
+
+        if (DestCid != NULL) {
+            QuicTraceEvent(ConnDestCidAdded, "[conn][%p] (SeqNum=%I) New Destination CID: %!BYTEARRAY!", Connection, DestCid->CID.SequenceNumber, CLOG_BYTEARRAY(DestCid->CID.Length, DestCid->CID.Data));
+        }
+    }
+
+    return TRUE;
+}
+
+/*
+//
+// Version negotiation is removed for the first version of QUIC.
+// When it is put back, it will probably be implemented as in this
+// function.
+//
+_IRQL_requires_max_(PASSIVE_LEVEL)
+void
+QuicConnRecvVerNeg(
+    _In_ QUIC_CONNECTION* Connection,
+    _In_ const QUIC_RECV_PACKET* const Packet
+    )
+{
+    uint32_t SupportedVersion = 0;
+
+    // TODO - Validate the packet's SourceCid is equal to our DestCid.
+
+    const uint32_t* ServerVersionList =
+        (const uint32_t*)(
+        Packet->VerNeg->DestCid +
+        QuicCidDecodeLength(Packet->VerNeg->SourceCidLength) +
+        QuicCidDecodeLength(Packet->VerNeg->DestCidLength));
+    uint16_t ServerVersionListLength =
+        (Packet->BufferLength - (uint16_t)((uint8_t*)ServerVersionList - Packet->Buffer)) / sizeof(uint32_t);
+
+    //
+    // Go through the list and make sure it doesn't include our originally
+    // requested version. If it does, we are supposed to ignore it. Cache the
+    // first supported version.
+    //
+    QuicTraceLogConnVerbose(RecvVerNeg, Connection, "Received Version Negotation:");
+    for (uint16_t i = 0; i < ServerVersionListLength; i++) {
+
+        QuicTraceLogConnVerbose(VerNegItem, Connection, "  Ver[%d]: 0x%x", i,
+            QuicByteSwapUint32(ServerVersionList[i]));
+
+        //
+        // Check to see if this is the current version.
+        //
+        if (ServerVersionList[i] == Connection->Stats.QuicVersion) {
+            QuicTraceLogConnVerbose(InvalidVerNeg, Connection, "Dropping version negotation that includes the current version.");
+            goto Exit;
+        }
+
+        //
+        // Check to see if this is supported, if we haven't already found a
+        // supported version.
+        //
+        if (SupportedVersion == 0 &&
+            QuicIsVersionSupported(ServerVersionList[i])) {
+            SupportedVersion = ServerVersionList[i];
+        }
+    }
+
+    //
+    // Did we find a supported version?
+    //
+    if (SupportedVersion != 0) {
+
+        Connection->Stats.QuicVersion = SupportedVersion;
+        QuicConnOnQuicVersionSet(Connection);
+
+        //
+        // Match found! Start connecting with selected version.
+        //
+        QuicConnRestart(Connection, TRUE);
+
+    } else {
+
+        //
+        // No match! Connection failure.
+        //
+        QuicConnCloseLocally(
+            Connection,
+            QUIC_CLOSE_INTERNAL_SILENT,
+            QUIC_ERROR_VERSION_NEGOTIATION_ERROR,
+            NULL);
+    }
+
+Exit:
+
+    return;
+}
+*/
+
+_IRQL_requires_max_(PASSIVE_LEVEL)
+void
+QuicConnRecvRetry(
+    _In_ QUIC_CONNECTION* Connection,
+    _In_ QUIC_RECV_PACKET* Packet
+    )
+{
+    //
+    // Only clients should receive Retry packets.
+    //
+    if (QuicConnIsServer(Connection)) {
+        QuicPacketLogDrop(Connection, Packet, "Retry sent to server");
+        return;
+    }
+
+    //
+    // Make sure we are in the correct state of the handshake.
+    //
+    if (Connection->State.GotFirstServerResponse) {
+        QuicPacketLogDrop(Connection, Packet, "Already received server response");
+        return;
+    }
+
+    //
+    // Decode and validate the Retry packet.
+    //
+
+    if (Packet->BufferLength - Packet->HeaderLength <= QUIC_RETRY_INTEGRITY_TAG_LENGTH_V1) {
+        QuicPacketLogDrop(Connection, Packet, "No room for Retry Token");
+        return;
+    }
+
+    const uint8_t* Token = (Packet->Buffer + Packet->HeaderLength);
+    uint16_t TokenLength = Packet->BufferLength - (Packet->HeaderLength + QUIC_RETRY_INTEGRITY_TAG_LENGTH_V1);
+
+    QuicPacketLogHeader(
+        Connection,
+        TRUE,
+        0,
+        0,
+        Packet->BufferLength,
+        Packet->Buffer,
+        0);
+
+    QUIC_DBG_ASSERT(!QuicListIsEmpty(&Connection->DestCids));
+    QUIC_CID_QUIC_LIST_ENTRY* DestCid =
+        QUIC_CONTAINING_RECORD(
+            Connection->DestCids.Flink,
+            QUIC_CID_QUIC_LIST_ENTRY,
+            Link);
+    const uint8_t* OrigDestCid = DestCid->CID.Data;
+    uint8_t OrigDestCidLength = DestCid->CID.Length;
+
+    uint8_t CalculatedIntegrityValue[QUIC_RETRY_INTEGRITY_TAG_LENGTH_V1];
+
+    if (QUIC_FAILED(
+        QuicPacketGenerateRetryV1Integrity(
+            OrigDestCidLength,
+            OrigDestCid,
+            Packet->BufferLength - QUIC_RETRY_INTEGRITY_TAG_LENGTH_V1,
+            Packet->Buffer,
+            CalculatedIntegrityValue))) {
+        QuicPacketLogDrop(Connection, Packet, "Failed to generate integrity field");
+        return;
+    }
+
+    if (memcmp(
+            CalculatedIntegrityValue,
+            Packet->Buffer + (Packet->BufferLength - QUIC_RETRY_INTEGRITY_TAG_LENGTH_V1),
+            QUIC_RETRY_INTEGRITY_TAG_LENGTH_V1) != 0) {
+        QuicPacketLogDrop(Connection, Packet, "Invalid integrity field");
+        return;
+    }
+
+    QUIC_DBG_ASSERT(OrigDestCidLength <= QUIC_MAX_CONNECTION_ID_LENGTH_V1);
+
+    //
+    // Cache the Retry token.
+    //
+
+    Connection->Send.InitialToken = QUIC_ALLOC_PAGED(TokenLength);
+    if (Connection->Send.InitialToken == NULL) {
+        QuicTraceEvent(AllocFailure, "Allocation of '%s' failed. (%I bytes)", "InitialToken", TokenLength);
+        QuicPacketLogDrop(Connection, Packet, "InitialToken alloc failed");
+        return;
+    }
+
+    Connection->Send.InitialTokenLength = TokenLength;
+    memcpy((uint8_t*)Connection->Send.InitialToken, Token, TokenLength);
+
+    //
+    // Save the original CID for later validation in the TP.
+    //
+    Connection->OrigCID =
+        QUIC_ALLOC_NONPAGED(
+            sizeof(QUIC_CID) +
+            OrigDestCidLength);
+    if (Connection->OrigCID == NULL) {
+        QuicTraceEvent(AllocFailure, "Allocation of '%s' failed. (%I bytes)", "OrigCID", TokenLength);
+        QuicPacketLogDrop(Connection, Packet, "OrigCID alloc failed");
+        return;
+    }
+
+    Connection->OrigCID->Length = OrigDestCidLength;
+    QuicCopyMemory(
+        Connection->OrigCID->Data,
+        OrigDestCid,
+        OrigDestCidLength);
+
+    //
+    // Update the (destination) server's CID.
+    //
+    if (!QuicConnUpdateDestCid(Connection, Packet)) {
+        return;
+    }
+
+    Connection->State.GotFirstServerResponse = TRUE;
+    Connection->State.ReceivedRetryPacket = TRUE;
+
+    //
+    // Update the Initial packet's key based on the new CID.
+    //
+    QuicPacketKeyFree(Connection->Crypto.TlsState.ReadKeys[QUIC_PACKET_KEY_INITIAL]);
+    QuicPacketKeyFree(Connection->Crypto.TlsState.WriteKeys[QUIC_PACKET_KEY_INITIAL]);
+    Connection->Crypto.TlsState.ReadKeys[QUIC_PACKET_KEY_INITIAL] = NULL;
+    Connection->Crypto.TlsState.WriteKeys[QUIC_PACKET_KEY_INITIAL] = NULL;
+
+    QUIC_DBG_ASSERT(!QuicListIsEmpty(&Connection->DestCids));
+    DestCid =
+        QUIC_CONTAINING_RECORD(
+            Connection->DestCids.Flink,
+            QUIC_CID_QUIC_LIST_ENTRY,
+            Link);
+
+    QUIC_STATUS Status;
+    if (QUIC_FAILED(
+        Status =
+        QuicPacketKeyCreateInitial(
+            QuicConnIsServer(Connection),
+            QuicInitialSaltVersion1,
+            DestCid->CID.Length,
+            DestCid->CID.Data,
+            &Connection->Crypto.TlsState.ReadKeys[QUIC_PACKET_KEY_INITIAL],
+            &Connection->Crypto.TlsState.WriteKeys[QUIC_PACKET_KEY_INITIAL]))) {
+        QuicConnFatalError(Connection, Status, "Failed to create initial keys");
+        return;
+    }
+
+    Connection->Stats.StatelessRetry = TRUE;
+
+    //
+    // Restart the connection, using the new CID and Retry Token.
+    //
+    QuicConnRestart(Connection, FALSE);
+
+    Packet->CompletelyValid = TRUE;
+}
+
+//
+// Tries to get the requested decryption key or defers the packet for later
+// processing.
+//
+_IRQL_requires_max_(PASSIVE_LEVEL)
+BOOLEAN
+QuicConnGetKeyOrDeferDatagram(
+    _In_ QUIC_CONNECTION* Connection,
+    _In_ QUIC_RECV_PACKET* Packet
+    )
+{
+    if (Packet->KeyType > Connection->Crypto.TlsState.ReadKey) {
+
+        //
+        // We don't have the necessary key yet so try to defer the packet until
+        // we get the key.
+        //
+
+        if (Packet->KeyType == QUIC_PACKET_KEY_0_RTT &&
+            Connection->Crypto.TlsState.EarlyDataState != QUIC_TLS_EARLY_DATA_UNKNOWN) {
+            //
+            // We don't have the 0-RTT key, but we aren't in an unknown
+            // "early data" state, so it must be rejected/unsupported. Just drop
+            // the packets.
+            //
+            QUIC_DBG_ASSERT(Connection->Crypto.TlsState.EarlyDataState != QUIC_TLS_EARLY_DATA_ACCEPTED);
+            QuicPacketLogDrop(Connection, Packet, "0-RTT not currently accepted");
+
+        } else {
+            QUIC_ENCRYPT_LEVEL EncryptLevel = QuicKeyTypeToEncryptLevel(Packet->KeyType);
+            QUIC_PACKET_SPACE* Packets = Connection->Packets[EncryptLevel];
+            if (Packets->DeferredDatagramsCount == QUIC_MAX_PENDING_DATAGRAMS) {
+                //
+                // We already have too many packets queued up. Just drop this
+                // one.
+                //
+                QuicPacketLogDrop(Connection, Packet, "Max deferred datagram count reached");
+
+            } else {
+                QuicTraceLogConnVerbose(DeferDatagram, Connection, "Deferring datagram (type=%hu).",
+                    Packet->KeyType);
+
+                Packets->DeferredDatagramsCount++;
+                Packet->DecryptionDeferred = TRUE;
+
+                //
+                // Add it to the list of pending packets that are waiting on a
+                // key to decrypt with.
+                //
+                QUIC_RECV_DATAGRAM** Tail = &Packets->DeferredDatagrams;
+                while (*Tail != NULL) {
+                    Tail = &((*Tail)->Next);
+                }
+                *Tail = QuicDataPathRecvPacketToRecvDatagram(Packet);
+                (*Tail)->Next = NULL;
+            }
+        }
+
+        return FALSE;
+    }
+
+    _Analysis_assume_(Packet->KeyType >= 0 && Packet->KeyType < QUIC_PACKET_KEY_COUNT);
+    if (Connection->Crypto.TlsState.ReadKeys[Packet->KeyType] == NULL) {
+        //
+        // This key is no longer being accepted. Throw the packet away.
+        //
+        QuicPacketLogDrop(Connection, Packet, "Key no longer accepted");
+        return FALSE;
+    }
+
+    return TRUE;
+}
+
+//
+// Validates a received packet's header. Returns TRUE if the packet should be
+// processed further.
+//
+_IRQL_requires_max_(PASSIVE_LEVEL)
+_Success_(return != FALSE)
+BOOLEAN
+QuicConnRecvHeader(
+    _In_ QUIC_CONNECTION* Connection,
+    _In_ QUIC_RECV_PACKET* Packet,
+    _Out_writes_all_(16) uint8_t* Cipher
+    )
+{
+    //
+    // Check invariants and packet version.
+    //
+
+    if (!Packet->ValidatedHeaderInv &&
+        !QuicPacketValidateInvariant(Connection, Packet, Connection->State.ShareBinding)) {
+        return FALSE;
+    }
+
+    if (!Packet->IsShortHeader) {
+        if (Packet->Invariant->LONG_HDR.Version != Connection->Stats.QuicVersion) {
+            if (Packet->Invariant->LONG_HDR.Version == QUIC_VERSION_VER_NEG) {
+                Connection->Stats.VersionNegotiation = TRUE;
+
+                //
+                // Version negotiation is removed for the first version of QUIC.
+                // When it is put back, it will probably be implemented as in this
+                // function:
+                // QuicConnRecvVerNeg(Connection, Packet);
+                //
+                // For now, since there is a single version, receiving
+                // a version negotation packet means there is a version
+                // mismatch, so abandon the connect attempt.
+                //
+
+                QuicConnCloseLocally(
+                    Connection,
+                    QUIC_CLOSE_INTERNAL_SILENT | QUIC_CLOSE_QUIC_STATUS,
+                    (uint64_t)QUIC_STATUS_VER_NEG_ERROR,
+                    NULL);
+            } else {
+                QuicPacketLogDropWithValue(Connection, Packet, "Invalid version", QuicByteSwapUint32(Packet->Invariant->LONG_HDR.Version));
+            }
+            return FALSE;
+        }
+    } else {
+        if (!QuicIsVersionSupported(Connection->Stats.QuicVersion)) {
+            QuicPacketLogDrop(Connection, Packet, "SH packet during version negotiation");
+            return FALSE;
+        }
+    }
+
+    QUIC_FRE_ASSERT(QuicIsVersionSupported(Connection->Stats.QuicVersion));
+
+    //
+    // Begin non-version-independent logic. When future versions are supported,
+    // there may be some switches based on packet version.
+    //
+
+    if (!Packet->IsShortHeader) {
+        if (Packet->LH->Type == QUIC_RETRY) {
+            QuicConnRecvRetry(Connection, Packet);
+            return FALSE;
+        }
+
+        const uint8_t* TokenBuffer = NULL;
+        uint16_t TokenLength = 0;
+
+        if (!Packet->ValidatedHeaderVer &&
+            !QuicPacketValidateLongHeaderV1(
+                Connection,
+                QuicConnIsServer(Connection),
+                Packet,
+                &TokenBuffer,
+                &TokenLength)) {
+            return FALSE;
+        }
+
+        QUIC_PATH* Path = &Connection->Paths[0];
+        if (!Path->IsPeerValidated && Packet->ValidToken) {
+
+            QUIC_DBG_ASSERT(TokenBuffer == NULL);
+            QuicPacketDecodeRetryTokenV1(Packet, &TokenBuffer, &TokenLength);
+            QUIC_DBG_ASSERT(TokenLength == sizeof(QUIC_RETRY_TOKEN_CONTENTS));
+
+            QUIC_RETRY_TOKEN_CONTENTS Token;
+            if (!QuicRetryTokenDecrypt(Packet, TokenBuffer, &Token)) {
+                QUIC_DBG_ASSERT(FALSE); // Was already decrypted sucessfully once.
+                QuicPacketLogDrop(Connection, Packet, "Retry token decrypt failure");
+                return FALSE;
+            }
+
+            QUIC_DBG_ASSERT(Token.Encrypted.OrigConnIdLength <= sizeof(Token.Encrypted.OrigConnId));
+            QUIC_DBG_ASSERT(QuicAddrCompare(&Path->RemoteAddress, &Token.Encrypted.RemoteAddress));
+
+            Connection->OrigCID =
+                QUIC_ALLOC_NONPAGED(
+                    sizeof(QUIC_CID) +
+                    Token.Encrypted.OrigConnIdLength);
+            if (Connection->OrigCID == NULL) {
+                QuicTraceEvent(AllocFailure, "Allocation of '%s' failed. (%I bytes)", "OrigCID", sizeof(QUIC_CID) + Token.Encrypted.OrigConnIdLength);
+                return FALSE;
+            }
+
+            Connection->OrigCID->Length = Token.Encrypted.OrigConnIdLength;
+            QuicCopyMemory(
+                Connection->OrigCID->Data,
+                Token.Encrypted.OrigConnId,
+                Token.Encrypted.OrigConnIdLength);
+
+            QuicPathSetValid(Connection, Path, QUIC_PATH_VALID_INITIAL_TOKEN);
+        }
+
+        Packet->KeyType = QuicPacketTypeToKeyType(Packet->LH->Type);
+
+    } else {
+
+        if (!Packet->ValidatedHeaderVer &&
+            !QuicPacketValidateShortHeaderV1(Connection, Packet)) {
+            return FALSE;
+        }
+
+        Packet->KeyType = QUIC_PACKET_KEY_1_RTT;
+    }
+
+    if (Connection->State.EncryptionEnabled &&
+        Connection->State.HeaderProtectionEnabled &&
+        Packet->PayloadLength < 4 + QUIC_HP_SAMPLE_LENGTH) {
+        QuicPacketLogDrop(Connection, Packet, "Too short for HP");
+        return FALSE;
+    }
+
+    //
+    // If the key is not present then we will attempt to queue the packet
+    // and defer processing for later.
+    //
+    // For compound packets, we defer processing the rest of the UDP packet
+    // once we reach a QUIC packet we can't decrypt.
+    //
+    if (!QuicConnGetKeyOrDeferDatagram(Connection, Packet)) {
+        return FALSE;
+    }
+
+    //
+    // To decrypt the header, the payload after the header is used as the IV. We
+    // don't actually know the length of the packet number so we assume maximum
+    // (per spec) and start sampling 4 bytes after the start of the packet number.
+    //
+    QuicCopyMemory(
+        Cipher,
+        Packet->Buffer + Packet->HeaderLength + 4,
+        QUIC_HP_SAMPLE_LENGTH);
+
+    return TRUE;
+}
+
+//
+// Decodes and decompresses the packet number. If necessary, updates the key
+// phase accordingly, to allow for decryption as the next step. Returns TRUE if
+// the packet should continue to be processed further.
+//
+_IRQL_requires_max_(PASSIVE_LEVEL)
+BOOLEAN
+QuicConnRecvPrepareDecrypt(
+    _In_ QUIC_CONNECTION* Connection,
+    _In_ QUIC_RECV_PACKET* Packet,
+    _In_reads_(16) const uint8_t* HpMask
+    )
+{
+    QUIC_DBG_ASSERT(Packet->ValidatedHeaderInv);
+    QUIC_DBG_ASSERT(Packet->ValidatedHeaderVer);
+    QUIC_DBG_ASSERT(Packet->HeaderLength <= Packet->BufferLength);
+    QUIC_DBG_ASSERT(Packet->PayloadLength <= Packet->BufferLength);
+    QUIC_DBG_ASSERT(Packet->HeaderLength + Packet->PayloadLength <= Packet->BufferLength);
+
+    //
+    // Packet->HeaderLength currently points to the start of the encrypted
+    // packet number and Packet->PayloadLength includes the length of the rest
+    // of the packet from that point on.
+    //
+
+    //
+    // Decrypt the first byte of the header to get the packet number length.
+    //
+    uint8_t CompressedPacketNumberLength = 0;
+    if (Packet->IsShortHeader) {
+        ((uint8_t*)Packet->Buffer)[0] ^= HpMask[0] & 0x1f; // Only the first 5 bits
+        CompressedPacketNumberLength = Packet->SH->PnLength + 1;
+    } else {
+        ((uint8_t*)Packet->Buffer)[0] ^= HpMask[0] & 0x0f; // Only the first 4 bits
+        CompressedPacketNumberLength = Packet->LH->PnLength + 1;
+    }
+
+    QUIC_DBG_ASSERT(CompressedPacketNumberLength >= 1 && CompressedPacketNumberLength <= 4);
+    QUIC_DBG_ASSERT(Packet->HeaderLength + CompressedPacketNumberLength <= Packet->BufferLength);
+
+    //
+    // Decrypt the packet number now that we have the length.
+    //
+    for (uint8_t i = 0; i < CompressedPacketNumberLength; i++) {
+        ((uint8_t*)Packet->Buffer)[Packet->HeaderLength + i] ^= HpMask[1 + i];
+    }
+
+    //
+    // Decode the packet number into the compressed packet number. The
+    // compressed packet number only represents the least significant N bytes of
+    // the true packet number.
+    //
+
+    uint64_t CompressedPacketNumber = 0;
+    QuicPktNumDecode(
+        CompressedPacketNumberLength,
+        Packet->Buffer + Packet->HeaderLength,
+        &CompressedPacketNumber);
+
+    Packet->HeaderLength += CompressedPacketNumberLength;
+    Packet->PayloadLength -= CompressedPacketNumberLength;
+
+    //
+    // Decompress the packet number into the full packet number.
+    //
+
+    QUIC_ENCRYPT_LEVEL EncryptLevel = QuicKeyTypeToEncryptLevel(Packet->KeyType);
+    Packet->PacketNumber =
+        QuicPktNumDecompress(
+            Connection->Packets[EncryptLevel]->NextRecvPacketNumber,
+            CompressedPacketNumber,
+            CompressedPacketNumberLength);
+    Packet->PacketNumberSet = TRUE;
+
+    if (Packet->PacketNumber > QUIC_VAR_INT_MAX) {
+        QuicPacketLogDrop(Connection, Packet, "Packet number too big");
+        return FALSE;
+    }
+
+    QUIC_DBG_ASSERT(Packet->IsShortHeader || Packet->LH->Type != QUIC_RETRY);
+
+    //
+    // Ensure minimum encrypted payload length.
+    //
+    if (Connection->State.EncryptionEnabled &&
+        Packet->PayloadLength < QUIC_ENCRYPTION_OVERHEAD) {
+        QuicPacketLogDrop(Connection, Packet, "Payload length less than encryption tag");
+        return FALSE;
+    }
+
+    QUIC_PACKET_SPACE* PacketSpace = Connection->Packets[QUIC_ENCRYPT_LEVEL_1_RTT];
+    if (Packet->IsShortHeader && EncryptLevel == QUIC_ENCRYPT_LEVEL_1_RTT &&
+        Packet->SH->KeyPhase != PacketSpace->CurrentKeyPhase) {
+        if (PacketSpace->AwaitingKeyPhaseConfirmation ||
+            Packet->PacketNumber < PacketSpace->ReadKeyPhaseStartPacketNumber) {
+            //
+            // The packet doesn't match our current key phase and we're awaiting
+            // confirmation of our current key phase or the packet number is less
+            // than the start of the current key phase, so this is likely using
+            // the old key phase.
+            //
+            QuicTraceLogConnVerbose(DecryptOldKey, Connection, "Using old key to decrypt.");
+            QUIC_DBG_ASSERT(Connection->Crypto.TlsState.ReadKeys[QUIC_PACKET_KEY_1_RTT_OLD] != NULL);
+            QUIC_DBG_ASSERT(Connection->Crypto.TlsState.WriteKeys[QUIC_PACKET_KEY_1_RTT_OLD] != NULL);
+            Packet->KeyType = QUIC_PACKET_KEY_1_RTT_OLD;
+        } else {
+            //
+            // The packet doesn't match our key phase, and we're not awaiting
+            // confirmation of a key phase change, or this is a newer packet
+            // number, so most likely using a new key phase. Update the keys
+            // and try it out.
+            //
+
+            QuicTraceLogConnVerbose(PossiblePeerKeyUpdate, Connection, "Possible peer initiated key update [packet %llu]",
+                Packet->PacketNumber);
+
+            QUIC_STATUS Status = QuicCryptoGenerateNewKeys(Connection);
+            if (QUIC_FAILED(Status)) {
+                QuicPacketLogDrop(Connection, Packet, "Generate new packet keys");
+                return FALSE;
+            }
+            Packet->KeyType = QUIC_PACKET_KEY_1_RTT_NEW;
+        }
+    }
+
+    return TRUE;
+}
+
+//
+// Decrypts the packet's payload and authenticates the whole packet. On
+// successful authentication of the packet, does some final processing of the
+// packet header (key and CID updates). Returns TRUE if the packet should
+// continue to be processed further.
+//
+_IRQL_requires_max_(PASSIVE_LEVEL)
+BOOLEAN
+QuicConnRecvDecryptAndAuthenticate(
+    _In_ QUIC_CONNECTION* Connection,
+    _In_ QUIC_PATH* Path,
+    _In_ QUIC_RECV_PACKET* Packet
+    )
+{
+    QUIC_DBG_ASSERT(Packet->BufferLength >= Packet->HeaderLength + Packet->PayloadLength);
+
+    const uint8_t* Payload = Packet->Buffer + Packet->HeaderLength;
+
+    //
+    // We need to copy the end of the packet before trying decryption, as a
+    // failed decryption trashes the stateless reset token.
+    //
+    BOOLEAN CanCheckForStatelessReset = FALSE;
+    uint8_t PacketResetToken[QUIC_STATELESS_RESET_TOKEN_LENGTH];
+    if (!QuicConnIsServer(Connection) &&
+        Packet->IsShortHeader &&
+        Packet->HeaderLength + Packet->PayloadLength >= QUIC_MIN_STATELESS_RESET_PACKET_LENGTH) {
+        CanCheckForStatelessReset = TRUE;
+        QuicCopyMemory(
+            PacketResetToken,
+            Payload + Packet->PayloadLength - QUIC_STATELESS_RESET_TOKEN_LENGTH,
+            QUIC_STATELESS_RESET_TOKEN_LENGTH);
+    }
+
+    uint8_t Iv[QUIC_IV_LENGTH];
+    QuicCryptoCombineIvAndPacketNumber(
+        Connection->Crypto.TlsState.ReadKeys[Packet->KeyType]->Iv,
+        (uint8_t*) &Packet->PacketNumber,
+        Iv);
+
+    //
+    // Decrypt the payload with the appropriate key.
+    //
+    if (Connection->State.EncryptionEnabled &&
+        QUIC_FAILED(
+        QuicDecrypt(
+            Connection->Crypto.TlsState.ReadKeys[Packet->KeyType]->PacketKey,
+            Iv,
+            Packet->HeaderLength,   // HeaderLength
+            Packet->Buffer,         // Header
+            Packet->PayloadLength,  // BufferLength
+            (uint8_t*)Payload))) {  // Buffer
+
+        //
+        // Check for a stateless reset packet.
+        //
+        if (CanCheckForStatelessReset) {
+            for (QUIC_LIST_ENTRY* Entry = Connection->DestCids.Flink;
+                    Entry != &Connection->DestCids;
+                    Entry = Entry->Flink) {
+                //
+                // Loop through all our stored stateless reset tokens to see if
+                // we have a match.
+                //
+                QUIC_CID_QUIC_LIST_ENTRY* DestCid =
+                    QUIC_CONTAINING_RECORD(
+                        Entry,
+                        QUIC_CID_QUIC_LIST_ENTRY,
+                        Link);
+                if (DestCid->CID.HasResetToken &&
+                    memcmp(
+                        DestCid->ResetToken,
+                        PacketResetToken,
+                        QUIC_STATELESS_RESET_TOKEN_LENGTH) == 0) {
+                    QuicTraceLogVerbose(FN_connection49a91e04834057f10c945d9d1f5005b1, "[S][RX][-] SR %s",
+                        QuicCidBufToStr(PacketResetToken, QUIC_STATELESS_RESET_TOKEN_LENGTH).Buffer);
+                    QuicTraceLogConnInfo(RecvStatelessReset, Connection, "Received stateless reset");
+                    QuicConnCloseLocally(
+                        Connection,
+                        QUIC_CLOSE_INTERNAL_SILENT | QUIC_CLOSE_QUIC_STATUS,
+                        (uint64_t)QUIC_STATUS_ABORTED,
+                        NULL);
+                    return FALSE;
+                }
+            }
+        }
+
+        if (QuicTraceLogVerboseEnabled()) {
+            QuicPacketLogHeader(
+                Connection,
+                TRUE,
+                Connection->State.ShareBinding ? MSQUIC_CONNECTION_ID_LENGTH : 0,
+                Packet->PacketNumber,
+                Packet->HeaderLength,
+                Packet->Buffer,
+                Connection->Stats.QuicVersion);
+        }
+        Connection->Stats.Recv.DecryptionFailures++;
+        QuicPacketLogDrop(Connection, Packet, "Decryption failure");
+
+        return FALSE;
+    }
+
+    //
+    // Validate the header's reserved bits now that the packet has been
+    // decrypted.
+    //
+    if (Packet->IsShortHeader) {
+        if (Packet->SH->Reserved != 0) {
+            QuicPacketLogDrop(Connection, Packet, "Invalid SH Reserved bits values");
+            QuicConnTransportError(Connection, QUIC_ERROR_PROTOCOL_VIOLATION);
+            return FALSE;
+        }
+    } else {
+        if (Packet->LH->Reserved != 0) {
+            QuicPacketLogDrop(Connection, Packet, "Invalid LH Reserved bits values");
+            QuicConnTransportError(Connection, QUIC_ERROR_PROTOCOL_VIOLATION);
+            return FALSE;
+        }
+    }
+
+    //
+    // Account for updated payload length after decryption.
+    //
+    if (Connection->State.EncryptionEnabled) {
+        Packet->PayloadLength -= QUIC_ENCRYPTION_OVERHEAD;
+    }
+
+    //
+    // At this point the packet has been completely decrypted and authenticated.
+    // Now all header processing that can only be done on an authenticated
+    // packet may continue.
+    //
+
+    //
+    // Drop any duplicate packet numbers now that we know the packet number is
+    // valid.
+    //
+    QUIC_ENCRYPT_LEVEL EncryptLevel = QuicKeyTypeToEncryptLevel(Packet->KeyType);
+    if (QuicAckTrackerAddPacketNumber(
+            &Connection->Packets[EncryptLevel]->AckTracker,
+            Packet->PacketNumber)) {
+
+        if (QuicTraceLogVerboseEnabled()) {
+            QuicPacketLogHeader(
+                Connection,
+                TRUE,
+                Connection->State.ShareBinding ? MSQUIC_CONNECTION_ID_LENGTH : 0,
+                Packet->PacketNumber,
+                Packet->BufferLength,
+                Packet->Buffer,
+                Connection->Stats.QuicVersion);
+        }
+        QuicPacketLogDrop(Connection, Packet, "Duplicate packet number");
+        Connection->Stats.Recv.DuplicatePackets++;
+        return FALSE;
+    }
+
+    //
+    // Log the received packet header and payload now that it's decrypted.
+    //
+
+    if (QuicTraceLogVerboseEnabled()) {
+        QuicPacketLogHeader(
+            Connection,
+            TRUE,
+            Connection->State.ShareBinding ? MSQUIC_CONNECTION_ID_LENGTH : 0,
+            Packet->PacketNumber,
+            Packet->HeaderLength + Packet->PayloadLength,
+            Packet->Buffer,
+            Connection->Stats.QuicVersion);
+        QuicFrameLogAll(
+            Connection,
+            TRUE,
+            Packet->PacketNumber,
+            Packet->HeaderLength + Packet->PayloadLength,
+            Packet->Buffer,
+            Packet->HeaderLength);
+    }
+
+    QuicTraceEvent(ConnPacketRecv, "[conn][%p][RX][%I] %c (%hd bytes)",
+        Connection,
+        Packet->PacketNumber,
+        Packet->IsShortHeader ? QUIC_TRACE_PACKET_ONE_RTT : (Packet->LH->Type + 1),
+        Packet->HeaderLength + Packet->PayloadLength);
+
+    //
+    // Process any connection ID updates as necessary.
+    //
+
+    if (!Packet->IsShortHeader) {
+        switch (Packet->LH->Type) {
+        case QUIC_INITIAL:
+            if (!Connection->State.Connected &&
+                !QuicConnIsServer(Connection) &&
+                !QuicConnUpdateDestCid(Connection, Packet)) {
+                //
+                // Client side needs to respond to the server's new source
+                // connection ID that is received in the first Initial packet.
+                //
+                return FALSE;
+            }
+            break;
+
+        case QUIC_0_RTT_PROTECTED:
+            QUIC_DBG_ASSERT(QuicConnIsServer(Connection));
+            Packet->EncryptedWith0Rtt = TRUE;
+            break;
+
+        default:
+            break;
+        }
+    }
+
+    //
+    // Update key state if the keys have been updated.
+    //
+
+    if (Packet->IsShortHeader) {
+        QUIC_PACKET_SPACE* PacketSpace = Connection->Packets[QUIC_ENCRYPT_LEVEL_1_RTT];
+        if (Packet->KeyType == QUIC_PACKET_KEY_1_RTT_NEW) {
+
+            QuicCryptoUpdateKeyPhase(Connection, FALSE);
+            PacketSpace->ReadKeyPhaseStartPacketNumber = Packet->PacketNumber;
+
+            QuicTraceLogConnVerbose(UpdateReadKeyPhase, Connection, "Updating current read key phase and packet number[%llu]",
+                Packet->PacketNumber);
+
+        } else if (Packet->KeyType == QUIC_PACKET_KEY_1_RTT &&
+            Packet->PacketNumber < PacketSpace->ReadKeyPhaseStartPacketNumber) {
+            //
+            // If this packet is the current key phase, but has an earlier packet
+            // number than this key phase's start, update the key phase start.
+            //
+            PacketSpace->ReadKeyPhaseStartPacketNumber = Packet->PacketNumber;
+            QuicTraceLogConnVerbose(UpdateReadKeyPhase, Connection, "Updating current read key phase and packet number[%llu]",
+                Packet->PacketNumber);
+        }
+    }
+
+    if (Packet->KeyType == QUIC_PACKET_KEY_HANDSHAKE &&
+        QuicConnIsServer(Connection)) {
+        //
+        // Per spec, server MUST discard Initial keys when it starts
+        // decrypting packets using handshake keys.
+        //
+        QuicCryptoDiscardKeys(&Connection->Crypto, QUIC_PACKET_KEY_INITIAL);
+        QuicPathSetValid(Connection, Path, QUIC_PATH_VALID_HANDSHAKE_PACKET);
+    }
+
+    return TRUE;
+}
+
+//
+// Reads the frames in a packet, and if everything is successful marks the
+// packet for acknowledgement and returns TRUE.
+//
+_IRQL_requires_max_(PASSIVE_LEVEL)
+BOOLEAN
+QuicConnRecvFrames(
+    _In_ QUIC_CONNECTION* Connection,
+    _In_ QUIC_PATH* Path,
+    _In_ QUIC_RECV_PACKET* Packet
+    )
+{
+    BOOLEAN AckPacketImmediately = FALSE; // Allows skipping delayed ACK timer.
+    BOOLEAN UpdatedFlowControl = FALSE;
+    QUIC_ENCRYPT_LEVEL EncryptLevel = QuicKeyTypeToEncryptLevel(Packet->KeyType);
+    BOOLEAN Closed = Connection->State.ClosedLocally || Connection->State.ClosedRemotely;
+    const uint8_t* Payload = Packet->Buffer + Packet->HeaderLength;
+    uint16_t PayloadLength = Packet->PayloadLength;
+
+    uint16_t Offset = 0;
+    while (Offset < PayloadLength) {
+
+        //
+        // Read the frame type.
+        //
+        QUIC_FRAME_TYPE FrameType = Payload[Offset];
+        if (FrameType > MAX_QUIC_FRAME) {
+            QuicTraceEvent(ConnError, "[conn][%p] ERROR, %s.", Connection, "Unknown frame type");
+            QuicConnTransportError(Connection, QUIC_ERROR_FRAME_ENCODING_ERROR);
+            return FALSE;
+        }
+
+        //
+        // Validate allowable frames based on the packet type.
+        //
+        if (EncryptLevel != QUIC_ENCRYPT_LEVEL_1_RTT) {
+            switch (FrameType) {
+            //
+            // The following frames are allowed pre-1-RTT encryption level:
+            //
+            case QUIC_FRAME_PADDING:
+            case QUIC_FRAME_PING:
+            case QUIC_FRAME_ACK:
+            case QUIC_FRAME_ACK_1:
+            case QUIC_FRAME_CRYPTO:
+            case QUIC_FRAME_CONNECTION_CLOSE:
+                break;
+            //
+            // All other frame types are disallowed.
+            //
+            default:
+                QuicTraceEvent(ConnErrorStatus, "[conn][%p] ERROR, %d, %s.", Connection, FrameType, "Disallowed frame type");
+                QuicConnTransportError(Connection, QUIC_ERROR_FRAME_ENCODING_ERROR);
+                return FALSE;
+            }
+
+        } else if (Packet->KeyType == QUIC_PACKET_KEY_0_RTT) {
+            switch (FrameType) {
+            //
+            // The following frames are are disallowed in 0-RTT.
+            //
+            case QUIC_FRAME_ACK:
+            case QUIC_FRAME_ACK_1:
+            case QUIC_FRAME_HANDSHAKE_DONE:
+                QuicTraceEvent(ConnErrorStatus, "[conn][%p] ERROR, %d, %s.", Connection, FrameType, "Disallowed frame type");
+                QuicConnTransportError(Connection, QUIC_ERROR_FRAME_ENCODING_ERROR);
+                return FALSE;
+            //
+            // All other frame types are allowed.
+            //
+            default:
+                break;
+            }
+        }
+
+        Offset += sizeof(uint8_t);
+
+        //
+        // Process the frame based on the frame type.
+        //
+        switch (FrameType) {
+
+        case QUIC_FRAME_PADDING: {
+            while (Offset < PayloadLength &&
+                Payload[Offset] == QUIC_FRAME_PADDING) {
+                Offset += sizeof(uint8_t);
+            }
+            break;
+        }
+
+        case QUIC_FRAME_PING: {
+            //
+            // No other payload. Just need to acknowledge the packet this was
+            // contained in.
+            //
+            AckPacketImmediately = TRUE;
+            Packet->HasNonProbingFrame = TRUE;
+            break;
+        }
+
+        case QUIC_FRAME_ACK:
+        case QUIC_FRAME_ACK_1: {
+            BOOLEAN InvalidAckFrame;
+            if (!QuicLossDetectionProcessAckFrame(
+                    &Connection->LossDetection,
+                    Path,
+                    EncryptLevel,
+                    FrameType,
+                    PayloadLength,
+                    Payload,
+                    &Offset,
+                    &InvalidAckFrame)) {
+                if (InvalidAckFrame) {
+                    QuicTraceEvent(ConnError, "[conn][%p] ERROR, %s.", Connection, "Invalid ACK frame");
+                    QuicConnTransportError(Connection, QUIC_ERROR_FRAME_ENCODING_ERROR);
+                }
+                return FALSE;
+            }
+
+            Packet->HasNonProbingFrame = TRUE;
+            break;
+        }
+
+        case QUIC_FRAME_CRYPTO: {
+            QUIC_CRYPTO_EX Frame;
+            if (!QuicCryptoFrameDecode(PayloadLength, Payload, &Offset, &Frame)) {
+                QuicTraceEvent(ConnError, "[conn][%p] ERROR, %s.", Connection, "Decoding CRYPTO frame");
+                QuicConnTransportError(Connection, QUIC_ERROR_FRAME_ENCODING_ERROR);
+                return FALSE;
+            }
+
+            if (Closed) {
+                break; // Ignore frame if we are closed.
+            }
+
+            QUIC_STATUS Status =
+                QuicCryptoProcessFrame(
+                    &Connection->Crypto,
+                    Packet->KeyType,
+                    &Frame);
+            if (QUIC_SUCCEEDED(Status)) {
+                AckPacketImmediately = TRUE;
+                if (!QuicConnIsServer(Connection) &&
+                    !Connection->State.GotFirstServerResponse) {
+                    Connection->State.GotFirstServerResponse = TRUE;
+                }
+            } else if (Status == QUIC_STATUS_OUT_OF_MEMORY) {
+                return FALSE;
+            } else {
+                if (Status != QUIC_STATUS_INVALID_STATE) {
+                    QuicTraceEvent(ConnError, "[conn][%p] ERROR, %s.", Connection, "Invalid CRYPTO frame");
+                    QuicConnTransportError(Connection, QUIC_ERROR_FRAME_ENCODING_ERROR);
+                }
+                return FALSE;
+            }
+
+            Packet->HasNonProbingFrame = TRUE;
+            break;
+        }
+
+        case QUIC_FRAME_NEW_TOKEN: {
+            QUIC_NEW_TOKEN_EX Frame;
+            if (!QuicNewTokenFrameDecode(PayloadLength, Payload, &Offset, &Frame)) {
+                QuicTraceEvent(ConnError, "[conn][%p] ERROR, %s.", Connection, "Decoding NEW_TOKEN frame");
+                QuicConnTransportError(Connection, QUIC_ERROR_FRAME_ENCODING_ERROR);
+                return FALSE;
+            }
+
+            if (Closed) {
+                break; // Ignore frame if we are closed.
+            }
+
+            //
+            // TODO - Save the token for future use.
+            //
+
+            AckPacketImmediately = TRUE;
+            Packet->HasNonProbingFrame = TRUE;
+            break;
+        }
+
+        case QUIC_FRAME_RESET_STREAM:
+        case QUIC_FRAME_STOP_SENDING:
+        case QUIC_FRAME_STREAM:
+        case QUIC_FRAME_STREAM_1:
+        case QUIC_FRAME_STREAM_2:
+        case QUIC_FRAME_STREAM_3:
+        case QUIC_FRAME_STREAM_4:
+        case QUIC_FRAME_STREAM_5:
+        case QUIC_FRAME_STREAM_6:
+        case QUIC_FRAME_STREAM_7:
+        case QUIC_FRAME_MAX_STREAM_DATA:
+        case QUIC_FRAME_STREAM_DATA_BLOCKED: {
+            if (Closed) {
+                if (!QuicStreamFrameSkip(
+                        FrameType, PayloadLength, Payload, &Offset)) {
+                    QuicTraceEvent(ConnError, "[conn][%p] ERROR, %s.", Connection, "Skipping closed stream frame");
+                    QuicConnTransportError(Connection, QUIC_ERROR_FRAME_ENCODING_ERROR);
+                    return FALSE;
+                }
+                break; // Ignore frame if we are closed.
+            }
+
+            uint64_t StreamId;
+            if (!QuicStreamFramePeekID(
+                    PayloadLength, Payload, Offset, &StreamId)) {
+                QuicTraceEvent(ConnError, "[conn][%p] ERROR, %s.", Connection, "Decoding stream ID from frame");
+                QuicConnTransportError(Connection, QUIC_ERROR_FRAME_ENCODING_ERROR);
+                return FALSE;
+            }
+
+            AckPacketImmediately = TRUE;
+
+            BOOLEAN PeerOriginatedStream =
+                QuicConnIsServer(Connection) ?
+                    STREAM_ID_IS_CLIENT(StreamId) :
+                    STREAM_ID_IS_SERVER(StreamId);
+
+            if (STREAM_ID_IS_UNI_DIR(StreamId)) {
+                BOOLEAN IsReceiverSideFrame =
+                    FrameType == QUIC_FRAME_MAX_STREAM_DATA ||
+                    FrameType == QUIC_FRAME_STOP_SENDING;
+                if (PeerOriginatedStream == IsReceiverSideFrame) {
+                    //
+                    // For locally initiated unidirectional streams, the peer
+                    // should only send receiver frame types, and vice versa
+                    // for peer initiated unidirectional streams.
+                    //
+                    QuicTraceEvent(ConnError, "[conn][%p] ERROR, %s.", Connection, "Invalid frame on unidirectional stream");
+                    QuicConnTransportError(Connection, QUIC_ERROR_STREAM_STATE_ERROR);
+                    break;
+                }
+            }
+
+            BOOLEAN ProtocolViolation;
+            QUIC_STREAM* Stream =
+                QuicStreamSetGetStreamForPeer(
+                    &Connection->Streams,
+                    StreamId,
+                    Packet->EncryptedWith0Rtt,
+                    PeerOriginatedStream,
+                    &ProtocolViolation);
+
+            if (Stream) {
+                QUIC_STATUS Status =
+                    QuicStreamRecv(
+                        Stream,
+                        Packet->EncryptedWith0Rtt,
+                        FrameType,
+                        PayloadLength,
+                        Payload,
+                        &Offset,
+                        &UpdatedFlowControl);
+                if (Status == QUIC_STATUS_OUT_OF_MEMORY) {
+                    return FALSE;
+                } else if (QUIC_FAILED(Status)) {
+                    QuicTraceEvent(ConnError, "[conn][%p] ERROR, %s.", Connection, "Invalid stream frame");
+                    QuicConnTransportError(Connection, QUIC_ERROR_FRAME_ENCODING_ERROR);
+                    return FALSE;
+                }
+
+                QuicStreamRelease(Stream, QUIC_STREAM_REF_LOOKUP);
+
+            } else if (ProtocolViolation) {
+                QuicTraceEvent(ConnError, "[conn][%p] ERROR, %s.", Connection, "Getting stream from ID");
+                QuicConnTransportError(Connection, QUIC_ERROR_STREAM_STATE_ERROR);
+                return FALSE;
+            } else {
+                //
+                // Didn't find a matching Stream. Skip the frame as the Stream
+                // might have been closed already.
+                //
+                QuicTraceLogConnWarning(IgnoreFrameAfterClose, Connection, "Ignoring frame (%hu) for already closed stream id = %llu",
+                    FrameType, StreamId);
+                if (!QuicStreamFrameSkip(
+                        FrameType, PayloadLength, Payload, &Offset)) {
+                    QuicTraceEvent(ConnError, "[conn][%p] ERROR, %s.", Connection, "Skipping ignored stream frame");
+                    QuicConnTransportError(Connection, QUIC_ERROR_FRAME_ENCODING_ERROR);
+                    return FALSE;
+                }
+            }
+
+            Packet->HasNonProbingFrame = TRUE;
+            break;
+        }
+
+        case QUIC_FRAME_MAX_DATA: {
+            QUIC_MAX_DATA_EX Frame;
+            if (!QuicMaxDataFrameDecode(PayloadLength, Payload, &Offset, &Frame)) {
+                QuicTraceEvent(ConnError, "[conn][%p] ERROR, %s.", Connection, "Decoding MAX_DATA frame");
+                QuicConnTransportError(Connection, QUIC_ERROR_FRAME_ENCODING_ERROR);
+                return FALSE;
+            }
+
+            if (Closed) {
+                break; // Ignore frame if we are closed.
+            }
+
+            if (Connection->Send.PeerMaxData < Frame.MaximumData) {
+                Connection->Send.PeerMaxData = Frame.MaximumData;
+                //
+                // The peer has given us more allowance. Send packets from
+                // any previously blocked streams.
+                //
+                UpdatedFlowControl = TRUE;
+                QuicConnRemoveOutFlowBlockedReason(
+                    Connection, QUIC_FLOW_BLOCKED_CONN_FLOW_CONTROL);
+                QuicSendQueueFlush(
+                    &Connection->Send, REASON_CONNECTION_FLOW_CONTROL);
+            }
+
+            AckPacketImmediately = TRUE;
+            Packet->HasNonProbingFrame = TRUE;
+            break;
+        }
+
+        case QUIC_FRAME_MAX_STREAMS:
+        case QUIC_FRAME_MAX_STREAMS_1: {
+            QUIC_MAX_STREAMS_EX Frame;
+            if (!QuicMaxStreamsFrameDecode(FrameType, PayloadLength, Payload, &Offset, &Frame)) {
+                QuicTraceEvent(ConnError, "[conn][%p] ERROR, %s.", Connection, "Decoding MAX_STREAMS frame");
+                QuicConnTransportError(Connection, QUIC_ERROR_FRAME_ENCODING_ERROR);
+                return FALSE;
+            }
+
+            if (Closed) {
+                break; // Ignore frame if we are closed.
+            }
+
+            if (Frame.MaximumStreams > QUIC_TP_MAX_MAX_STREAMS) {
+                QuicConnTransportError(Connection, QUIC_ERROR_STREAM_LIMIT_ERROR);
+                break;
+            }
+
+            QuicStreamSetUpdateMaxStreams(
+                &Connection->Streams,
+                Frame.BidirectionalStreams,
+                Frame.MaximumStreams);
+
+            AckPacketImmediately = TRUE;
+            Packet->HasNonProbingFrame = TRUE;
+            break;
+        }
+
+        case QUIC_FRAME_DATA_BLOCKED: {
+            QUIC_DATA_BLOCKED_EX Frame;
+            if (!QuicDataBlockedFrameDecode(PayloadLength, Payload, &Offset, &Frame)) {
+                QuicTraceEvent(ConnError, "[conn][%p] ERROR, %s.", Connection, "Decoding BLOCKED frame");
+                QuicConnTransportError(Connection, QUIC_ERROR_FRAME_ENCODING_ERROR);
+                return FALSE;
+            }
+
+            if (Closed) {
+                break; // Ignore frame if we are closed.
+            }
+
+            //
+            // TODO - Should we do anything else with this?
+            //
+            QuicTraceLogConnVerbose(PeerConnFCBlocked, Connection, "Peer Connection FC blocked (%llu).", Frame.DataLimit);
+            QuicSendSetSendFlag(&Connection->Send, QUIC_CONN_SEND_FLAG_MAX_DATA);
+
+            AckPacketImmediately = TRUE;
+            Packet->HasNonProbingFrame = TRUE;
+            break;
+        }
+
+        case QUIC_FRAME_STREAMS_BLOCKED:
+        case QUIC_FRAME_STREAMS_BLOCKED_1: {
+            QUIC_STREAMS_BLOCKED_EX Frame;
+            if (!QuicStreamsBlockedFrameDecode(FrameType, PayloadLength, Payload, &Offset, &Frame)) {
+                QuicTraceEvent(ConnError, "[conn][%p] ERROR, %s.", Connection, "Decoding STREAMS_BLOCKED frame");
+                QuicConnTransportError(Connection, QUIC_ERROR_FRAME_ENCODING_ERROR);
+                return FALSE;
+            }
+
+            if (Closed) {
+                break; // Ignore frame if we are closed.
+            }
+
+            QuicTraceLogConnVerbose(PeerStreamFCBlocked, Connection, "Peer Streams[%hu] FC blocked (%llu).", Frame.BidirectionalStreams, Frame.StreamLimit);
+            AckPacketImmediately = TRUE;
+
+            QUIC_CONNECTION_EVENT Event;
+            Event.Type = QUIC_CONNECTION_EVENT_PEER_NEEDS_STREAMS; // TODO - Uni/Bidi
+            QuicTraceLogConnVerbose(IndicatePeerNeedStreams, Connection, "Indicating QUIC_CONNECTION_EVENT_PEER_NEEDS_STREAMS");
+            (void)QuicConnIndicateEvent(Connection, &Event);
+
+            Packet->HasNonProbingFrame = TRUE;
+            break;
+        }
+
+        case QUIC_FRAME_NEW_CONNECTION_ID: {
+            QUIC_NEW_CONNECTION_ID_EX Frame;
+            if (!QuicNewConnectionIDFrameDecode(PayloadLength, Payload, &Offset, &Frame)) {
+                QuicTraceEvent(ConnError, "[conn][%p] ERROR, %s.", Connection, "Decoding NEW_CONNECTION_ID frame");
+                QuicConnTransportError(Connection, QUIC_ERROR_FRAME_ENCODING_ERROR);
+                return FALSE;
+            }
+
+            if (Closed) {
+                break; // Ignore frame if we are closed.
+            }
+
+            BOOLEAN ReplaceRetiredCids = FALSE;
+            if (Connection->RetirePriorTo < Frame.RetirePriorTo) {
+                Connection->RetirePriorTo = Frame.RetirePriorTo;
+                ReplaceRetiredCids = QuicConnOnRetirePriorToUpdated(Connection);
+            }
+
+            if (QuicConnGetDestCidFromSeq(Connection, Frame.Sequence, FALSE) == NULL) {
+                //
+                // Create the new destination connection ID.
+                //
+                QUIC_CID_QUIC_LIST_ENTRY* DestCid =
+                    QuicCidNewDestination(Frame.Length, Frame.Buffer);
+                if (DestCid == NULL) {
+                    QuicTraceEvent(AllocFailure, "Allocation of '%s' failed. (%I bytes)", "new DestCid", sizeof(QUIC_CID_QUIC_LIST_ENTRY) + Frame.Length);
+                    return FALSE;
+                }
+
+                DestCid->CID.HasResetToken = TRUE;
+                DestCid->CID.SequenceNumber = Frame.Sequence;
+                QuicCopyMemory(
+                    DestCid->ResetToken,
+                    Frame.Buffer + Frame.Length,
+                    QUIC_STATELESS_RESET_TOKEN_LENGTH);
+                QuicTraceEvent(ConnDestCidAdded, "[conn][%p] (SeqNum=%I) New Destination CID: %!BYTEARRAY!", Connection, DestCid->CID.SequenceNumber, CLOG_BYTEARRAY(DestCid->CID.Length, DestCid->CID.Data));
+                QuicListInsertTail(&Connection->DestCids, &DestCid->Link);
+                Connection->DestCidCount++;
+
+                if (DestCid->CID.SequenceNumber < Connection->RetirePriorTo) {
+                    QuicConnRetireCid(Connection, DestCid);
+                }
+
+                if (Connection->DestCidCount > QUIC_ACTIVE_CONNECTION_ID_LIMIT) {
+                    QuicTraceEvent(ConnError, "[conn][%p] ERROR, %s.", Connection, "Peer exceeded CID limit");
+                    QuicConnTransportError(Connection, QUIC_ERROR_PROTOCOL_VIOLATION);
+                    return FALSE;
+                }
+            }
+
+            if (ReplaceRetiredCids && !QuicConnReplaceRetiredCids(Connection)) {
+                return FALSE;
+            }
+
+            AckPacketImmediately = TRUE;
+            break;
+        }
+
+        case QUIC_FRAME_RETIRE_CONNECTION_ID: {
+            QUIC_RETIRE_CONNECTION_ID_EX Frame;
+            if (!QuicRetireConnectionIDFrameDecode(PayloadLength, Payload, &Offset, &Frame)) {
+                QuicTraceEvent(ConnError, "[conn][%p] ERROR, %s.", Connection, "Decoding RETIRE_CONNECTION_ID frame");
+                QuicConnTransportError(Connection, QUIC_ERROR_FRAME_ENCODING_ERROR);
+                return FALSE;
+            }
+
+            if (Closed) {
+                break; // Ignore frame if we are closed.
+            }
+
+            BOOLEAN IsLastCid;
+            QUIC_CID_HASH_ENTRY* SourceCid =
+                QuicConnGetSourceCidFromSeq(
+                    Connection,
+                    Frame.Sequence,
+                    TRUE,
+                    &IsLastCid);
+            if (SourceCid != NULL) {
+                BOOLEAN CidAlreadyRetired = SourceCid->CID.Retired;
+                QUIC_FREE(SourceCid);
+                if (IsLastCid) {
+                    QuicTraceEvent(ConnError, "[conn][%p] ERROR, %s.", Connection, "Last Source CID Retired!");
+                    QuicConnCloseLocally(
+                        Connection,
+                        QUIC_CLOSE_INTERNAL_SILENT,
+                        QUIC_ERROR_PROTOCOL_VIOLATION,
+                        NULL);
+                } else if (!CidAlreadyRetired) {
+                    //
+                    // Replace the CID if we weren't the one to request it to be
+                    // retired in the first place.
+                    //
+                    if (!QuicConnGenerateNewSourceCid(Connection, FALSE)) {
+                        break;
+                    }
+                }
+            }
+
+            AckPacketImmediately = TRUE;
+            Packet->HasNonProbingFrame = TRUE;
+            break;
+        }
+
+        case QUIC_FRAME_PATH_CHALLENGE: {
+            QUIC_PATH_CHALLENGE_EX Frame;
+            if (!QuicPathChallengeFrameDecode(PayloadLength, Payload, &Offset, &Frame)) {
+                QuicTraceEvent(ConnError, "[conn][%p] ERROR, %s.", Connection, "Decoding PATH_CHALLENGE frame");
+                QuicConnTransportError(Connection, QUIC_ERROR_FRAME_ENCODING_ERROR);
+                return FALSE;
+            }
+
+            if (Closed) {
+                break; // Ignore frame if we are closed.
+            }
+
+            Path->SendResponse = TRUE;
+            QuicCopyMemory(Path->Response, Frame.Data, sizeof(Frame.Data));
+            QuicSendSetSendFlag(&Connection->Send, QUIC_CONN_SEND_FLAG_PATH_RESPONSE);
+
+            AckPacketImmediately = TRUE;
+            break;
+        }
+
+        case QUIC_FRAME_PATH_RESPONSE: {
+            QUIC_PATH_RESPONSE_EX Frame;
+            if (!QuicPathChallengeFrameDecode(PayloadLength, Payload, &Offset, &Frame)) {
+                QuicTraceEvent(ConnError, "[conn][%p] ERROR, %s.", Connection, "Decoding PATH_RESPONSE frame");
+                QuicConnTransportError(Connection, QUIC_ERROR_FRAME_ENCODING_ERROR);
+                return FALSE;
+            }
+
+            if (Closed) {
+                break; // Ignore frame if we are closed.
+            }
+
+            QUIC_DBG_ASSERT(Connection->PathsCount <= QUIC_MAX_PATH_COUNT);
+            for (uint8_t i = 0; i < Connection->PathsCount; ++i) {
+                QUIC_PATH* TempPath = &Connection->Paths[i];
+                if (!TempPath->IsPeerValidated &&
+                    !memcmp(Frame.Data, TempPath->Challenge, sizeof(Frame.Data))) {
+                    QuicPathSetValid(Connection, TempPath, QUIC_PATH_VALID_PATH_RESPONSE);
+                    break;
+                }
+            }
+
+            // TODO - Do we care if there was no match? Possible fishing expedition?
+
+            AckPacketImmediately = TRUE;
+            break;
+        }
+
+        case QUIC_FRAME_CONNECTION_CLOSE:
+        case QUIC_FRAME_CONNECTION_CLOSE_1: {
+            QUIC_CONNECTION_CLOSE_EX Frame;
+            if (!QuicConnCloseFrameDecode(FrameType, PayloadLength, Payload, &Offset, &Frame)) {
+                QuicTraceEvent(ConnError, "[conn][%p] ERROR, %s.", Connection, "Decoding CONNECTION_CLOSE frame");
+                QuicConnTransportError(Connection, QUIC_ERROR_FRAME_ENCODING_ERROR);
+                return FALSE;
+            }
+
+            uint32_t Flags = QUIC_CLOSE_REMOTE | QUIC_CLOSE_SEND_NOTIFICATION;
+            if (Frame.ApplicationClosed) {
+                Flags |= QUIC_CLOSE_APPLICATION;
+            }
+            QuicConnTryClose(
+                Connection,
+                Flags,
+                Frame.ErrorCode,
+                Frame.ReasonPhrase,
+                (uint16_t)Frame.ReasonPhraseLength);
+
+            AckPacketImmediately = TRUE;
+            Packet->HasNonProbingFrame = TRUE;
+
+            if (Connection->State.HandleClosed) {
+                //
+                // If we are now closed, we should exit immediately. No need to
+                // parse anything else.
+                //
+                goto Done;
+            }
+            break;
+        }
+
+        case QUIC_FRAME_HANDSHAKE_DONE: {
+            if (QuicConnIsServer(Connection)) {
+                QuicTraceEvent(ConnError, "[conn][%p] ERROR, %s.", Connection, "Client sent HANDSHAKE_DONE frame");
+                QuicConnTransportError(Connection, QUIC_ERROR_PROTOCOL_VIOLATION);
+                return FALSE;
+            }
+
+            if (!Connection->State.HandshakeConfirmed) {
+                QuicTraceLogConnInfo(HandshakeConfirmedFrame, Connection, "Handshake confirmed (frame).");
+                QuicCryptoHandshakeConfirmed(&Connection->Crypto);
+            }
+
+            AckPacketImmediately = TRUE;
+            Packet->HasNonProbingFrame = TRUE;
+            break;
+        }
+
+        default:
+            //
+            // No default case necessary, as we have already validated the frame
+            // type initially, but included for clang the compiler.
+            //
+            break;
+        }
+    }
+
+Done:
+
+    if (UpdatedFlowControl) {
+        QuicConnLogOutFlowStats(Connection);
+    }
+
+    if (Connection->State.HandleShutdown || Connection->State.HandleClosed) {
+        QuicTraceLogVerbose(FN_connection9874b298efc81e9a08e4033aeaee1aa7, "[%c][RX][%llu] not acked (connection is closed)",
+            PtkConnPre(Connection), Packet->PacketNumber);
+
+    } else if (Connection->Packets[EncryptLevel] != NULL) {
+
+        if (Connection->Packets[EncryptLevel]->NextRecvPacketNumber <= Packet->PacketNumber) {
+            Connection->Packets[EncryptLevel]->NextRecvPacketNumber = Packet->PacketNumber + 1;
+            Packet->NewLargestPacketNumber = TRUE;
+        }
+
+        QuicAckTrackerAckPacket(
+            &Connection->Packets[EncryptLevel]->AckTracker,
+            Packet->PacketNumber,
+            AckPacketImmediately);
+    }
+
+    Packet->CompletelyValid = TRUE;
+
+    return TRUE;
+}
+
+_IRQL_requires_max_(PASSIVE_LEVEL)
+void
+QuicConnRecvPostProcessing(
+    _In_ QUIC_CONNECTION* Connection,
+    _In_ QUIC_PATH** Path,
+    _In_ QUIC_RECV_PACKET* Packet
+    )
+{
+    BOOLEAN PeerUpdatedCid = FALSE;
+    if (Packet->DestCidLen != 0) {
+        QUIC_CID_HASH_ENTRY* SourceCid =
+            QuicConnGetSourceCidFromBuf(
+                Connection,
+                Packet->DestCidLen,
+                Packet->DestCid);
+        if (SourceCid != NULL && !SourceCid->CID.UsedByPeer) {
+            QuicTraceLogConnInfo(FirstCidUsage, Connection, "First usage of SrcCid: %s",
+                QuicCidBufToStr(Packet->DestCid, Packet->DestCidLen).Buffer);
+            SourceCid->CID.UsedByPeer = TRUE;
+            if (SourceCid->CID.IsInitial) {
+                if (QuicConnIsServer(Connection) && SourceCid->Link.Next != NULL) {
+                    QUIC_CID_HASH_ENTRY* NextSourceCid =
+                        QUIC_CONTAINING_RECORD(
+                            SourceCid->Link.Next,
+                            QUIC_CID_HASH_ENTRY,
+                            Link);
+                    if (NextSourceCid->CID.IsInitial) {
+                        //
+                        // The client has started using our new initial CID. We
+                        // can discard the old (client chosen) one now.
+                        //
+                        SourceCid->Link.Next = NextSourceCid->Link.Next;
+                        QuicBindingRemoveSourceConnectionID(
+                            Connection->Paths[0].Binding, NextSourceCid);
+                        QuicTraceEvent(ConnSourceCidRemoved, "[conn][%p] (SeqNum=%I) Removed Source CID: %!BYTEARRAY!",
+                            Connection, NextSourceCid->CID.SequenceNumber, CLOG_BYTEARRAY(NextSourceCid->CID.Length, NextSourceCid->CID.Data));
+                        QUIC_FREE(NextSourceCid);
+                    }
+                }
+            } else {
+                PeerUpdatedCid = TRUE;
+            }
+        }
+    }
+
+    if (!(*Path)->GotValidPacket) {
+        (*Path)->GotValidPacket = TRUE;
+
+        if (!(*Path)->IsActive) {
+
+            //
+            // This is the first valid packet received on this non-active path.
+            // Set the state accordingly and queue up a path challenge to be
+            // sent back out.
+            //
+
+            if (PeerUpdatedCid) {
+                (*Path)->DestCid = QuicConnGetUnusedDestCid(Connection);
+                if ((*Path)->DestCid == NULL) {
+                    (*Path)->GotValidPacket = FALSE; // Don't have a new CID to use!!!
+                    return;
+                }
+            }
+
+            (*Path)->SendChallenge = TRUE;
+            QuicRandom(sizeof((*Path)->Challenge), (*Path)->Challenge);
+            QuicSendSetSendFlag(
+                &Connection->Send,
+                QUIC_CONN_SEND_FLAG_PATH_CHALLENGE);
+        }
+
+    } else if (PeerUpdatedCid) {
+        //
+        // If we didn't initiate the CID change locally, we need to
+        // respond to this change with a change of our own.
+        //
+        if (!(*Path)->InitiatedCidUpdate) {
+            QuicConnRetireCurrentDestCid(Connection, *Path);
+        } else {
+            (*Path)->InitiatedCidUpdate = FALSE;
+        }
+    }
+
+    if (Packet->HasNonProbingFrame &&
+        Packet->NewLargestPacketNumber &&
+        !(*Path)->IsActive) {
+        //
+        // The peer has sent a non-probing frame on a path other than the active
+        // one. This signals their intent to switch active paths.
+        //
+        QuicPathSetActive(Connection, *Path);
+        *Path = &Connection->Paths[0];
+
+        QUIC_CONNECTION_EVENT Event;
+        Event.Type = QUIC_CONNECTION_EVENT_PEER_ADDRESS_CHANGED;
+        Event.PEER_ADDRESS_CHANGED.Address = &(*Path)->RemoteAddress;
+        QuicTraceLogConnVerbose(IndicatePeerAddrChanged, Connection, "Indicating QUIC_CONNECTION_EVENT_PEER_ADDRESS_CHANGED");
+        (void)QuicConnIndicateEvent(Connection, &Event);
+    }
+}
+
+_IRQL_requires_max_(PASSIVE_LEVEL)
+void
+QuicConnRecvDatagramBatch(
+    _In_ QUIC_CONNECTION* Connection,
+    _In_ QUIC_PATH* Path,
+    _In_ uint8_t BatchCount,
+    _In_reads_(BatchCount) QUIC_RECV_DATAGRAM** Datagrams,
+    _In_reads_(BatchCount * QUIC_HP_SAMPLE_LENGTH)
+        const uint8_t* Cipher,
+    _Inout_ QUIC_RECEIVE_PROCESSING_STATE* RecvState
+    )
+{
+    uint8_t HpMask[QUIC_HP_SAMPLE_LENGTH * QUIC_MAX_CRYPTO_BATCH_COUNT];
+
+    QUIC_DBG_ASSERT(BatchCount > 0 && BatchCount <= QUIC_MAX_CRYPTO_BATCH_COUNT);
+    QUIC_RECV_PACKET* Packet = QuicDataPathRecvDatagramToRecvPacket(Datagrams[0]);
+
+    QuicTraceLogConnVerbose(UdpRecvBatch, Connection, "Batch Recv %u UDP datagrams", BatchCount);
+
+    if (Connection->Crypto.TlsState.ReadKeys[Packet->KeyType] == NULL) {
+        QuicPacketLogDrop(Connection, Packet, "Key no longer accepted (batch)");
+        return;
+    }
+
+    if (Connection->State.EncryptionEnabled &&
+        Connection->State.HeaderProtectionEnabled) {
+        if (QUIC_FAILED(
+            QuicHpComputeMask(
+                Connection->Crypto.TlsState.ReadKeys[Packet->KeyType]->HeaderKey,
+                BatchCount,
+                Cipher,
+                HpMask))) {
+            QuicPacketLogDrop(Connection, Packet, "Failed to compute HP mask");
+            return;
+        }
+    } else {
+        QuicZeroMemory(HpMask, BatchCount * QUIC_HP_SAMPLE_LENGTH);
+    }
+
+    for (uint8_t i = 0; i < BatchCount; ++i) {
+        QUIC_DBG_ASSERT(Datagrams[i]->Allocated);
+        Packet = QuicDataPathRecvDatagramToRecvPacket(Datagrams[i]);
+        if (QuicConnRecvPrepareDecrypt(
+                Connection, Packet, HpMask + i * QUIC_HP_SAMPLE_LENGTH) &&
+            QuicConnRecvDecryptAndAuthenticate(Connection, Path, Packet) &&
+            QuicConnRecvFrames(Connection, Path, Packet)) {
+
+            QuicConnRecvPostProcessing(Connection, &Path, Packet);
+            RecvState->ResetIdleTimeout |= Packet->CompletelyValid;
+
+            if (Path->IsActive && Packet->CompletelyValid &&
+                (Datagrams[i]->PartitionIndex % MsQuicLib.PartitionCount) != RecvState->PartitionIndex) {
+                RecvState->PartitionIndex = Datagrams[i]->PartitionIndex % MsQuicLib.PartitionCount;
+                RecvState->UpdatePartitionId = TRUE;
+            }
+
+            if (Packet->IsShortHeader && Packet->NewLargestPacketNumber) {
+
+                if (QuicConnIsServer(Connection)) {
+                    Path->SpinBit = Packet->SH->SpinBit;
+                } else {
+                    Path->SpinBit = !Packet->SH->SpinBit;
+                }
+            }
+
+        } else {
+            Connection->Stats.Recv.DroppedPackets++;
+        }
+    }
+}
+
+_IRQL_requires_max_(PASSIVE_LEVEL)
+void
+QuicConnRecvDatagrams(
+    _In_ QUIC_CONNECTION* Connection,
+    _In_ QUIC_RECV_DATAGRAM* DatagramChain,
+    _In_ uint32_t DatagramChainCount,
+    _In_ BOOLEAN IsDeferred
+    )
+{
+    QUIC_RECV_DATAGRAM* ReleaseChain = NULL;
+    QUIC_RECV_DATAGRAM** ReleaseChainTail = &ReleaseChain;
+    uint32_t ReleaseChainCount = 0;
+    QUIC_RECEIVE_PROCESSING_STATE RecvState = { FALSE, FALSE, 0 };
+    RecvState.PartitionIndex = QuicPartitionIdGetIndex(Connection->PartitionID);
+
+    UNREFERENCED_PARAMETER(DatagramChainCount);
+
+    QUIC_PASSIVE_CODE();
+
+    if (IsDeferred) {
+        QuicTraceLogConnVerbose(UdpRecvDeferred, Connection, "Recv %u deferred UDP datagrams", DatagramChainCount);
+    } else {
+        QuicTraceLogConnVerbose(UdpRecv, Connection, "Recv %u UDP datagrams", DatagramChainCount);
+    }
+
+    //
+    // Iterate through each QUIC packet in the chain of UDP datagrams until an
+    // error is encountered or we run out of buffer.
+    //
+
+    uint8_t BatchCount = 0;
+    QUIC_RECV_DATAGRAM* Batch[QUIC_MAX_CRYPTO_BATCH_COUNT];
+    uint8_t Cipher[QUIC_HP_SAMPLE_LENGTH * QUIC_MAX_CRYPTO_BATCH_COUNT];
+    QUIC_PATH* CurrentPath = NULL;
+
+    QUIC_RECV_DATAGRAM* Datagram;
+    while ((Datagram = DatagramChain) != NULL) {
+        QUIC_DBG_ASSERT(Datagram->Allocated);
+        QUIC_DBG_ASSERT(Datagram->QueuedOnConnection);
+        DatagramChain = Datagram->Next;
+        Datagram->Next = NULL;
+
+        QUIC_RECV_PACKET* Packet =
+            QuicDataPathRecvDatagramToRecvPacket(Datagram);
+        QUIC_DBG_ASSERT(Packet != NULL);
+
+        QUIC_DBG_ASSERT(Packet->DecryptionDeferred == IsDeferred);
+        Packet->DecryptionDeferred = FALSE;
+
+        QUIC_PATH* DatagramPath = QuicConnGetPathForDatagram(Connection, Datagram);
+        if (DatagramPath == NULL) {
+            QuicPacketLogDrop(Connection, Packet, "Max paths already tracked");
+            goto Drop;
+        }
+
+        if (DatagramPath != CurrentPath) {
+            if (BatchCount != 0) {
+                //
+                // This datagram is from a different path than the current
+                // batch. Flush the current batch before continuing.
+                //
+                QUIC_DBG_ASSERT(CurrentPath != NULL);
+                QuicConnRecvDatagramBatch(
+                    Connection,
+                    CurrentPath,
+                    BatchCount,
+                    Batch,
+                    Cipher,
+                    &RecvState);
+                BatchCount = 0;
+            }
+            CurrentPath = DatagramPath;
+        }
+
+        if (!IsDeferred) {
+            Connection->Stats.Recv.TotalBytes += Datagram->BufferLength;
+            QuicConnLogInFlowStats(Connection);
+
+            if (!CurrentPath->IsPeerValidated) {
+                QuicPathIncrementAllowance(
+                    Connection,
+                    CurrentPath,
+                    QUIC_AMPLIFICATION_RATIO * Datagram->BufferLength);
+            }
+        }
+
+        do {
+            QUIC_DBG_ASSERT(BatchCount < QUIC_MAX_CRYPTO_BATCH_COUNT);
+            QUIC_DBG_ASSERT(Datagram->Allocated);
+            Connection->Stats.Recv.TotalPackets++;
+
+            if (!Packet->ValidatedHeaderInv) {
+                //
+                // Only calculate the buffer length from the available UDP
+                // payload length if the long header hasn't already been
+                // validated (which indicates the actual length);
+                //
+                Packet->BufferLength =
+                    Datagram->BufferLength - (uint16_t)(Packet->Buffer - Datagram->Buffer);
+            }
+
+            if (!QuicConnRecvHeader(
+                    Connection,
+                    Packet,
+                    Cipher + BatchCount * QUIC_HP_SAMPLE_LENGTH)) {
+                if (Packet->DecryptionDeferred) {
+                    Connection->Stats.Recv.TotalPackets--; // Don't count the packet right now.
+                } else {
+                    Connection->Stats.Recv.DroppedPackets++;
+                    if (!Packet->IsShortHeader && Packet->ValidatedHeaderVer) {
+                        goto NextPacket;
+                    }
+                }
+                break;
+            }
+
+            if (!Packet->IsShortHeader && BatchCount != 0) {
+                //
+                // We already had some batched short header packets and then
+                // encountered a long header packet. Finish off the short
+                // headers first and then continue with the current packet.
+                //
+                QuicConnRecvDatagramBatch(
+                    Connection,
+                    CurrentPath,
+                    BatchCount,
+                    Batch,
+                    Cipher,
+                    &RecvState);
+                QuicMoveMemory(
+                    Cipher + BatchCount * QUIC_HP_SAMPLE_LENGTH,
+                    Cipher,
+                    QUIC_HP_SAMPLE_LENGTH);
+                BatchCount = 0;
+            }
+
+            Batch[BatchCount++] = Datagram;
+            if (Packet->IsShortHeader && BatchCount < QUIC_MAX_CRYPTO_BATCH_COUNT) {
+                break;
+            }
+
+            QuicConnRecvDatagramBatch(
+                Connection,
+                CurrentPath,
+                BatchCount,
+                Batch,
+                Cipher,
+                &RecvState);
+            BatchCount = 0;
+
+            if (Packet->IsShortHeader) {
+                break; // Short header packets aren't followed by additional packets.
+            }
+
+            //
+            // Move to the next QUIC packet (if available) and reset the packet
+            // state.
+            //
+
+        NextPacket:
+
+            Packet->Buffer += Packet->BufferLength;
+
+            Packet->ValidatedHeaderInv = FALSE;
+            Packet->ValidatedHeaderVer = FALSE;
+            Packet->ValidToken = FALSE;
+            Packet->PacketNumberSet = FALSE;
+            Packet->EncryptedWith0Rtt = FALSE;
+            Packet->DecryptionDeferred = FALSE;
+            Packet->CompletelyValid = FALSE;
+            Packet->NewLargestPacketNumber = FALSE;
+            Packet->HasNonProbingFrame = FALSE;
+
+        } while (Packet->Buffer - Datagram->Buffer < Datagram->BufferLength);
+
+    Drop:
+
+        if (!Packet->DecryptionDeferred) {
+            *ReleaseChainTail = Datagram;
+            ReleaseChainTail = &Datagram->Next;
+            Datagram->QueuedOnConnection = FALSE;
+            if (++ReleaseChainCount == QUIC_MAX_RECEIVE_BATCH_COUNT) {
+                if (BatchCount != 0) {
+                    QuicConnRecvDatagramBatch(
+                        Connection,
+                        CurrentPath,
+                        BatchCount,
+                        Batch,
+                        Cipher,
+                        &RecvState);
+                    BatchCount = 0;
+                }
+                QuicDataPathBindingReturnRecvDatagrams(ReleaseChain);
+                ReleaseChain = NULL;
+                ReleaseChainTail = &ReleaseChain;
+                ReleaseChainCount = 0;
+            }
+        }
+    }
+
+    if (BatchCount != 0) {
+        QuicConnRecvDatagramBatch(
+            Connection,
+            CurrentPath,
+            BatchCount,
+            Batch,
+            Cipher,
+            &RecvState);
+        BatchCount = 0;
+    }
+
+    if (RecvState.ResetIdleTimeout) {
+        QuicConnResetIdleTimeout(Connection);
+    }
+
+    if (ReleaseChain != NULL) {
+        QuicDataPathBindingReturnRecvDatagrams(ReleaseChain);
+    }
+
+    //
+    // Any new paths created here were created before packet validation. Now
+    // remove any non-active paths that didn't get any valid packets.
+    // NB: Traversing the array backwards is simpler and more efficient here due
+    // to the array shifting that happens in QuicPathRemove.
+    //
+    for (uint8_t i = Connection->PathsCount - 1; i > 0; --i) {
+        if (!Connection->Paths[i].GotValidPacket) {
+            QuicTraceLogConnInfo(PathDiscarded, Connection, "Removing invalid path[%u]", Connection->Paths[i].ID);
+            QuicPathRemove(Connection, i);
+        }
+    }
+
+    if (!Connection->State.UpdateWorker &&
+        Connection->State.Connected &&
+        RecvState.UpdatePartitionId) {
+        QUIC_DBG_ASSERT(RecvState.PartitionIndex != QuicPartitionIdGetIndex(Connection->PartitionID));
+        Connection->PartitionID = QuicPartitionIdCreate(RecvState.PartitionIndex);
+        QuicConnGenerateNewSourceCids(Connection, TRUE);
+        Connection->State.UpdateWorker = TRUE;
+    }
+}
+
+_IRQL_requires_max_(PASSIVE_LEVEL)
+void
+QuicConnFlushRecv(
+    _In_ QUIC_CONNECTION* Connection
+    )
+{
+    uint32_t ReceiveQueueCount;
+    QUIC_RECV_DATAGRAM* ReceiveQueue;
+
+    QuicDispatchLockAcquire(&Connection->ReceiveQueueLock);
+    ReceiveQueueCount = Connection->ReceiveQueueCount;
+    Connection->ReceiveQueueCount = 0;
+    ReceiveQueue = Connection->ReceiveQueue;
+    Connection->ReceiveQueue = NULL;
+    Connection->ReceiveQueueTail = &Connection->ReceiveQueue;
+    QuicDispatchLockRelease(&Connection->ReceiveQueueLock);
+
+    QuicConnRecvDatagrams(
+        Connection, ReceiveQueue, ReceiveQueueCount, FALSE);
+}
+
+_IRQL_requires_max_(PASSIVE_LEVEL)
+void
+QuicConnDiscardDeferred0Rtt(
+    _In_ QUIC_CONNECTION* Connection
+    )
+{
+    QUIC_RECV_DATAGRAM* ReleaseChain = NULL;
+    QUIC_RECV_DATAGRAM** ReleaseChainTail = &ReleaseChain;
+    QUIC_PACKET_SPACE* Packets = Connection->Packets[QUIC_ENCRYPT_LEVEL_1_RTT];
+    QUIC_DBG_ASSERT(Packets != NULL);
+
+    QUIC_RECV_DATAGRAM* DeferredDatagrams = Packets->DeferredDatagrams;
+    QUIC_RECV_DATAGRAM** DeferredDatagramsTail = &Packets->DeferredDatagrams;
+    Packets->DeferredDatagrams = NULL;
+
+    while (DeferredDatagrams != NULL) {
+        QUIC_RECV_DATAGRAM* Datagram = DeferredDatagrams;
+        DeferredDatagrams = DeferredDatagrams->Next;
+
+        const QUIC_RECV_PACKET* Packet =
+            QuicDataPathRecvDatagramToRecvPacket(Datagram);
+        if (Packet->KeyType == QUIC_PACKET_KEY_0_RTT) {
+            QuicPacketLogDrop(Connection, Packet, "0-RTT rejected");
+            Packets->DeferredDatagramsCount--;
+            *ReleaseChainTail = Datagram;
+            ReleaseChainTail = &Datagram->Next;
+        } else {
+            *DeferredDatagramsTail = Datagram;
+            DeferredDatagramsTail = &Datagram->Next;
+        }
+    }
+    
+    if (ReleaseChain != NULL) {
+        QuicDataPathBindingReturnRecvDatagrams(ReleaseChain);
+    }
+}
+
+_IRQL_requires_max_(PASSIVE_LEVEL)
+void
+QuicConnFlushDeferred(
+    _In_ QUIC_CONNECTION* Connection
+    )
+{
+    for (uint8_t i = 1; i <= (uint8_t)Connection->Crypto.TlsState.ReadKey; ++i) {
+
+        if (Connection->Crypto.TlsState.ReadKeys[i] == NULL) {
+            continue;
+        }
+
+        QUIC_ENCRYPT_LEVEL EncryptLevel =
+            QuicKeyTypeToEncryptLevel((QUIC_PACKET_KEY_TYPE)i);
+        QUIC_PACKET_SPACE* Packets = Connection->Packets[EncryptLevel];
+
+        if (Packets->DeferredDatagrams != NULL) {
+            QUIC_RECV_DATAGRAM* DeferredDatagrams = Packets->DeferredDatagrams;
+            uint8_t DeferredDatagramsCount = Packets->DeferredDatagramsCount;
+
+            Packets->DeferredDatagramsCount = 0;
+            Packets->DeferredDatagrams = NULL;
+
+            QuicConnRecvDatagrams(
+                Connection,
+                DeferredDatagrams,
+                DeferredDatagramsCount,
+                TRUE);
+        }
+    }
+}
+
+_IRQL_requires_max_(PASSIVE_LEVEL)
+void
+QuicConnProcessUdpUnreachable(
+    _In_ QUIC_CONNECTION* Connection,
+    _In_ const QUIC_ADDR* RemoteAddress
+    )
+{
+    if (Connection->Crypto.TlsState.ReadKey > QUIC_PACKET_KEY_INITIAL) {
+        //
+        // Only accept unreachable events at the beginning of the handshake.
+        // Otherwise, it opens up an attack surface.
+        //
+        QuicTraceLogConnWarning(UnreachableIgnore, Connection, "Ignoring received unreachable event.");
+
+    } else if (QuicAddrCompare(&Connection->Paths[0].RemoteAddress, RemoteAddress)) {
+        QuicTraceLogConnInfo(Unreachable, Connection, "Received unreachable event.");
+        //
+        // Close the connection since the peer is unreachable.
+        //
+        QuicConnCloseLocally(
+            Connection,
+            QUIC_CLOSE_INTERNAL_SILENT | QUIC_CLOSE_QUIC_STATUS,
+            (uint64_t)QUIC_STATUS_UNREACHABLE,
+            NULL);
+
+    } else {
+        QuicTraceLogConnWarning(UnreachableInvalid, Connection, "Received invalid unreachable event.");
+    }
+}
+
+_IRQL_requires_max_(PASSIVE_LEVEL)
+void
+QuicConnResetIdleTimeout(
+    _In_ QUIC_CONNECTION* Connection
+    )
+{
+    uint64_t IdleTimeoutMs;
+    if (Connection->State.Connected) {
+        //
+        // Use the (non-zero) min value between local and peer's configuration.
+        //
+        IdleTimeoutMs = Connection->PeerTransportParams.IdleTimeout;
+        if (IdleTimeoutMs == 0 ||
+            (Connection->IdleTimeoutMs != 0 && Connection->IdleTimeoutMs < IdleTimeoutMs)) {
+            IdleTimeoutMs = Connection->IdleTimeoutMs;
+        }
+    } else {
+        IdleTimeoutMs = Connection->HandshakeIdleTimeoutMs;
+    }
+
+    if (IdleTimeoutMs != 0) {
+        //
+        // Idle timeout must be no less than the PTOs for closing.
+        //
+        uint32_t MinIdleTimeoutMs =
+            US_TO_MS(QuicLossDetectionComputeProbeTimeout(
+                &Connection->LossDetection,
+                &Connection->Paths[0],
+                QUIC_CLOSE_PTO_COUNT));
+        if (IdleTimeoutMs < MinIdleTimeoutMs) {
+            IdleTimeoutMs = MinIdleTimeoutMs;
+        }
+
+        QuicConnTimerSet(Connection, QUIC_CONN_TIMER_IDLE, IdleTimeoutMs);
+
+    } else {
+        QuicConnTimerCancel(Connection, QUIC_CONN_TIMER_IDLE);
+    }
+
+    if (Connection->KeepAliveIntervalMs != 0) {
+        QuicConnTimerSet(
+            Connection,
+            QUIC_CONN_TIMER_KEEP_ALIVE,
+            Connection->KeepAliveIntervalMs);
+    }
+}
+
+_IRQL_requires_max_(PASSIVE_LEVEL)
+void
+QuicConnProcessIdleTimerOperation(
+    _In_ QUIC_CONNECTION* Connection
+    )
+{
+    //
+    // Close the connection, as the agreed-upon idle time period has elapsed.
+    //
+    QuicConnCloseLocally(
+        Connection,
+        QUIC_CLOSE_INTERNAL_SILENT | QUIC_CLOSE_QUIC_STATUS,
+        (uint64_t)QUIC_STATUS_CONNECTION_IDLE,
+        NULL);
+}
+
+_IRQL_requires_max_(PASSIVE_LEVEL)
+void
+QuicConnProcessKeepAliveOperation(
+    _In_ QUIC_CONNECTION* Connection
+    )
+{
+    //
+    // Send a PING frame to keep the connection alive.
+    //
+    Connection->Send.TailLossProbeNeeded = TRUE;
+    QuicSendSetSendFlag(&Connection->Send, QUIC_CONN_SEND_FLAG_PING);
+
+    //
+    // Restart the keep alive timer.
+    //
+    QuicConnTimerSet(
+        Connection,
+        QUIC_CONN_TIMER_KEEP_ALIVE,
+        Connection->KeepAliveIntervalMs);
+}
+
+_IRQL_requires_max_(PASSIVE_LEVEL)
+QUIC_STATUS
+QuicConnParamSet(
+    _In_ QUIC_CONNECTION* Connection,
+    _In_ uint32_t Param,
+    _In_ uint32_t BufferLength,
+    _In_reads_bytes_(BufferLength)
+        const void* Buffer
+    )
+{
+    QUIC_STATUS Status;
+
+    switch (Param) {
+
+    case QUIC_PARAM_CONN_QUIC_VERSION:
+
+        if (BufferLength != sizeof(uint32_t)) {
+            Status = QUIC_STATUS_INVALID_PARAMETER;
+            break;
+        }
+
+        //
+        // Validate new version. We allow the application to set a reserved
+        // version number to force version negotiation.
+        //
+        uint32_t NewVersion = QuicByteSwapUint32(*(uint32_t*)Buffer);
+        if (!QuicIsVersionSupported(NewVersion) &&
+            !QuicIsVersionReserved(NewVersion)) {
+            Status = QUIC_STATUS_INVALID_PARAMETER;
+            break;
+        }
+
+        //
+        // Only allowed before connection attempt.
+        //
+        if (Connection->State.Started) {
+            Status = QUIC_STATUS_INVALID_STATE;
+            break;
+        }
+
+        Connection->Stats.QuicVersion = NewVersion;
+        QuicConnOnQuicVersionSet(Connection);
+
+        Status = QUIC_STATUS_SUCCESS;
+        break;
+
+    case QUIC_PARAM_CONN_LOCAL_ADDRESS: {
+
+        if (BufferLength != sizeof(QUIC_ADDR)) {
+            Status = QUIC_STATUS_INVALID_PARAMETER;
+            break;
+        }
+
+        if (Connection->Type == QUIC_HANDLE_TYPE_CHILD) {
+            Status = QUIC_STATUS_INVALID_STATE;
+            break;
+        }
+
+        if (Connection->State.Started &&
+            !Connection->State.HandshakeConfirmed) {
+            Status = QUIC_STATUS_INVALID_STATE;
+            break;
+        }
+
+        const QUIC_ADDR* LocalAddress = (const QUIC_ADDR*)Buffer;
+
+        if (!QuicAddrIsValid(LocalAddress)) {
+            Status = QUIC_STATUS_INVALID_PARAMETER;
+            break;
+        }
+
+        Connection->State.LocalAddressSet = TRUE;
+        QuicCopyMemory(&Connection->Paths[0].LocalAddress, Buffer, sizeof(QUIC_ADDR));
+        QuicTraceEvent(ConnLocalAddrAdded, "[conn][%p] New Local IP: %SOCKADDR",
+            Connection, CLOG_BYTEARRAY(LOG_ADDR_LEN(Connection->Paths[0].LocalAddress), (const uint8_t*)&Connection->Paths[0].LocalAddress));
+
+        if (Connection->State.Started) {
+
+            QUIC_DBG_ASSERT(Connection->Paths[0].Binding);
+            QUIC_DBG_ASSERT(Connection->State.RemoteAddressSet);
+
+            QUIC_BINDING* OldBinding = Connection->Paths[0].Binding;
+
+            Status =
+                QuicLibraryGetBinding(
+                    Connection->Session,
+                    Connection->State.ShareBinding,
+                    LocalAddress,
+                    &Connection->Paths[0].RemoteAddress,
+                    &Connection->Paths[0].Binding);
+            if (QUIC_FAILED(Status)) {
+                Connection->Paths[0].Binding = OldBinding;
+                break;
+            }
+
+            //
+            // TODO - Need to free any queued recv packets from old binding.
+            //
+
+            QuicBindingMoveSourceConnectionIDs(
+                OldBinding, Connection->Paths[0].Binding, Connection);
+            if (!Connection->State.Connected) {
+                InterlockedDecrement(&OldBinding->HandshakeConnections);
+                InterlockedExchangeAdd64(
+                    (int64_t*)&MsQuicLib.CurrentHandshakeMemoryUsage,
+                    -1 * (int64_t)QUIC_CONN_HANDSHAKE_MEMORY_USAGE);
+            }
+            QuicLibraryReleaseBinding(OldBinding);
+            QuicTraceEvent(ConnLocalAddrRemoved, "[conn][%p] Removed Local IP: %SOCKADDR",
+                Connection, CLOG_BYTEARRAY(LOG_ADDR_LEN(Connection->Paths[0].LocalAddress), (const uint8_t*)&Connection->Paths[0].LocalAddress));
+
+            QuicDataPathBindingGetLocalAddress(
+                Connection->Paths[0].Binding->DatapathBinding,
+                &Connection->Paths[0].LocalAddress);
+            QuicTraceEvent(ConnLocalAddrAdded, "[conn][%p] New Local IP: %SOCKADDR",
+                Connection, CLOG_BYTEARRAY(LOG_ADDR_LEN(Connection->Paths[0].LocalAddress), (const uint8_t*)&Connection->Paths[0].LocalAddress));
+
+            QuicSendSetSendFlag(&Connection->Send, QUIC_CONN_SEND_FLAG_PING);
+        }
+
+        Status = QUIC_STATUS_SUCCESS;
+        break;
+    }
+
+    case QUIC_PARAM_CONN_REMOTE_ADDRESS: {
+
+        if (BufferLength != sizeof(QUIC_ADDR)) {
+            Status = QUIC_STATUS_INVALID_PARAMETER;
+            break;
+        }
+
+        if (Connection->Type == QUIC_HANDLE_TYPE_CHILD) {
+            Status = QUIC_STATUS_INVALID_PARAMETER;
+            break;
+        }
+
+        if (Connection->State.Started) {
+            Status = QUIC_STATUS_INVALID_STATE;
+            break;
+        }
+
+        Connection->State.RemoteAddressSet = TRUE;
+        QuicCopyMemory(&Connection->Paths[0].RemoteAddress, Buffer, sizeof(QUIC_ADDR));
+        //
+        // Don't log new Remote address added here because it is logged when
+        // the connection is started.
+        //
+
+        Status = QUIC_STATUS_SUCCESS;
+        break;
+    }
+
+    case QUIC_PARAM_CONN_IDLE_TIMEOUT:
+
+        if (BufferLength != sizeof(Connection->IdleTimeoutMs)) {
+            Status = QUIC_STATUS_INVALID_PARAMETER;
+            break;
+        }
+
+        if (Connection->State.Started) {
+            Status = QUIC_STATUS_INVALID_STATE;
+            break;
+        }
+
+        Connection->IdleTimeoutMs = *(uint64_t*)Buffer;
+
+        QuicTraceLogConnInfo(UpdateIdleTimeout, Connection, "Updated idle timeout to %llu milliseconds",
+            Connection->IdleTimeoutMs);
+
+        Status = QUIC_STATUS_SUCCESS;
+        break;
+
+    case QUIC_PARAM_CONN_PEER_BIDI_STREAM_COUNT:
+
+        if (BufferLength != sizeof(uint16_t)) {
+            Status = QUIC_STATUS_INVALID_PARAMETER;
+            break;
+        }
+
+        QuicStreamSetUpdateMaxCount(
+            &Connection->Streams,
+            QuicConnIsServer(Connection) ?
+                STREAM_ID_FLAG_IS_CLIENT | STREAM_ID_FLAG_IS_BI_DIR :
+                STREAM_ID_FLAG_IS_SERVER | STREAM_ID_FLAG_IS_BI_DIR,
+            *(uint16_t*)Buffer);
+
+        Status = QUIC_STATUS_SUCCESS;
+        break;
+
+    case QUIC_PARAM_CONN_PEER_UNIDI_STREAM_COUNT:
+
+        if (BufferLength != sizeof(uint16_t)) {
+            Status = QUIC_STATUS_INVALID_PARAMETER;
+            break;
+        }
+
+        QuicStreamSetUpdateMaxCount(
+            &Connection->Streams,
+            QuicConnIsServer(Connection) ?
+                STREAM_ID_FLAG_IS_CLIENT | STREAM_ID_FLAG_IS_UNI_DIR :
+                STREAM_ID_FLAG_IS_SERVER | STREAM_ID_FLAG_IS_UNI_DIR,
+            *(uint16_t*)Buffer);
+
+        Status = QUIC_STATUS_SUCCESS;
+        break;
+
+    case QUIC_PARAM_CONN_CLOSE_REASON_PHRASE:
+
+        if (BufferLength >= 513) { // TODO - Practically, must fit in 1 packet.
+            Status = QUIC_STATUS_INVALID_PARAMETER;
+            break;
+        }
+
+        //
+        // Require the reason to be null terminated.
+        //
+        if (Buffer && ((char*)Buffer)[BufferLength - 1] != 0) {
+            Status = QUIC_STATUS_INVALID_PARAMETER;
+            break;
+        }
+
+        //
+        // Free any old data.
+        //
+        if (Connection->CloseReasonPhrase != NULL) {
+            QUIC_FREE(Connection->CloseReasonPhrase);
+        }
+
+        //
+        // Allocate new space.
+        //
+        Connection->CloseReasonPhrase =
+            QUIC_ALLOC_NONPAGED(BufferLength);
+
+        if (Connection->CloseReasonPhrase != NULL) {
+            QuicCopyMemory(
+                Connection->CloseReasonPhrase,
+                Buffer,
+                BufferLength);
+
+            Status = QUIC_STATUS_SUCCESS;
+
+        } else {
+            Status = QUIC_STATUS_OUT_OF_MEMORY;
+        }
+
+        break;
+
+    case QUIC_PARAM_CONN_CERT_VALIDATION_FLAGS:
+
+        if (BufferLength != sizeof(Connection->ServerCertValidationFlags)) {
+            Status = QUIC_STATUS_INVALID_PARAMETER;
+            break;
+        }
+
+        if (QuicConnIsServer(Connection) || Connection->State.Started) {
+            //
+            // Only allowed on client connections, before the connection starts.
+            //
+            Status = QUIC_STATUS_INVALID_STATE;
+            break;
+        }
+
+        Connection->ServerCertValidationFlags = *(uint32_t*)Buffer;
+
+        Status = QUIC_STATUS_SUCCESS;
+        break;
+
+    case QUIC_PARAM_CONN_KEEP_ALIVE:
+
+        if (BufferLength != sizeof(Connection->KeepAliveIntervalMs)) {
+            Status = QUIC_STATUS_INVALID_PARAMETER;
+            break;
+        }
+
+        if (Connection->State.Started &&
+            Connection->KeepAliveIntervalMs != 0) {
+            //
+            // Cancel any current timer first.
+            //
+            QuicConnTimerCancel(Connection, QUIC_CONN_TIMER_KEEP_ALIVE);
+        }
+
+        Connection->KeepAliveIntervalMs = *(uint32_t*)Buffer;
+
+        QuicTraceLogConnInfo(UpdateKeepAlive, Connection, "Updated keep alive interval to %u milliseconds",
+            Connection->KeepAliveIntervalMs);
+
+        if (Connection->State.Started &&
+            Connection->KeepAliveIntervalMs != 0) {
+            QuicConnProcessKeepAliveOperation(Connection);
+        }
+
+        Status = QUIC_STATUS_SUCCESS;
+        break;
+
+    case QUIC_PARAM_CONN_DISCONNECT_TIMEOUT:
+
+        if (BufferLength != sizeof(Connection->DisconnectTimeoutUs)) {
+            Status = QUIC_STATUS_INVALID_PARAMETER;
+            break;
+        }
+
+        if (*(uint32_t*)Buffer == 0 ||
+            *(uint32_t*)Buffer > QUIC_MAX_DISCONNECT_TIMEOUT) {
+            Status = QUIC_STATUS_INVALID_PARAMETER;
+            break;
+        }
+
+        Connection->DisconnectTimeoutUs = MS_TO_US(*(uint32_t*)Buffer);
+
+        QuicTraceLogConnInfo(UpdateDisconnectTimeout, Connection, "Updated disconnect timeout = %u milliseconds",
+            *(uint32_t*)Buffer);
+
+        Status = QUIC_STATUS_SUCCESS;
+        break;
+
+    case QUIC_PARAM_CONN_SEC_CONFIG: {
+
+        if (BufferLength != sizeof(QUIC_SEC_CONFIG*)) {
+            Status = QUIC_STATUS_INVALID_PARAMETER;
+            break;
+        }
+
+        QUIC_SEC_CONFIG* SecConfig = *(QUIC_SEC_CONFIG**)Buffer;
+
+        if (SecConfig == NULL) {
+            Status = QUIC_STATUS_INVALID_PARAMETER;
+            break;
+        }
+
+        if (!QuicConnIsServer(Connection) ||
+            Connection->State.ListenerAccepted == FALSE ||
+            Connection->Crypto.TLS != NULL) {
+            Status = QUIC_STATUS_INVALID_STATE;
+            break;
+        }
+
+        QuicTraceLogConnInfo(SetSecurityConfig, Connection, "Security config set, %p.", SecConfig);
+        (void)QuicTlsSecConfigAddRef(SecConfig);
+
+        Status =
+            QuicConnHandshakeConfigure(
+                Connection,
+                SecConfig);
+        if (QUIC_FAILED(Status)) {
+            break;
+        }
+
+        QuicCryptoProcessData(&Connection->Crypto, FALSE);
+        break;
+    }
+
+    case QUIC_PARAM_CONN_SEND_BUFFERING:
+
+        if (BufferLength != sizeof(uint8_t)) {
+            Status = QUIC_STATUS_INVALID_PARAMETER;
+            break;
+        }
+        Connection->State.UseSendBuffer = *(uint8_t*)Buffer;
+
+        QuicTraceLogConnInfo(UpdateUseSendBuffer, Connection, "Updated UseSendBuffer = %u",
+            Connection->State.UseSendBuffer);
+
+        Status = QUIC_STATUS_SUCCESS;
+        break;
+
+    case QUIC_PARAM_CONN_SEND_PACING:
+
+        if (BufferLength != sizeof(uint8_t)) {
+            Status = QUIC_STATUS_INVALID_PARAMETER;
+            break;
+        }
+        Connection->State.UsePacing = *(uint8_t*)Buffer;
+
+        QuicTraceLogConnInfo(UpdateUsePacing, Connection, "Updated UsePacing = %u",
+            Connection->State.UsePacing);
+
+        Status = QUIC_STATUS_SUCCESS;
+        break;
+
+    case QUIC_PARAM_CONN_SHARE_UDP_BINDING:
+
+        if (BufferLength != sizeof(uint8_t)) {
+            Status = QUIC_STATUS_INVALID_PARAMETER;
+            break;
+        }
+
+        if (Connection->State.Started || QuicConnIsServer(Connection)) {
+            Status = QUIC_STATUS_INVALID_STATE;
+            break;
+        }
+
+        Connection->State.ShareBinding = *(uint8_t*)Buffer;
+
+        QuicTraceLogConnInfo(UpdateShareBinding, Connection, "Updated ShareBinding = %u",
+            Connection->State.ShareBinding);
+
+        Status = QUIC_STATUS_SUCCESS;
+        break;
+
+    case QUIC_PARAM_CONN_FORCE_KEY_UPDATE:
+
+        if (!Connection->State.Connected ||
+            !Connection->State.EncryptionEnabled ||
+            Connection->Packets[QUIC_ENCRYPT_LEVEL_1_RTT] == NULL ||
+            Connection->Packets[QUIC_ENCRYPT_LEVEL_1_RTT]->AwaitingKeyPhaseConfirmation ||
+            !Connection->State.HandshakeConfirmed) {
+            Status = QUIC_STATUS_INVALID_STATE;
+            break;
+        }
+
+        QuicTraceLogConnVerbose(ForceKeyUpdate, Connection, "Forcing key update.");
+
+        Status = QuicCryptoGenerateNewKeys(Connection);
+        if (QUIC_FAILED(Status)) {
+            QuicTraceEvent(ConnErrorStatus, "[conn][%p] ERROR, %d, %s.", Connection, Status, "Forced key update");
+            break;
+        }
+
+        QuicCryptoUpdateKeyPhase(Connection, TRUE);
+        Status = QUIC_STATUS_SUCCESS;
+        break;
+
+    case QUIC_PARAM_CONN_FORCE_CID_UPDATE:
+
+        if (!Connection->State.Connected ||
+            !Connection->State.HandshakeConfirmed) {
+            Status = QUIC_STATUS_INVALID_STATE;
+            break;
+        }
+
+        QuicTraceLogConnVerbose(ForceCidUpdate, Connection, "Forcing destination CID update.");
+
+        if (!QuicConnRetireCurrentDestCid(Connection, &Connection->Paths[0])) {
+            Status = QUIC_STATUS_INVALID_STATE;
+            break;
+        }
+
+        Connection->Paths[0].InitiatedCidUpdate = TRUE;
+        Status = QUIC_STATUS_SUCCESS;
+        break;
+
+    case QUIC_PARAM_CONN_TEST_TRANSPORT_PARAMETER:
+
+        if (BufferLength != sizeof(QUIC_PRIVATE_TRANSPORT_PARAMETER)) {
+            Status = QUIC_STATUS_INVALID_PARAMETER;
+            break;
+        }
+
+        if (Connection->State.Started) {
+            Status = QUIC_STATUS_INVALID_STATE;
+            break;
+        }
+
+        QuicCopyMemory(
+            &Connection->TestTransportParameter, Buffer, BufferLength);
+        Connection->State.TestTransportParameterSet = TRUE;
+
+        QuicTraceLogConnVerbose(TestTPSet, Connection, "Setting Test Transport Parameter (type %hu, %hu bytes).",
+            Connection->TestTransportParameter.Type,
+            Connection->TestTransportParameter.Length);
+
+        Status = QUIC_STATUS_SUCCESS;
+        break;
+
+    default:
+        Status = QUIC_STATUS_INVALID_PARAMETER;
+        break;
+    }
+
+    return Status;
+}
+
+_IRQL_requires_max_(PASSIVE_LEVEL)
+QUIC_STATUS
+QuicConnParamGet(
+    _In_ QUIC_CONNECTION* Connection,
+    _In_ uint32_t Param,
+    _Inout_ uint32_t* BufferLength,
+    _Out_writes_bytes_opt_(*BufferLength)
+        void* Buffer
+    )
+{
+    QUIC_STATUS Status;
+    uint32_t Length;
+    uint8_t Type;
+
+    switch (Param) {
+
+    case QUIC_PARAM_CONN_QUIC_VERSION:
+
+        if (*BufferLength < sizeof(Connection->Stats.QuicVersion)) {
+            *BufferLength = sizeof(Connection->Stats.QuicVersion);
+            Status = QUIC_STATUS_BUFFER_TOO_SMALL;
+            break;
+        }
+
+        if (Buffer == NULL) {
+            Status = QUIC_STATUS_INVALID_PARAMETER;
+            break;
+        }
+
+        *BufferLength = sizeof(Connection->Stats.QuicVersion);
+        *(uint32_t*)Buffer = QuicByteSwapUint32(Connection->Stats.QuicVersion);
+
+        Status = QUIC_STATUS_SUCCESS;
+        break;
+
+    case QUIC_PARAM_CONN_LOCAL_ADDRESS:
+
+        if (*BufferLength < sizeof(QUIC_ADDR)) {
+            *BufferLength = sizeof(QUIC_ADDR);
+            Status = QUIC_STATUS_BUFFER_TOO_SMALL;
+            break;
+        }
+
+        if (Buffer == NULL) {
+            Status = QUIC_STATUS_INVALID_PARAMETER;
+            break;
+        }
+
+        if (!Connection->State.LocalAddressSet) {
+            Status = QUIC_STATUS_INVALID_STATE;
+            break;
+        }
+
+        *BufferLength = sizeof(QUIC_ADDR);
+        QuicCopyMemory(
+            Buffer,
+            &Connection->Paths[0].LocalAddress,
+            sizeof(QUIC_ADDR));
+
+        Status = QUIC_STATUS_SUCCESS;
+        break;
+
+    case QUIC_PARAM_CONN_REMOTE_ADDRESS:
+
+        if (*BufferLength < sizeof(QUIC_ADDR)) {
+            *BufferLength = sizeof(QUIC_ADDR);
+            Status = QUIC_STATUS_BUFFER_TOO_SMALL;
+            break;
+        }
+
+        if (Buffer == NULL) {
+            Status = QUIC_STATUS_INVALID_PARAMETER;
+            break;
+        }
+
+        if (!Connection->State.RemoteAddressSet) {
+            Status = QUIC_STATUS_INVALID_STATE;
+            break;
+        }
+
+        *BufferLength = sizeof(QUIC_ADDR);
+        QuicCopyMemory(
+            Buffer,
+            &Connection->Paths[0].RemoteAddress,
+            sizeof(QUIC_ADDR));
+
+        Status = QUIC_STATUS_SUCCESS;
+        break;
+
+    case QUIC_PARAM_CONN_IDLE_TIMEOUT:
+
+        if (*BufferLength < sizeof(Connection->IdleTimeoutMs)) {
+            *BufferLength = sizeof(Connection->IdleTimeoutMs);
+            Status = QUIC_STATUS_BUFFER_TOO_SMALL;
+            break;
+        }
+
+        if (Buffer == NULL) {
+            Status = QUIC_STATUS_INVALID_PARAMETER;
+            break;
+        }
+
+        *BufferLength = sizeof(Connection->IdleTimeoutMs);
+        *(uint64_t*)Buffer = Connection->IdleTimeoutMs;
+
+        Status = QUIC_STATUS_SUCCESS;
+        break;
+
+    case QUIC_PARAM_CONN_PEER_BIDI_STREAM_COUNT:
+        Type =
+            QuicConnIsServer(Connection) ?
+                STREAM_ID_FLAG_IS_CLIENT | STREAM_ID_FLAG_IS_BI_DIR :
+                STREAM_ID_FLAG_IS_SERVER | STREAM_ID_FLAG_IS_BI_DIR;
+        goto Get_Stream_Count;
+    case QUIC_PARAM_CONN_PEER_UNIDI_STREAM_COUNT:
+        Type =
+            QuicConnIsServer(Connection) ?
+                STREAM_ID_FLAG_IS_CLIENT | STREAM_ID_FLAG_IS_UNI_DIR :
+                STREAM_ID_FLAG_IS_SERVER | STREAM_ID_FLAG_IS_UNI_DIR;
+        goto Get_Stream_Count;
+    case QUIC_PARAM_CONN_LOCAL_BIDI_STREAM_COUNT:
+        Type =
+            QuicConnIsServer(Connection) ?
+                STREAM_ID_FLAG_IS_SERVER | STREAM_ID_FLAG_IS_BI_DIR :
+                STREAM_ID_FLAG_IS_CLIENT | STREAM_ID_FLAG_IS_BI_DIR;
+        goto Get_Stream_Count;
+    case QUIC_PARAM_CONN_LOCAL_UNIDI_STREAM_COUNT:
+        Type =
+            QuicConnIsServer(Connection) ?
+                STREAM_ID_FLAG_IS_SERVER | STREAM_ID_FLAG_IS_UNI_DIR :
+                STREAM_ID_FLAG_IS_CLIENT | STREAM_ID_FLAG_IS_UNI_DIR;
+        goto Get_Stream_Count;
+
+    Get_Stream_Count:
+        if (*BufferLength < sizeof(uint16_t)) {
+            *BufferLength = sizeof(uint16_t);
+            Status = QUIC_STATUS_BUFFER_TOO_SMALL;
+            break;
+        }
+
+        if (Buffer == NULL) {
+            Status = QUIC_STATUS_INVALID_PARAMETER;
+            break;
+        }
+
+        *BufferLength = sizeof(uint16_t);
+        *(uint16_t*)Buffer =
+            QuicStreamSetGetCountAvailable(&Connection->Streams, Type);
+
+        Status = QUIC_STATUS_SUCCESS;
+        break;
+
+    case QUIC_PARAM_CONN_CLOSE_REASON_PHRASE:
+
+        if (Connection->CloseReasonPhrase == NULL) {
+            Status = QUIC_STATUS_NOT_FOUND;
+            break;
+        }
+
+        Length = (uint32_t)strlen(Connection->CloseReasonPhrase) + 1;
+        if (*BufferLength < Length) {
+            *BufferLength = Length;
+            Status = QUIC_STATUS_BUFFER_TOO_SMALL;
+            break;
+        }
+
+        if (Buffer == NULL) {
+            Status = QUIC_STATUS_INVALID_PARAMETER;
+            break;
+        }
+
+        *BufferLength = Length;
+        QuicCopyMemory(Buffer, Connection->CloseReasonPhrase, Length);
+
+        Status = QUIC_STATUS_SUCCESS;
+        break;
+
+    case QUIC_PARAM_CONN_STATISTICS:
+    case QUIC_PARAM_CONN_STATISTICS_PLAT: {
+
+        if (*BufferLength < sizeof(QUIC_STATISTICS)) {
+            *BufferLength = sizeof(QUIC_STATISTICS);
+            Status = QUIC_STATUS_BUFFER_TOO_SMALL;
+            break;
+        }
+
+        if (Buffer == NULL) {
+            Status = QUIC_STATUS_INVALID_PARAMETER;
+            break;
+        }
+
+        QUIC_STATISTICS* Stats = (QUIC_STATISTICS*)Buffer;
+        const QUIC_PATH* Path = &Connection->Paths[0];
+
+        Stats->CorrelationId = Connection->Stats.CorrelationId;
+        Stats->VersionNegotiation = Connection->Stats.VersionNegotiation;
+        Stats->StatelessRetry = Connection->Stats.StatelessRetry;
+        Stats->ResumptionAttempted = Connection->Stats.ResumptionAttempted;
+        Stats->ResumptionSucceeded = Connection->Stats.ResumptionSucceeded;
+        Stats->Rtt = Path->SmoothedRtt;
+        Stats->MinRtt = Path->MinRtt;
+        Stats->MaxRtt = Path->MaxRtt;
+        Stats->Timing.Start = Connection->Stats.Timing.Start;
+        Stats->Timing.InitialFlightEnd = Connection->Stats.Timing.InitialFlightEnd;
+        Stats->Timing.HandshakeFlightEnd = Connection->Stats.Timing.HandshakeFlightEnd;
+        Stats->Send.PathMtu = Path->Mtu;
+        Stats->Send.TotalPackets = Connection->Stats.Send.TotalPackets;
+        Stats->Send.RetransmittablePackets = Connection->Stats.Send.RetransmittablePackets;
+        Stats->Send.SuspectedLostPackets = Connection->Stats.Send.SuspectedLostPackets;
+        Stats->Send.SpuriousLostPackets = Connection->Stats.Send.SpuriousLostPackets;
+        Stats->Send.TotalBytes = Connection->Stats.Send.TotalBytes;
+        Stats->Send.TotalStreamBytes = Connection->Stats.Send.TotalStreamBytes;
+        Stats->Send.CongestionCount = Connection->Stats.Send.CongestionCount;
+        Stats->Send.PersistentCongestionCount = Connection->Stats.Send.PersistentCongestionCount;
+        Stats->Recv.TotalPackets = Connection->Stats.Recv.TotalPackets;
+        Stats->Recv.ReorderedPackets = Connection->Stats.Recv.ReorderedPackets;
+        Stats->Recv.DroppedPackets = Connection->Stats.Recv.DroppedPackets;
+        Stats->Recv.DuplicatePackets = Connection->Stats.Recv.DuplicatePackets;
+        Stats->Recv.TotalBytes = Connection->Stats.Recv.TotalBytes;
+        Stats->Recv.TotalStreamBytes = Connection->Stats.Recv.TotalStreamBytes;
+        Stats->Recv.DecryptionFailures = Connection->Stats.Recv.DecryptionFailures;
+        Stats->Misc.KeyUpdateCount = Connection->Stats.Misc.KeyUpdateCount;
+
+        if (Param == QUIC_PARAM_CONN_STATISTICS_PLAT) {
+            Stats->Timing.Start = QuicTimeUs64ToPlat(Stats->Timing.Start);
+            Stats->Timing.InitialFlightEnd = QuicTimeUs64ToPlat(Stats->Timing.InitialFlightEnd);
+            Stats->Timing.HandshakeFlightEnd = QuicTimeUs64ToPlat(Stats->Timing.HandshakeFlightEnd);
+        }
+
+        *BufferLength = sizeof(QUIC_STATISTICS);
+        Status = QUIC_STATUS_SUCCESS;
+        break;
+    }
+
+    case QUIC_PARAM_CONN_CERT_VALIDATION_FLAGS:
+
+        if (*BufferLength < sizeof(Connection->ServerCertValidationFlags)) {
+            *BufferLength = sizeof(Connection->ServerCertValidationFlags);
+            Status = QUIC_STATUS_BUFFER_TOO_SMALL;
+            break;
+        }
+
+        if (Buffer == NULL) {
+            Status = QUIC_STATUS_INVALID_PARAMETER;
+            break;
+        }
+
+        *BufferLength = sizeof(Connection->ServerCertValidationFlags);
+        *(uint32_t*)Buffer = Connection->ServerCertValidationFlags;
+
+        Status = QUIC_STATUS_SUCCESS;
+        break;
+
+    case QUIC_PARAM_CONN_KEEP_ALIVE:
+
+        if (*BufferLength < sizeof(Connection->KeepAliveIntervalMs)) {
+            *BufferLength = sizeof(Connection->KeepAliveIntervalMs);
+            Status = QUIC_STATUS_BUFFER_TOO_SMALL;
+            break;
+        }
+
+        if (Buffer == NULL) {
+            Status = QUIC_STATUS_INVALID_PARAMETER;
+            break;
+        }
+
+        *BufferLength = sizeof(Connection->KeepAliveIntervalMs);
+        *(uint32_t*)Buffer = Connection->KeepAliveIntervalMs;
+
+        Status = QUIC_STATUS_SUCCESS;
+        break;
+
+    case QUIC_PARAM_CONN_DISCONNECT_TIMEOUT:
+
+        if (*BufferLength < sizeof(Connection->DisconnectTimeoutUs)) {
+            *BufferLength = sizeof(Connection->DisconnectTimeoutUs);
+            Status = QUIC_STATUS_BUFFER_TOO_SMALL;
+            break;
+        }
+
+        if (Buffer == NULL) {
+            Status = QUIC_STATUS_INVALID_PARAMETER;
+            break;
+        }
+
+        *BufferLength = sizeof(uint32_t);
+        *(uint32_t*)Buffer = US_TO_MS(Connection->DisconnectTimeoutUs);
+
+        Status = QUIC_STATUS_SUCCESS;
+        break;
+
+    case QUIC_PARAM_CONN_RESUMPTION_STATE: {
+
+        if (QuicConnIsServer(Connection)) {
+            Status = QUIC_STATUS_INVALID_PARAMETER;
+            break;
+        }
+
+        if (Connection->RemoteServerName == NULL) {
+            Status = QUIC_STATUS_INVALID_STATE;
+            break;
+        }
+
+        uint32_t RequiredBufferLength = 0;
+        Status = QuicTlsReadTicket(Connection->Crypto.TLS, &RequiredBufferLength, NULL);
+        if (Status != QUIC_STATUS_BUFFER_TOO_SMALL) {
+            QuicTraceLogConnVerbose(ReadTicketFailure, Connection, "QuicTlsReadTicket failed, 0x%x", Status);
+            break;
+        }
+
+        _Analysis_assume_(strlen(Connection->RemoteServerName) <= (size_t)UINT16_MAX);
+        uint16_t RemoteServerNameLength = (uint16_t)strlen(Connection->RemoteServerName);
+
+        QUIC_SERIALIZED_RESUMPTION_STATE* State =
+            (QUIC_SERIALIZED_RESUMPTION_STATE*)Buffer;
+
+        RequiredBufferLength += sizeof(QUIC_SERIALIZED_RESUMPTION_STATE);
+        RequiredBufferLength += RemoteServerNameLength;
+
+        if (*BufferLength < RequiredBufferLength) {
+            *BufferLength = RequiredBufferLength;
+            Status = QUIC_STATUS_BUFFER_TOO_SMALL;
+            break;
+        }
+
+        if (Buffer == NULL) {
+            Status = QUIC_STATUS_INVALID_PARAMETER;
+            break;
+        }
+
+        State->QuicVersion = Connection->Stats.QuicVersion;
+        State->TransportParameters = Connection->PeerTransportParams;
+        State->ServerNameLength = RemoteServerNameLength;
+        memcpy(State->Buffer, Connection->RemoteServerName, State->ServerNameLength);
+
+        uint32_t TempBufferLength = *BufferLength - RemoteServerNameLength;
+        Status =
+            QuicTlsReadTicket(
+                Connection->Crypto.TLS,
+                &TempBufferLength,
+                State->Buffer + RemoteServerNameLength);
+        *BufferLength = RequiredBufferLength;
+
+        break;
+    }
+
+    case QUIC_PARAM_CONN_SEND_BUFFERING:
+
+        if (*BufferLength < sizeof(uint8_t)) {
+            *BufferLength = sizeof(uint8_t);
+            Status = QUIC_STATUS_BUFFER_TOO_SMALL;
+            break;
+        }
+
+        if (Buffer == NULL) {
+            Status = QUIC_STATUS_INVALID_PARAMETER;
+            break;
+        }
+
+        *BufferLength = sizeof(uint8_t);
+        *(uint8_t*)Buffer = Connection->State.UseSendBuffer;
+
+        Status = QUIC_STATUS_SUCCESS;
+        break;
+
+    case QUIC_PARAM_CONN_SEND_PACING:
+
+        if (*BufferLength < sizeof(uint8_t)) {
+            *BufferLength = sizeof(uint8_t);
+            Status = QUIC_STATUS_BUFFER_TOO_SMALL;
+            break;
+        }
+
+        if (Buffer == NULL) {
+            Status = QUIC_STATUS_INVALID_PARAMETER;
+            break;
+        }
+
+        *BufferLength = sizeof(uint8_t);
+        *(uint8_t*)Buffer = Connection->State.UsePacing;
+
+        Status = QUIC_STATUS_SUCCESS;
+        break;
+
+    case QUIC_PARAM_CONN_SHARE_UDP_BINDING:
+
+        if (*BufferLength < sizeof(uint8_t)) {
+            *BufferLength = sizeof(uint8_t);
+            Status = QUIC_STATUS_BUFFER_TOO_SMALL;
+            break;
+        }
+
+        if (Buffer == NULL) {
+            Status = QUIC_STATUS_INVALID_PARAMETER;
+            break;
+        }
+
+        *BufferLength = sizeof(uint8_t);
+        *(uint8_t*)Buffer = Connection->State.ShareBinding;
+
+        Status = QUIC_STATUS_SUCCESS;
+        break;
+
+    case QUIC_PARAM_CONN_IDEAL_PROCESSOR:
+
+        if (*BufferLength < sizeof(uint8_t)) {
+            *BufferLength = sizeof(uint8_t);
+            Status = QUIC_STATUS_BUFFER_TOO_SMALL;
+            break;
+        }
+
+        if (Buffer == NULL) {
+            Status = QUIC_STATUS_INVALID_PARAMETER;
+            break;
+        }
+
+        *BufferLength = sizeof(uint8_t);
+        *(uint8_t*)Buffer = Connection->Worker->IdealProcessor;
+
+        Status = QUIC_STATUS_SUCCESS;
+        break;
+
+    case QUIC_PARAM_CONN_MAX_STREAM_IDS:
+
+        if (*BufferLength < sizeof(uint64_t) * NUMBER_OF_STREAM_TYPES) {
+            *BufferLength = sizeof(uint64_t) * NUMBER_OF_STREAM_TYPES;
+            Status = QUIC_STATUS_BUFFER_TOO_SMALL;
+            break;
+        }
+
+        if (Buffer == NULL) {
+            Status = QUIC_STATUS_INVALID_PARAMETER;
+            break;
+        }
+
+        *BufferLength = sizeof(uint64_t) * NUMBER_OF_STREAM_TYPES;
+        QuicStreamSetGetMaxStreamIDs(&Connection->Streams, (uint64_t*)Buffer);
+
+        Status = QUIC_STATUS_SUCCESS;
+        break;
+
+    default:
+        Status = QUIC_STATUS_INVALID_PARAMETER;
+        break;
+    }
+
+    return Status;
+}
+
+_IRQL_requires_max_(PASSIVE_LEVEL)
+void
+QuicConnProcessApiOperation(
+    _In_ QUIC_CONNECTION* Connection,
+    _In_ QUIC_API_CONTEXT* ApiCtx
+    )
+{
+    QUIC_STATUS Status = QUIC_STATUS_SUCCESS;
+    switch (ApiCtx->Type) {
+
+    case QUIC_API_TYPE_CONN_CLOSE:
+        QuicConnCloseHandle(Connection);
+        break;
+
+    case QUIC_API_TYPE_CONN_SHUTDOWN:
+        QuicConnShutdown(
+            Connection,
+            ApiCtx->CONN_SHUTDOWN.Flags,
+            ApiCtx->CONN_SHUTDOWN.ErrorCode);
+        break;
+
+    case QUIC_API_TYPE_CONN_START:
+        Status =
+            QuicConnStart(
+                Connection,
+                ApiCtx->CONN_START.Family,
+                ApiCtx->CONN_START.ServerName,
+                ApiCtx->CONN_START.ServerPort);
+        ApiCtx->CONN_START.ServerName = NULL;
+        break;
+
+    case QUIC_API_TYPE_STRM_CLOSE:
+        QuicStreamClose(ApiCtx->STRM_CLOSE.Stream);
+        break;
+
+    case QUIC_API_TYPE_STRM_SHUTDOWN:
+        QuicStreamShutdown(
+            ApiCtx->STRM_SHUTDOWN.Stream,
+            ApiCtx->STRM_SHUTDOWN.Flags,
+            ApiCtx->STRM_SHUTDOWN.ErrorCode);
+        break;
+
+    case QUIC_API_TYPE_STRM_START:
+        Status =
+            QuicStreamStart(
+                ApiCtx->STRM_START.Stream,
+                ApiCtx->STRM_START.Flags,
+                FALSE);
+        break;
+
+    case QUIC_API_TYPE_STRM_SEND:
+        QuicStreamSendFlush(
+            ApiCtx->STRM_SEND.Stream);
+        break;
+
+    case QUIC_API_TYPE_STRM_RECV_COMPLETE:
+        QuicStreamReceiveCompletePending(
+            ApiCtx->STRM_RECV_COMPLETE.Stream,
+            ApiCtx->STRM_RECV_COMPLETE.BufferLength);
+        break;
+
+    case QUIC_API_TYPE_STRM_RECV_SET_ENABLED:
+        Status =
+            QuicStreamRecvSetEnabledState(
+                ApiCtx->STRM_RECV_SET_ENABLED.Stream,
+                ApiCtx->STRM_RECV_SET_ENABLED.IsEnabled);
+        break;
+
+    case QUIC_API_TYPE_SET_PARAM:
+        Status =
+            QuicLibrarySetParam(
+                ApiCtx->SET_PARAM.Handle,
+                ApiCtx->SET_PARAM.Level,
+                ApiCtx->SET_PARAM.Param,
+                ApiCtx->SET_PARAM.BufferLength,
+                ApiCtx->SET_PARAM.Buffer);
+        break;
+
+    case QUIC_API_TYPE_GET_PARAM:
+        Status =
+            QuicLibraryGetParam(
+                ApiCtx->GET_PARAM.Handle,
+                ApiCtx->GET_PARAM.Level,
+                ApiCtx->GET_PARAM.Param,
+                ApiCtx->GET_PARAM.BufferLength,
+                ApiCtx->GET_PARAM.Buffer);
+        break;
+
+    default:
+        QUIC_TEL_ASSERT(FALSE);
+        Status = QUIC_STATUS_INVALID_PARAMETER;
+        break;
+    }
+
+    if (ApiCtx->Status) {
+        *ApiCtx->Status = Status;
+    }
+    if (ApiCtx->Completed) {
+        QuicEventSet(*ApiCtx->Completed);
+    }
+}
+
+_IRQL_requires_max_(PASSIVE_LEVEL)
+void
+QuicConnProcessExpiredTimer(
+    _Inout_ QUIC_CONNECTION* Connection,
+    _In_ QUIC_CONN_TIMER_TYPE Type
+    )
+{
+    switch (Type) {
+    case QUIC_CONN_TIMER_IDLE:
+        QuicConnProcessIdleTimerOperation(Connection);
+        break;
+    case QUIC_CONN_TIMER_LOSS_DETECTION:
+        QuicLossDetectionProcessTimerOperation(&Connection->LossDetection);
+        break;
+    case QUIC_CONN_TIMER_KEEP_ALIVE:
+        QuicConnProcessKeepAliveOperation(Connection);
+        break;
+    case QUIC_CONN_TIMER_SHUTDOWN:
+        QuicConnProcessShutdownTimerOperation(Connection);
+        break;
+    default:
+        QUIC_FRE_ASSERT(FALSE);
+        break;
+    }
+}
+
+_IRQL_requires_max_(PASSIVE_LEVEL)
+BOOLEAN
+QuicConnDrainOperations(
+    _In_ QUIC_CONNECTION* Connection
+    )
+{
+    QUIC_OPERATION* Oper;
+    const uint32_t MaxOperationCount =
+        (Connection->Session == NULL || Connection->Session->Registration == NULL) ?
+            MsQuicLib.Settings.MaxOperationsPerDrain :
+            Connection->Session->Settings.MaxOperationsPerDrain;
+    uint32_t OperationCount = 0;
+    BOOLEAN HasMoreWorkToDo = TRUE;
+
+    QUIC_PASSIVE_CODE();
+
+    if (!Connection->State.Initialized) {
+        //
+        // TODO - Try to move this only after the connection is accepted by the
+        // listener. But that's going to be pretty complicated.
+        //
+        QUIC_DBG_ASSERT(QuicConnIsServer(Connection));
+        QUIC_STATUS Status;
+        if (QUIC_FAILED(Status = QuicConnInitializeCrypto(Connection))) {
+            QuicConnFatalError(Connection, Status, "Lazily initialize failure");
+        } else {
+            Connection->State.Initialized = TRUE;
+            QuicTraceEvent(ConnInitializeComplete, "[conn][%p] Initialize complete", Connection);
+        }
+    }
+
+    while (!Connection->State.HandleClosed &&
+           !Connection->State.UpdateWorker &&
+           OperationCount++ < MaxOperationCount) {
+
+        Oper = QuicOperationDequeue(&Connection->OperQ);
+        if (Oper == NULL) {
+            HasMoreWorkToDo = FALSE;
+            break;
+        }
+
+        QuicOperLog(Connection, Oper);
+
+        BOOLEAN FreeOper = Oper->FreeAfterProcess;
+
+        switch (Oper->Type) {
+
+        case QUIC_OPER_TYPE_API_CALL:
+            QUIC_DBG_ASSERT(Oper->API_CALL.Context != NULL);
+            QuicConnProcessApiOperation(
+                Connection,
+                Oper->API_CALL.Context);
+            break;
+
+        case QUIC_OPER_TYPE_FLUSH_RECV:
+            QuicConnFlushRecv(Connection);
+            break;
+
+        case QUIC_OPER_TYPE_UNREACHABLE:
+            QuicConnProcessUdpUnreachable(
+                Connection,
+                &Oper->UNREACHABLE.RemoteAddress);
+            break;
+
+        case QUIC_OPER_TYPE_FLUSH_STREAM_RECV:
+            QuicStreamRecvFlush(Oper->FLUSH_STREAM_RECEIVE.Stream);
+            break;
+
+        case QUIC_OPER_TYPE_FLUSH_SEND:
+            if (QuicSendFlush(&Connection->Send)) {
+                //
+                // We have no more data to send out so clear the pending flag.
+                //
+                Connection->Send.FlushOperationPending = FALSE;
+            } else {
+                //
+                // Still have more data to send. Put the operation back on the
+                // queue.
+                //
+                FreeOper = FALSE;
+                (void)QuicOperationEnqueue(&Connection->OperQ, Oper);
+            }
+            break;
+
+        case QUIC_OPER_TYPE_TLS_COMPLETE:
+            QuicCryptoProcessCompleteOperation(&Connection->Crypto);
+            break;
+
+        case QUIC_OPER_TYPE_TIMER_EXPIRED:
+            QuicConnProcessExpiredTimer(Connection, Oper->TIMER_EXPIRED.Type);
+            break;
+
+        case QUIC_OPER_TYPE_TRACE_RUNDOWN:
+            QuicConnTraceRundownOper(Connection);
+            break;
+
+        default:
+            QUIC_FRE_ASSERT(FALSE);
+            break;
+        }
+
+        QuicConnValidate(Connection);
+
+        if (FreeOper) {
+            QuicOperationFree(Connection->Worker, Oper);
+        }
+
+        Connection->Stats.Schedule.OperationCount++;
+    }
+
+    if (!Connection->State.ExternalOwner && Connection->State.ClosedLocally) {
+        //
+        // Don't continue processing the connection, since it has been closed
+        // locally and it's not referenced externally.
+        //
+        QuicTraceLogConnVerbose(AbandonInternallyClosed, Connection, "Abandoning internal, closed connection");
+        QuicConnOnShutdownComplete(Connection);
+    }
+
+    if (!Connection->State.HandleClosed) {
+        if (OperationCount >= MaxOperationCount &&
+            (Connection->Send.SendFlags & QUIC_CONN_SEND_FLAG_ACK)) {
+            //
+            // We can't process any more operations but still need to send an
+            // immediate ACK. So as to not introduce additional queuing delay do
+            // one immediate flush now.
+            //
+            (void)QuicSendFlush(&Connection->Send);
+        }
+
+        if (Connection->State.SendShutdownCompleteNotif) {
+            QuicConnOnShutdownComplete(Connection);
+        }
+    }
+
+    if (Connection->State.HandleClosed) {
+        if (!Connection->State.Uninitialized) {
+            QuicConnUninitialize(Connection);
+        }
+        HasMoreWorkToDo = FALSE;
+    }
+
+    QuicStreamSetDrainClosedStreams(&Connection->Streams);
+
+    QuicConnValidate(Connection);
+
+    return HasMoreWorkToDo;
+}