/*++

    Copyright (c) Microsoft Corporation.
    Licensed under the MIT License.

Abstract:

    A "session" manages TLS session state, which is used for session
    resumption across connections. On Windows it also manages silo
    and network compartment state.

--*/

#include "precomp.h"
<<<<<<< HEAD
#include "session.c.clog.h"
=======
>>>>>>> eaf136f3

_IRQL_requires_max_(DISPATCH_LEVEL)
QUIC_STATUS
QuicSessionAlloc(
    _In_opt_ QUIC_REGISTRATION* Registration,
    _In_opt_ void* Context,
    _When_(AlpnBufferCount > 0, _In_reads_(AlpnBufferCount))
    _When_(AlpnBufferCount == 0, _In_opt_)
        const QUIC_BUFFER* const AlpnBuffers,
    _In_ uint32_t AlpnBufferCount,
    _Outptr_ _At_(*NewSession, __drv_allocatesMem(Mem))
        QUIC_SESSION** NewSession
    )
{
    uint32_t AlpnListLength = 0;
    for (uint32_t i = 0; i < AlpnBufferCount; ++i) {
        if (AlpnBuffers[i].Length == 0 ||
            AlpnBuffers[i].Length > QUIC_MAX_ALPN_LENGTH) {
            return QUIC_STATUS_INVALID_PARAMETER;
        }
        AlpnListLength += sizeof(uint8_t) + AlpnBuffers[i].Length;
    }
    if (AlpnListLength > UINT16_MAX) {
        return QUIC_STATUS_INVALID_PARAMETER;
    }
    QUIC_ANALYSIS_ASSERT(AlpnListLength <= UINT16_MAX);

    QUIC_SESSION* Session = QUIC_ALLOC_NONPAGED(sizeof(QUIC_SESSION) + AlpnListLength);
    if (Session == NULL) {
        QuicTraceEvent(AllocFailure, "Allocation of '%s' failed. (%llu bytes)", "session" , AlpnListLength);
        return QUIC_STATUS_OUT_OF_MEMORY;
    }

    QuicZeroMemory(Session, sizeof(QUIC_SESSION));
    Session->Type = QUIC_HANDLE_TYPE_SESSION;
    Session->ClientContext = Context;
    Session->AlpnListLength = (uint16_t)AlpnListLength;

    uint8_t* AlpnList = Session->AlpnList;
    for (uint32_t i = 0; i < AlpnBufferCount; ++i) {
        AlpnList[0] = (uint8_t)AlpnBuffers[i].Length;
        AlpnList++;

        QuicCopyMemory(
            AlpnList,
            AlpnBuffers[i].Buffer,
            AlpnBuffers[i].Length);
        AlpnList += AlpnBuffers[i].Length;
    }

    if (Registration != NULL) {
        Session->Registration = Registration;

#ifdef QUIC_SILO
        Session->Silo = QuicSiloGetCurrentServer();
        QuicSiloAddRef(Session->Silo);
#endif

#ifdef QUIC_COMPARTMENT_ID
        Session->CompartmentId = QuicCompartmentIdGetCurrent();
#endif
    }

    QuicTraceEvent(SessionCreated, "[sess][%p] Created, Registration=%p, Alpn=%s", Session, Session->Registration, ""); // TODO - Buffer and length

    QuicRundownInitialize(&Session->Rundown);
    QuicRwLockInitialize(&Session->ServerCacheLock);
    QuicDispatchLockInitialize(&Session->ConnectionsLock);
    QuicListInitializeHead(&Session->Connections);

    *NewSession = Session;

    return QUIC_STATUS_SUCCESS;
}

_IRQL_requires_max_(PASSIVE_LEVEL)
void
MsQuicSessionFree(
    _In_ _Pre_defensive_ __drv_freesMem(Mem)
        QUIC_SESSION* Session
    )
{
    //
    // If you hit this assert, you are trying to clean up a session without
    // first cleaning up all the child connections first.
    //
    QUIC_TEL_ASSERT(QuicListIsEmpty(&Session->Connections));
    QuicRundownUninitialize(&Session->Rundown);

    if (Session->Registration != NULL) {
        QuicTlsSessionUninitialize(Session->TlsSession);

        //
        // Enumerate and free all entries in the table.
        //
        QUIC_HASHTABLE_ENTRY* Entry;
        QUIC_HASHTABLE_ENUMERATOR Enumerator;
        QuicHashtableEnumerateBegin(&Session->ServerCache, &Enumerator);
        while (TRUE) {
            Entry = QuicHashtableEnumerateNext(&Session->ServerCache, &Enumerator);
            if (Entry == NULL) {
                QuicHashtableEnumerateEnd(&Session->ServerCache, &Enumerator);
                break;
            }
            QuicHashtableRemove(&Session->ServerCache, Entry, NULL);

            //
            // Release the security config stored in this cache.
            //
            QUIC_SERVER_CACHE* Temp = QUIC_CONTAINING_RECORD(Entry, QUIC_SERVER_CACHE, Entry);
            if (Temp->SecConfig != NULL) {
                QuicTlsSecConfigRelease(Temp->SecConfig);
            }

            QUIC_FREE(Entry);
        }
        QuicHashtableUninitialize(&Session->ServerCache);

        QuicStorageClose(Session->AppSpecificStorage);
#ifdef QUIC_SILO
        QuicStorageClose(Session->Storage);
        QuicSiloRelease(Session->Silo);
#endif
    }

    QuicDispatchLockUninitialize(&Session->ConnectionsLock);
    QuicRwLockUninitialize(&Session->ServerCacheLock);
    QuicTraceEvent(SessionDestroyed, "[sess][%p] Destroyed", Session);
    QUIC_FREE(Session);
}

_IRQL_requires_max_(PASSIVE_LEVEL)
QUIC_STATUS
QUIC_API
MsQuicSessionOpen(
    _In_ _Pre_defensive_ HQUIC RegistrationContext,
    _In_reads_(AlpnBufferCount) _Pre_defensive_
        const QUIC_BUFFER* const AlpnBuffers,
    _In_range_(>, 0) uint32_t AlpnBufferCount,
    _In_opt_ void* Context,
    _Outptr_ _At_(*NewSession, __drv_allocatesMem(Mem)) _Pre_defensive_
        HQUIC *NewSession
    )
{
    QUIC_STATUS Status;
    QUIC_SESSION* Session = NULL;

    QuicTraceEvent(ApiEnter, "[ api] Enter %d (%p).",
        QUIC_TRACE_API_SESSION_OPEN,
        RegistrationContext);

    if (RegistrationContext == NULL ||
        RegistrationContext->Type != QUIC_HANDLE_TYPE_REGISTRATION ||
        NewSession == NULL ||
        AlpnBufferCount == 0 ||
        AlpnBuffers == NULL) {
        Status = QUIC_STATUS_INVALID_PARAMETER;
        goto Error;
    }

    Status =
        QuicSessionAlloc(
            (QUIC_REGISTRATION*)RegistrationContext,
            Context,
            AlpnBuffers,
            AlpnBufferCount,
            &Session);
    if (QUIC_FAILED(Status)) {
        goto Error;
    }

    if (!QuicHashtableInitializeEx(&Session->ServerCache, QUIC_HASH_MIN_SIZE)) {
        QuicTraceEvent(SessionError, "[sess][%p] ERROR, %s.", Session, "Server cache initialize");
        Status = QUIC_STATUS_OUT_OF_MEMORY;
        goto Error;
    }

    Status = QuicTlsSessionInitialize(&Session->TlsSession);
    if (QUIC_FAILED(Status)) {
        QuicTraceEvent(SessionErrorStatus, "[sess][%p] ERROR, %d, %s.", Session, Status, "QuicTlsSessionInitialize");
        QuicHashtableUninitialize(&Session->ServerCache);
        goto Error;
    }

#ifdef QUIC_SILO
    if (Session->Silo != NULL) {
        //
        // Only need to load base key if in a silo. Otherwise, the library already
        // read in the default silo settings.
        //
        Status =
            QuicStorageOpen(
                NULL,
                (QUIC_STORAGE_CHANGE_CALLBACK_HANDLER)QuicSessionSettingsChanged,
                Session,
                &Session->Storage);
        if (QUIC_FAILED(Status)) {
<<<<<<< HEAD
            QuicTraceLogWarning(FN_session85a35349e97865b7b714a279e1dadc0e, "[sess][%p] Failed to open settings, 0x%x", Session, Status);
=======
            QuicTraceLogWarning(
                SessionOpenStorageFailed,
                "[sess][%p] Failed to open settings, 0x%x",
                Session,
                Status);
>>>>>>> eaf136f3
            Status = QUIC_STATUS_SUCCESS; // Non-fatal, as the process may not have access
        }
    }
#endif

    if (Session->Registration->AppName[0] != '\0') {
        char SpecificAppKey[256] = QUIC_SETTING_APP_KEY;
        strcpy_s(
            SpecificAppKey + sizeof(QUIC_SETTING_APP_KEY) - 1,
            sizeof(SpecificAppKey) - (sizeof(QUIC_SETTING_APP_KEY) - 1),
            Session->Registration->AppName);
        Status =
            QuicStorageOpen(
                SpecificAppKey,
                (QUIC_STORAGE_CHANGE_CALLBACK_HANDLER)QuicSessionSettingsChanged,
                Session,
                &Session->AppSpecificStorage);
        if (QUIC_FAILED(Status)) {
<<<<<<< HEAD
            QuicTraceLogWarning(FN_sessionfd68a94fad16df513f0d042f4537c631, "[sess][%p] Failed to open app specific settings, 0x%x", Session, Status);
=======
            QuicTraceLogWarning(
                SessionOpenAppStorageFailed,
                "[sess][%p] Failed to open app specific settings, 0x%x",
                Session,
                Status);
>>>>>>> eaf136f3
            Status = QUIC_STATUS_SUCCESS; // Non-fatal, as the process may not have access
        }
    }

    QuicSessionSettingsChanged(Session);

    QuicLockAcquire(&Session->Registration->Lock);
    QuicListInsertTail(&Session->Registration->Sessions, &Session->Link);
    QuicLockRelease(&Session->Registration->Lock);

    *NewSession = (HQUIC)Session;
    Session = NULL;

Error:

    if (Session != NULL) {
        MsQuicSessionFree(Session);
    }

    QuicTraceEvent(ApiExitStatus, "[ api] Exit %d", Status);

    return Status;
}

_IRQL_requires_max_(PASSIVE_LEVEL)
void
QUIC_API
MsQuicSessionClose(
    _In_ _Pre_defensive_ __drv_freesMem(Mem)
        HQUIC Handle
    )
{
    if (Handle == NULL) {
        return;
    }

    QUIC_TEL_ASSERT(Handle->Type == QUIC_HANDLE_TYPE_SESSION);
    _Analysis_assume_(Handle->Type == QUIC_HANDLE_TYPE_SESSION);
    if (Handle->Type != QUIC_HANDLE_TYPE_SESSION) {
        return;
    }

    QuicTraceEvent(ApiEnter, "[ api] Enter %d (%p).",
        QUIC_TRACE_API_SESSION_CLOSE,
        Handle);

#pragma prefast(suppress: __WARNING_25024, "Pointer cast already validated.")
    QUIC_SESSION* Session = (QUIC_SESSION*)Handle;

    QuicTraceEvent(SessionCleanup, "[sess][%p] Cleaning up", Session);

    if (Session->Registration != NULL) {
        QuicLockAcquire(&Session->Registration->Lock);
        QuicListEntryRemove(&Session->Link);
        QuicLockRelease(&Session->Registration->Lock);
    } else {
        //
        // This is the global unregistered session. All connections need to be
        // immediately cleaned up.
        //
        QUIC_LIST_ENTRY* Entry = Session->Connections.Flink;
        while (Entry != &Session->Connections) {
            QUIC_CONNECTION* Connection =
                QUIC_CONTAINING_RECORD(Entry, QUIC_CONNECTION, SessionLink);
            Entry = Entry->Flink;
            QuicConnOnShutdownComplete(Connection);
        }
    }

    QuicRundownReleaseAndWait(&Session->Rundown);
    MsQuicSessionFree(Session);

    QuicTraceEvent(ApiExit, "[ api] Exit");
}

_IRQL_requires_max_(PASSIVE_LEVEL)
void
QUIC_API
MsQuicSessionShutdown(
    _In_ _Pre_defensive_ HQUIC Handle,
    _In_ QUIC_CONNECTION_SHUTDOWN_FLAGS Flags,
    _In_ _Pre_defensive_ QUIC_UINT62 ErrorCode
    )
{
    QUIC_DBG_ASSERT(Handle != NULL);
    QUIC_DBG_ASSERT(Handle->Type == QUIC_HANDLE_TYPE_SESSION);

    if (ErrorCode > QUIC_UINT62_MAX) {
        return;
    }

    QuicTraceEvent(ApiEnter, "[ api] Enter %d (%p).",
        QUIC_TRACE_API_SESSION_SHUTDOWN,
        Handle);

    if (Handle && Handle->Type == QUIC_HANDLE_TYPE_SESSION) {
#pragma prefast(suppress: __WARNING_25024, "Pointer cast already validated.")
        QUIC_SESSION* Session = (QUIC_SESSION*)Handle;

        QuicTraceEvent(SessionShutdown, "[sess][%p] Shutting down connections, Flags=%d, ErrorCode=%llu", Session, Flags, ErrorCode);

        QuicDispatchLockAcquire(&Session->ConnectionsLock);

        QUIC_LIST_ENTRY* Entry = Session->Connections.Flink;
        while (Entry != &Session->Connections) {

            QUIC_CONNECTION* Connection =
                QUIC_CONTAINING_RECORD(Entry, QUIC_CONNECTION, SessionLink);

            if (InterlockedCompareExchange16(
                    (short*)&Connection->BackUpOperUsed, 1, 0) == 0) {

                QUIC_OPERATION* Oper = &Connection->BackUpOper;
                Oper->FreeAfterProcess = FALSE;
                Oper->Type = QUIC_OPER_TYPE_API_CALL;
                Oper->API_CALL.Context = &Connection->BackupApiContext;
                Oper->API_CALL.Context->Type = QUIC_API_TYPE_CONN_SHUTDOWN;
                Oper->API_CALL.Context->CONN_SHUTDOWN.Flags = Flags;
                Oper->API_CALL.Context->CONN_SHUTDOWN.ErrorCode = ErrorCode;
                QuicConnQueueHighestPriorityOper(Connection, Oper);
            }

            Entry = Entry->Flink;
        }

        QuicDispatchLockRelease(&Session->ConnectionsLock);
    }

    QuicTraceEvent(ApiExit, "[ api] Exit");
}

_IRQL_requires_max_(DISPATCH_LEVEL)
const uint8_t*
QuicSessionFindAlpnInList(
    _In_ const QUIC_SESSION* Session,
    _In_ uint16_t OtherAlpnListLength,
    _In_reads_(OtherAlpnListLength)
        const uint8_t* OtherAlpnList
    )
{
    const uint8_t* AlpnList = Session->AlpnList;
    uint16_t AlpnListLength = Session->AlpnListLength;

    //
    // We want to respect the server's ALPN preference order (i.e. Session) and
    // not the client's. So we loop over every ALPN in the session and then see
    // if there is a match in the client's list.
    //

    while (AlpnListLength != 0) {
        QUIC_ANALYSIS_ASSUME(AlpnList[0] + 1 <= AlpnListLength);
        const uint8_t* Result =
            QuicTlsAlpnFindInList(
                OtherAlpnListLength,
                OtherAlpnList,
                AlpnList[0],
                AlpnList + 1);
        if (Result != NULL) {
            //
            // Return AlpnList instead of Result, since Result points into what
            // might be a temporary buffer.
            //
            return AlpnList;
        }
        AlpnListLength -= AlpnList[0] + 1;
        AlpnList += AlpnList[0] + 1;
    }

    return NULL;
}

_IRQL_requires_max_(DISPATCH_LEVEL)
BOOLEAN
QuicSessionHasAlpnOverlap(
    _In_ const QUIC_SESSION* Session1,
    _In_ const QUIC_SESSION* Session2
    )
{
    return
        QuicSessionFindAlpnInList(
            Session1,
            Session2->AlpnListLength,
            Session2->AlpnList) != NULL;
}

_IRQL_requires_max_(DISPATCH_LEVEL)
BOOLEAN
QuicSessionMatchesAlpn(
    _In_ const QUIC_SESSION* Session,
    _In_ QUIC_NEW_CONNECTION_INFO* Info
    )
{
    const uint8_t* Alpn =
        QuicSessionFindAlpnInList(Session, Info->ClientAlpnListLength, Info->ClientAlpnList);
    if (Alpn != NULL) {
        Info->NegotiatedAlpnLength = Alpn[0]; // The length prefixed to the ALPN buffer.
        Info->NegotiatedAlpn = Alpn + 1;
        return TRUE;
    }
    return FALSE;
}

_IRQL_requires_max_(PASSIVE_LEVEL)
void
QuicSessionTraceRundown(
    _In_ QUIC_SESSION* Session
    )
{
    QuicTraceEvent(SessionRundown, "[sess][%p] Rundown, Registration=%p, Alpn=%p", Session, Session->Registration, "");

    QuicDispatchLockAcquire(&Session->ConnectionsLock);

    for (QUIC_LIST_ENTRY* Link = Session->Connections.Flink;
        Link != &Session->Connections;
        Link = Link->Flink) {
        QuicConnQueueTraceRundown(
            QUIC_CONTAINING_RECORD(Link, QUIC_CONNECTION, SessionLink));
    }

    QuicDispatchLockRelease(&Session->ConnectionsLock);
}

_IRQL_requires_max_(PASSIVE_LEVEL)
_Function_class_(QUIC_STORAGE_CHANGE_CALLBACK)
void
QuicSessionSettingsChanged(
    _Inout_ QUIC_SESSION* Session
    )
{
#ifdef QUIC_SILO
    if (Session->Storage != NULL) {
        QuicSettingsSetDefault(&Session->Settings);
        QuicSettingsLoad(&Session->Settings, Session->Storage);
    } else {
        QuicSettingsCopy(&Session->Settings, &MsQuicLib.Settings);
    }
#else
    QuicSettingsCopy(&Session->Settings, &MsQuicLib.Settings);
#endif

    if (Session->AppSpecificStorage != NULL) {
        QuicSettingsLoad(&Session->Settings, Session->AppSpecificStorage);
    }

<<<<<<< HEAD
    QuicTraceLogInfo(FN_session6f0d4bd7234b294c9a99ad49c15c259d, "[sess][%p] Settings %p Updated", Session, &Session->Settings);
=======
    QuicTraceLogInfo(
        SessionSettingsUpdated,
        "[sess][%p] Settings %p Updated",
        Session,
        &Session->Settings);
>>>>>>> eaf136f3
    QuicSettingsDump(&Session->Settings);
}

_IRQL_requires_max_(DISPATCH_LEVEL)
void
QuicSessionRegisterConnection(
    _Inout_ QUIC_SESSION* Session,
    _Inout_ QUIC_CONNECTION* Connection
    )
{
    QuicSessionUnregisterConnection(Connection);
    Connection->Session = Session;

    if (Session->Registration != NULL) {
        Connection->Registration = Session->Registration;
#ifdef QuicVerifierEnabledByAddr
        Connection->State.IsVerifying = Session->Registration->IsVerifying;
#endif
        QuicConnApplySettings(Connection, &Session->Settings);
    }

    QuicTraceEvent(ConnRegisterSession, "[conn][%p] Registered with session: %p", Connection, Session);
    BOOLEAN Success = QuicRundownAcquire(&Session->Rundown);
    QUIC_DBG_ASSERT(Success); UNREFERENCED_PARAMETER(Success);
    QuicDispatchLockAcquire(&Session->ConnectionsLock);
    QuicListInsertTail(&Session->Connections, &Connection->SessionLink);
    QuicDispatchLockRelease(&Session->ConnectionsLock);
}

_IRQL_requires_max_(DISPATCH_LEVEL)
void
QuicSessionUnregisterConnection(
    _Inout_ QUIC_CONNECTION* Connection
    )
{
    if (Connection->Session == NULL) {
        return;
    }
    QUIC_SESSION* Session = Connection->Session;
    Connection->Session = NULL;
    QuicTraceEvent(ConnUnregisterSession, "[conn][%p] Unregistered from session: %p", Connection, Session);
    QuicDispatchLockAcquire(&Session->ConnectionsLock);
    QuicListEntryRemove(&Connection->SessionLink);
    QuicDispatchLockRelease(&Session->ConnectionsLock);
    QuicRundownRelease(&Session->Rundown);
}

//
// Requires Session->Lock to be held (shared or exclusive).
//
_IRQL_requires_max_(PASSIVE_LEVEL)
QUIC_SERVER_CACHE*
QuicSessionServerCacheLookup(
    _In_ QUIC_SESSION* Session,
    _In_ uint16_t ServerNameLength,
    _In_reads_(ServerNameLength)
        const char* ServerName,
    _In_ uint32_t Hash
    )
{
    QUIC_HASHTABLE_LOOKUP_CONTEXT Context;
    QUIC_HASHTABLE_ENTRY* Entry =
        QuicHashtableLookup(&Session->ServerCache, Hash, &Context);

    while (Entry != NULL) {
        QUIC_SERVER_CACHE* Temp =
            QUIC_CONTAINING_RECORD(Entry, QUIC_SERVER_CACHE, Entry);
        if (Temp->ServerNameLength == ServerNameLength &&
            memcmp(Temp->ServerName, ServerName, ServerNameLength) == 0) {
            return Temp;
        }
        Entry = QuicHashtableLookupNext(&Session->ServerCache, &Context);
    }

    return NULL;
}

_IRQL_requires_max_(PASSIVE_LEVEL)
_Success_(return != FALSE)
BOOLEAN
QuicSessionServerCacheGetState(
    _In_ QUIC_SESSION* Session,
    _In_z_ const char* ServerName,
    _Out_ uint32_t* QuicVersion,
    _Out_ QUIC_TRANSPORT_PARAMETERS* Parameters,
    _Out_ QUIC_SEC_CONFIG** ClientSecConfig
    )
{
    uint16_t ServerNameLength = (uint16_t)strlen(ServerName);
    uint32_t Hash = QuicHashSimple(ServerNameLength, (const uint8_t*)ServerName);

    QuicRwLockAcquireShared(&Session->ServerCacheLock);

    QUIC_SERVER_CACHE* Cache =
        QuicSessionServerCacheLookup(
            Session,
            ServerNameLength,
            ServerName,
            Hash);

    if (Cache != NULL) {
        *QuicVersion = Cache->QuicVersion;
        *Parameters = Cache->TransportParameters;
        if (Cache->SecConfig != NULL) {
            *ClientSecConfig = QuicTlsSecConfigAddRef(Cache->SecConfig);
        } else {
            *ClientSecConfig = NULL;
        }
    }

    QuicRwLockReleaseShared(&Session->ServerCacheLock);

    return Cache != NULL;
}

_IRQL_requires_max_(PASSIVE_LEVEL)
void
QuicSessionServerCacheSetStateInternal(
    _In_ QUIC_SESSION* Session,
    _In_ uint16_t ServerNameLength,
    _In_reads_(ServerNameLength)
    const char* ServerName,
    _In_ uint32_t QuicVersion,
    _In_ const QUIC_TRANSPORT_PARAMETERS* Parameters,
    _In_opt_ QUIC_SEC_CONFIG* SecConfig
    )
{
    uint32_t Hash = QuicHashSimple(ServerNameLength, (const uint8_t*)ServerName);

    QuicRwLockAcquireExclusive(&Session->ServerCacheLock);

    QUIC_SERVER_CACHE* Cache =
        QuicSessionServerCacheLookup(
            Session,
            ServerNameLength,
            ServerName,
            Hash);

    if (Cache != NULL) {
        Cache->QuicVersion = QuicVersion;
        Cache->TransportParameters = *Parameters;
        if (SecConfig != NULL) {
            Cache->SecConfig = QuicTlsSecConfigAddRef(SecConfig);
        }

    } else {
#pragma prefast(suppress: __WARNING_6014, "Memory is correctly freed (MsQuicSessionClose).")
        Cache = QUIC_ALLOC_PAGED(sizeof(QUIC_SERVER_CACHE) + ServerNameLength);

        if (Cache != NULL) {
            memcpy(Cache + 1, ServerName, ServerNameLength);
            Cache->ServerName = (const char*)(Cache + 1);
            Cache->ServerNameLength = ServerNameLength;
            Cache->QuicVersion = QuicVersion;
            Cache->TransportParameters = *Parameters;
            if (SecConfig != NULL) {
                Cache->SecConfig = QuicTlsSecConfigAddRef(SecConfig);
            }

            QuicHashtableInsert(&Session->ServerCache, &Cache->Entry, Hash, NULL);

        } else {
            QuicTraceEvent(AllocFailure, "Allocation of '%s' failed. (%llu bytes)", "server cache entry", sizeof(QUIC_SERVER_CACHE) + ServerNameLength);
        }
    }

    QuicRwLockReleaseExclusive(&Session->ServerCacheLock);
}

_IRQL_requires_max_(PASSIVE_LEVEL)
void
QuicSessionServerCacheSetState(
    _In_ QUIC_SESSION* Session,
    _In_z_ const char* ServerName,
    _In_ uint32_t QuicVersion,
    _In_ const QUIC_TRANSPORT_PARAMETERS* Parameters,
    _In_ QUIC_SEC_CONFIG* SecConfig
    )
{
    QuicSessionServerCacheSetStateInternal(
        Session,
        (uint16_t)strlen(ServerName),
        ServerName,
        QuicVersion,
        Parameters,
        SecConfig);
}

_IRQL_requires_max_(PASSIVE_LEVEL)
QUIC_STATUS
QuicSessionParamGet(
    _In_ QUIC_SESSION* Session,
    _In_ uint32_t Param,
    _Inout_ uint32_t* BufferLength,
    _Out_writes_bytes_opt_(*BufferLength)
        void* Buffer
    )
{
    QUIC_STATUS Status;

    switch (Param) {

    case QUIC_PARAM_SESSION_PEER_BIDI_STREAM_COUNT:

        if (*BufferLength < sizeof(Session->Settings.BidiStreamCount)) {
            *BufferLength = sizeof(Session->Settings.BidiStreamCount);
            Status = QUIC_STATUS_BUFFER_TOO_SMALL;
            break;
        }

        if (Buffer == NULL) {
            Status = QUIC_STATUS_INVALID_PARAMETER;
            break;
        }

        *BufferLength = sizeof(Session->Settings.BidiStreamCount);
        *(uint16_t*)Buffer = Session->Settings.BidiStreamCount;

        Status = QUIC_STATUS_SUCCESS;
        break;

    case QUIC_PARAM_SESSION_PEER_UNIDI_STREAM_COUNT:

        if (*BufferLength < sizeof(Session->Settings.UnidiStreamCount)) {
            *BufferLength = sizeof(Session->Settings.UnidiStreamCount);
            Status = QUIC_STATUS_BUFFER_TOO_SMALL;
            break;
        }

        if (Buffer == NULL) {
            Status = QUIC_STATUS_INVALID_PARAMETER;
            break;
        }

        *BufferLength = sizeof(Session->Settings.UnidiStreamCount);
        *(uint16_t*)Buffer = Session->Settings.UnidiStreamCount;

        Status = QUIC_STATUS_SUCCESS;
        break;

    case QUIC_PARAM_SESSION_IDLE_TIMEOUT:

        if (*BufferLength < sizeof(Session->Settings.IdleTimeoutMs)) {
            *BufferLength = sizeof(Session->Settings.IdleTimeoutMs);
            Status = QUIC_STATUS_BUFFER_TOO_SMALL;
            break;
        }

        if (Buffer == NULL) {
            Status = QUIC_STATUS_INVALID_PARAMETER;
            break;
        }

        *BufferLength = sizeof(Session->Settings.IdleTimeoutMs);
        *(uint64_t*)Buffer = Session->Settings.IdleTimeoutMs;

        Status = QUIC_STATUS_SUCCESS;
        break;

    case QUIC_PARAM_SESSION_DISCONNECT_TIMEOUT:

        if (*BufferLength < sizeof(Session->Settings.DisconnectTimeoutMs)) {
            *BufferLength = sizeof(Session->Settings.DisconnectTimeoutMs);
            Status = QUIC_STATUS_BUFFER_TOO_SMALL;
            break;
        }

        if (Buffer == NULL) {
            Status = QUIC_STATUS_INVALID_PARAMETER;
            break;
        }

        *BufferLength = sizeof(Session->Settings.DisconnectTimeoutMs);
        *(uint32_t*)Buffer = Session->Settings.DisconnectTimeoutMs;

        Status = QUIC_STATUS_SUCCESS;
        break;

    case QUIC_PARAM_SESSION_MAX_BYTES_PER_KEY:
        if (*BufferLength < sizeof(Session->Settings.MaxBytesPerKey)) {
            *BufferLength = sizeof(Session->Settings.MaxBytesPerKey);
            Status = QUIC_STATUS_BUFFER_TOO_SMALL;
            break;
        }

        if (Buffer == NULL) {
            Status = QUIC_STATUS_INVALID_PARAMETER;
            break;
        }

        *BufferLength = sizeof(Session->Settings.MaxBytesPerKey);
        *(uint64_t*)Buffer = Session->Settings.MaxBytesPerKey;

        Status = QUIC_STATUS_SUCCESS;
        break;

    case QUIC_PARAM_SESSION_MIGRATION_ENABLED:
        if (*BufferLength < sizeof(Session->Settings.MigrationEnabled)) {
            *BufferLength = sizeof(Session->Settings.MigrationEnabled);
            Status = QUIC_STATUS_BUFFER_TOO_SMALL;
            break;
        }

        if (Buffer == NULL) {
            Status = QUIC_STATUS_INVALID_PARAMETER;
            break;
        }

        *BufferLength = sizeof(Session->Settings.MigrationEnabled);
        *(BOOLEAN*)Buffer = Session->Settings.MigrationEnabled;

        Status = QUIC_STATUS_SUCCESS;
        break;

    default:
        Status = QUIC_STATUS_INVALID_PARAMETER;
        break;
    }

    return Status;
}

_IRQL_requires_max_(PASSIVE_LEVEL)
QUIC_STATUS
QuicSessionParamSet(
    _In_ QUIC_SESSION* Session,
    _In_ uint32_t Param,
    _In_ uint32_t BufferLength,
    _In_reads_bytes_(BufferLength)
        const void* Buffer
    )
{
    QUIC_STATUS Status;

    switch (Param) {

    case QUIC_PARAM_SESSION_TLS_TICKET_KEY: {

        if (BufferLength != 44) {
            Status = QUIC_STATUS_INVALID_PARAMETER;
            break;
        }

        Status =
            QuicTlsSessionSetTicketKey(
                Session->TlsSession,
                Buffer);
        break;
    }

    case QUIC_PARAM_SESSION_PEER_BIDI_STREAM_COUNT: {

        if (BufferLength != sizeof(uint16_t)) {
            Status = QUIC_STATUS_INVALID_PARAMETER;
            break;
        }

        Session->Settings.AppSet.BidiStreamCount = TRUE;
        Session->Settings.BidiStreamCount = *(uint16_t*)Buffer;

<<<<<<< HEAD
        QuicTraceLogInfo(FN_session431d4cd1e01d1d19880d28b8484100fb, "[sess][%p] Updated bidirectional stream count = %hu",
            Session, Session->Settings.BidiStreamCount);
=======
        QuicTraceLogInfo(
            SessionBiDiStreamCountSet,
            "[sess][%p] Updated bidirectional stream count = %hu",
            Session,
            Session->Settings.BidiStreamCount);
>>>>>>> eaf136f3

        Status = QUIC_STATUS_SUCCESS;
        break;
    }

    case QUIC_PARAM_SESSION_PEER_UNIDI_STREAM_COUNT: {

        if (BufferLength != sizeof(uint16_t)) {
            Status = QUIC_STATUS_INVALID_PARAMETER;
            break;
        }

        Session->Settings.AppSet.UnidiStreamCount = TRUE;
        Session->Settings.UnidiStreamCount = *(uint16_t*)Buffer;

<<<<<<< HEAD
        QuicTraceLogInfo(FN_session044ad7f4e283138fd58759097cb00070, "[sess][%p] Updated unidirectional stream count = %hu",
            Session, Session->Settings.UnidiStreamCount);
=======
        QuicTraceLogInfo(
            SessionUniDiStreamCountSet,
            "[sess][%p] Updated unidirectional stream count = %hu",
            Session,
            Session->Settings.UnidiStreamCount);
>>>>>>> eaf136f3

        Status = QUIC_STATUS_SUCCESS;
        break;
    }

    case QUIC_PARAM_SESSION_IDLE_TIMEOUT: {

        if (BufferLength != sizeof(Session->Settings.IdleTimeoutMs)) {
            Status = QUIC_STATUS_INVALID_PARAMETER;
            break;
        }

        Session->Settings.AppSet.IdleTimeoutMs = TRUE;
        Session->Settings.IdleTimeoutMs = *(uint64_t*)Buffer;

<<<<<<< HEAD
        QuicTraceLogInfo(FN_session784d9af2ef7948f61b6e6a24478000fa, "[sess][%p] Updated idle timeout to %llu milliseconds",
            Session, Session->Settings.IdleTimeoutMs);
=======
        QuicTraceLogInfo(
            SessionIdleTimeoutSet,
            "[sess][%p] Updated idle timeout to %llu milliseconds",
            Session,
            Session->Settings.IdleTimeoutMs);
>>>>>>> eaf136f3

        Status = QUIC_STATUS_SUCCESS;
        break;
    }

    case QUIC_PARAM_SESSION_DISCONNECT_TIMEOUT: {

        if (BufferLength != sizeof(Session->Settings.DisconnectTimeoutMs)) {
            Status = QUIC_STATUS_INVALID_PARAMETER;
            break;
        }

        Session->Settings.AppSet.DisconnectTimeoutMs = TRUE;
        Session->Settings.DisconnectTimeoutMs = *(uint32_t*)Buffer;

<<<<<<< HEAD
        QuicTraceLogInfo(FN_session9feae89ff9b00177f8e5108c2f1e90da, "[sess][%p] Updated disconnect timeout to %u milliseconds",
            Session, Session->Settings.DisconnectTimeoutMs);
=======
        QuicTraceLogInfo(
            SessionDisconnectTimeoutSet,
            "[sess][%p] Updated disconnect timeout to %u milliseconds",
            Session,
            Session->Settings.DisconnectTimeoutMs);
>>>>>>> eaf136f3

        Status = QUIC_STATUS_SUCCESS;
        break;
    }

    case QUIC_PARAM_SESSION_ADD_RESUMPTION_STATE: {

        const QUIC_SERIALIZED_RESUMPTION_STATE* State =
            (const QUIC_SERIALIZED_RESUMPTION_STATE*)Buffer;

        if (BufferLength < sizeof(QUIC_SERIALIZED_RESUMPTION_STATE) ||
            BufferLength < sizeof(QUIC_SERIALIZED_RESUMPTION_STATE) + State->ServerNameLength) {
            Status = QUIC_STATUS_INVALID_PARAMETER;
            break;
        }

        const char* ServerName = (const char*)State->Buffer;

        const uint8_t* TicketBuffer = State->Buffer + State->ServerNameLength;
        uint32_t TicketBufferLength =
            BufferLength -
            sizeof(QUIC_SERIALIZED_RESUMPTION_STATE) -
            State->ServerNameLength;

        QuicSessionServerCacheSetStateInternal(
            Session,
            State->ServerNameLength,
            ServerName,
            State->QuicVersion,
            &State->TransportParameters,
            NULL);

        Status =
            QuicTlsSessionAddTicket(
                Session->TlsSession,
                TicketBufferLength,
                TicketBuffer);
        break;
    }

    case QUIC_PARAM_SESSION_MAX_BYTES_PER_KEY: {
        if (BufferLength != sizeof(Session->Settings.MaxBytesPerKey)) {
            Status = QUIC_STATUS_INVALID_PARAMETER;
            break;
        }

        uint64_t NewValue = *(uint64_t*)Buffer;
        if (NewValue > QUIC_DEFAULT_MAX_BYTES_PER_KEY) {
            Status = QUIC_STATUS_INVALID_PARAMETER;
            break;
        }

        Session->Settings.AppSet.MaxBytesPerKey = TRUE;
        Session->Settings.MaxBytesPerKey = NewValue;

<<<<<<< HEAD
        QuicTraceLogInfo(FN_session6cf23dcb0930e847c8cf1f4f94294219, "[sess][%p] Updated max bytes per key to %llu bytes",
=======
        QuicTraceLogInfo(
            SessionMaxBytesPerKeySet,
            "[sess][%p] Updated max bytes per key to %llu bytes",
>>>>>>> eaf136f3
            Session,
            Session->Settings.MaxBytesPerKey);

        Status = QUIC_STATUS_SUCCESS;
        break;
    }

    case QUIC_PARAM_SESSION_MIGRATION_ENABLED: {
        if (BufferLength != sizeof(Session->Settings.MigrationEnabled)) {
            Status = QUIC_STATUS_INVALID_PARAMETER;
            break;
        }

        Session->Settings.AppSet.MigrationEnabled = TRUE;
        Session->Settings.MigrationEnabled = *(BOOLEAN*)Buffer;

<<<<<<< HEAD
        QuicTraceLogInfo(FN_session_QUIC_PARAM_SESSION_MIGRATION_ENABLED, "[sess][%p] Updated migration enabled to %hhu",
=======
        QuicTraceLogInfo(
            SessionMigrationEnabledSet,
            "[sess][%p] Updated migration enabled to %hhu",
>>>>>>> eaf136f3
            Session,
            Session->Settings.MigrationEnabled);

        Status = QUIC_STATUS_SUCCESS;
        break;
    }

    default:
        Status = QUIC_STATUS_INVALID_PARAMETER;
        break;
    }

    return Status;
}
<|MERGE_RESOLUTION|>--- conflicted
+++ resolved
@@ -1,1048 +1,1005 @@
-/*++
-
-    Copyright (c) Microsoft Corporation.
-    Licensed under the MIT License.
-
-Abstract:
-
-    A "session" manages TLS session state, which is used for session
-    resumption across connections. On Windows it also manages silo
-    and network compartment state.
-
---*/
-
-#include "precomp.h"
-<<<<<<< HEAD
-#include "session.c.clog.h"
-=======
->>>>>>> eaf136f3
-
-_IRQL_requires_max_(DISPATCH_LEVEL)
-QUIC_STATUS
-QuicSessionAlloc(
-    _In_opt_ QUIC_REGISTRATION* Registration,
-    _In_opt_ void* Context,
-    _When_(AlpnBufferCount > 0, _In_reads_(AlpnBufferCount))
-    _When_(AlpnBufferCount == 0, _In_opt_)
-        const QUIC_BUFFER* const AlpnBuffers,
-    _In_ uint32_t AlpnBufferCount,
-    _Outptr_ _At_(*NewSession, __drv_allocatesMem(Mem))
-        QUIC_SESSION** NewSession
-    )
-{
-    uint32_t AlpnListLength = 0;
-    for (uint32_t i = 0; i < AlpnBufferCount; ++i) {
-        if (AlpnBuffers[i].Length == 0 ||
-            AlpnBuffers[i].Length > QUIC_MAX_ALPN_LENGTH) {
-            return QUIC_STATUS_INVALID_PARAMETER;
-        }
-        AlpnListLength += sizeof(uint8_t) + AlpnBuffers[i].Length;
-    }
-    if (AlpnListLength > UINT16_MAX) {
-        return QUIC_STATUS_INVALID_PARAMETER;
-    }
-    QUIC_ANALYSIS_ASSERT(AlpnListLength <= UINT16_MAX);
-
-    QUIC_SESSION* Session = QUIC_ALLOC_NONPAGED(sizeof(QUIC_SESSION) + AlpnListLength);
-    if (Session == NULL) {
-        QuicTraceEvent(AllocFailure, "Allocation of '%s' failed. (%llu bytes)", "session" , AlpnListLength);
-        return QUIC_STATUS_OUT_OF_MEMORY;
-    }
-
-    QuicZeroMemory(Session, sizeof(QUIC_SESSION));
-    Session->Type = QUIC_HANDLE_TYPE_SESSION;
-    Session->ClientContext = Context;
-    Session->AlpnListLength = (uint16_t)AlpnListLength;
-
-    uint8_t* AlpnList = Session->AlpnList;
-    for (uint32_t i = 0; i < AlpnBufferCount; ++i) {
-        AlpnList[0] = (uint8_t)AlpnBuffers[i].Length;
-        AlpnList++;
-
-        QuicCopyMemory(
-            AlpnList,
-            AlpnBuffers[i].Buffer,
-            AlpnBuffers[i].Length);
-        AlpnList += AlpnBuffers[i].Length;
-    }
-
-    if (Registration != NULL) {
-        Session->Registration = Registration;
-
-#ifdef QUIC_SILO
-        Session->Silo = QuicSiloGetCurrentServer();
-        QuicSiloAddRef(Session->Silo);
-#endif
-
-#ifdef QUIC_COMPARTMENT_ID
-        Session->CompartmentId = QuicCompartmentIdGetCurrent();
-#endif
-    }
-
-    QuicTraceEvent(SessionCreated, "[sess][%p] Created, Registration=%p, Alpn=%s", Session, Session->Registration, ""); // TODO - Buffer and length
-
-    QuicRundownInitialize(&Session->Rundown);
-    QuicRwLockInitialize(&Session->ServerCacheLock);
-    QuicDispatchLockInitialize(&Session->ConnectionsLock);
-    QuicListInitializeHead(&Session->Connections);
-
-    *NewSession = Session;
-
-    return QUIC_STATUS_SUCCESS;
-}
-
-_IRQL_requires_max_(PASSIVE_LEVEL)
-void
-MsQuicSessionFree(
-    _In_ _Pre_defensive_ __drv_freesMem(Mem)
-        QUIC_SESSION* Session
-    )
-{
-    //
-    // If you hit this assert, you are trying to clean up a session without
-    // first cleaning up all the child connections first.
-    //
-    QUIC_TEL_ASSERT(QuicListIsEmpty(&Session->Connections));
-    QuicRundownUninitialize(&Session->Rundown);
-
-    if (Session->Registration != NULL) {
-        QuicTlsSessionUninitialize(Session->TlsSession);
-
-        //
-        // Enumerate and free all entries in the table.
-        //
-        QUIC_HASHTABLE_ENTRY* Entry;
-        QUIC_HASHTABLE_ENUMERATOR Enumerator;
-        QuicHashtableEnumerateBegin(&Session->ServerCache, &Enumerator);
-        while (TRUE) {
-            Entry = QuicHashtableEnumerateNext(&Session->ServerCache, &Enumerator);
-            if (Entry == NULL) {
-                QuicHashtableEnumerateEnd(&Session->ServerCache, &Enumerator);
-                break;
-            }
-            QuicHashtableRemove(&Session->ServerCache, Entry, NULL);
-
-            //
-            // Release the security config stored in this cache.
-            //
-            QUIC_SERVER_CACHE* Temp = QUIC_CONTAINING_RECORD(Entry, QUIC_SERVER_CACHE, Entry);
-            if (Temp->SecConfig != NULL) {
-                QuicTlsSecConfigRelease(Temp->SecConfig);
-            }
-
-            QUIC_FREE(Entry);
-        }
-        QuicHashtableUninitialize(&Session->ServerCache);
-
-        QuicStorageClose(Session->AppSpecificStorage);
-#ifdef QUIC_SILO
-        QuicStorageClose(Session->Storage);
-        QuicSiloRelease(Session->Silo);
-#endif
-    }
-
-    QuicDispatchLockUninitialize(&Session->ConnectionsLock);
-    QuicRwLockUninitialize(&Session->ServerCacheLock);
-    QuicTraceEvent(SessionDestroyed, "[sess][%p] Destroyed", Session);
-    QUIC_FREE(Session);
-}
-
-_IRQL_requires_max_(PASSIVE_LEVEL)
-QUIC_STATUS
-QUIC_API
-MsQuicSessionOpen(
-    _In_ _Pre_defensive_ HQUIC RegistrationContext,
-    _In_reads_(AlpnBufferCount) _Pre_defensive_
-        const QUIC_BUFFER* const AlpnBuffers,
-    _In_range_(>, 0) uint32_t AlpnBufferCount,
-    _In_opt_ void* Context,
-    _Outptr_ _At_(*NewSession, __drv_allocatesMem(Mem)) _Pre_defensive_
-        HQUIC *NewSession
-    )
-{
-    QUIC_STATUS Status;
-    QUIC_SESSION* Session = NULL;
-
-    QuicTraceEvent(ApiEnter, "[ api] Enter %d (%p).",
-        QUIC_TRACE_API_SESSION_OPEN,
-        RegistrationContext);
-
-    if (RegistrationContext == NULL ||
-        RegistrationContext->Type != QUIC_HANDLE_TYPE_REGISTRATION ||
-        NewSession == NULL ||
-        AlpnBufferCount == 0 ||
-        AlpnBuffers == NULL) {
-        Status = QUIC_STATUS_INVALID_PARAMETER;
-        goto Error;
-    }
-
-    Status =
-        QuicSessionAlloc(
-            (QUIC_REGISTRATION*)RegistrationContext,
-            Context,
-            AlpnBuffers,
-            AlpnBufferCount,
-            &Session);
-    if (QUIC_FAILED(Status)) {
-        goto Error;
-    }
-
-    if (!QuicHashtableInitializeEx(&Session->ServerCache, QUIC_HASH_MIN_SIZE)) {
-        QuicTraceEvent(SessionError, "[sess][%p] ERROR, %s.", Session, "Server cache initialize");
-        Status = QUIC_STATUS_OUT_OF_MEMORY;
-        goto Error;
-    }
-
-    Status = QuicTlsSessionInitialize(&Session->TlsSession);
-    if (QUIC_FAILED(Status)) {
-        QuicTraceEvent(SessionErrorStatus, "[sess][%p] ERROR, %d, %s.", Session, Status, "QuicTlsSessionInitialize");
-        QuicHashtableUninitialize(&Session->ServerCache);
-        goto Error;
-    }
-
-#ifdef QUIC_SILO
-    if (Session->Silo != NULL) {
-        //
-        // Only need to load base key if in a silo. Otherwise, the library already
-        // read in the default silo settings.
-        //
-        Status =
-            QuicStorageOpen(
-                NULL,
-                (QUIC_STORAGE_CHANGE_CALLBACK_HANDLER)QuicSessionSettingsChanged,
-                Session,
-                &Session->Storage);
-        if (QUIC_FAILED(Status)) {
-<<<<<<< HEAD
-            QuicTraceLogWarning(FN_session85a35349e97865b7b714a279e1dadc0e, "[sess][%p] Failed to open settings, 0x%x", Session, Status);
-=======
-            QuicTraceLogWarning(
-                SessionOpenStorageFailed,
-                "[sess][%p] Failed to open settings, 0x%x",
-                Session,
-                Status);
->>>>>>> eaf136f3
-            Status = QUIC_STATUS_SUCCESS; // Non-fatal, as the process may not have access
-        }
-    }
-#endif
-
-    if (Session->Registration->AppName[0] != '\0') {
-        char SpecificAppKey[256] = QUIC_SETTING_APP_KEY;
-        strcpy_s(
-            SpecificAppKey + sizeof(QUIC_SETTING_APP_KEY) - 1,
-            sizeof(SpecificAppKey) - (sizeof(QUIC_SETTING_APP_KEY) - 1),
-            Session->Registration->AppName);
-        Status =
-            QuicStorageOpen(
-                SpecificAppKey,
-                (QUIC_STORAGE_CHANGE_CALLBACK_HANDLER)QuicSessionSettingsChanged,
-                Session,
-                &Session->AppSpecificStorage);
-        if (QUIC_FAILED(Status)) {
-<<<<<<< HEAD
-            QuicTraceLogWarning(FN_sessionfd68a94fad16df513f0d042f4537c631, "[sess][%p] Failed to open app specific settings, 0x%x", Session, Status);
-=======
-            QuicTraceLogWarning(
-                SessionOpenAppStorageFailed,
-                "[sess][%p] Failed to open app specific settings, 0x%x",
-                Session,
-                Status);
->>>>>>> eaf136f3
-            Status = QUIC_STATUS_SUCCESS; // Non-fatal, as the process may not have access
-        }
-    }
-
-    QuicSessionSettingsChanged(Session);
-
-    QuicLockAcquire(&Session->Registration->Lock);
-    QuicListInsertTail(&Session->Registration->Sessions, &Session->Link);
-    QuicLockRelease(&Session->Registration->Lock);
-
-    *NewSession = (HQUIC)Session;
-    Session = NULL;
-
-Error:
-
-    if (Session != NULL) {
-        MsQuicSessionFree(Session);
-    }
-
-    QuicTraceEvent(ApiExitStatus, "[ api] Exit %d", Status);
-
-    return Status;
-}
-
-_IRQL_requires_max_(PASSIVE_LEVEL)
-void
-QUIC_API
-MsQuicSessionClose(
-    _In_ _Pre_defensive_ __drv_freesMem(Mem)
-        HQUIC Handle
-    )
-{
-    if (Handle == NULL) {
-        return;
-    }
-
-    QUIC_TEL_ASSERT(Handle->Type == QUIC_HANDLE_TYPE_SESSION);
-    _Analysis_assume_(Handle->Type == QUIC_HANDLE_TYPE_SESSION);
-    if (Handle->Type != QUIC_HANDLE_TYPE_SESSION) {
-        return;
-    }
-
-    QuicTraceEvent(ApiEnter, "[ api] Enter %d (%p).",
-        QUIC_TRACE_API_SESSION_CLOSE,
-        Handle);
-
-#pragma prefast(suppress: __WARNING_25024, "Pointer cast already validated.")
-    QUIC_SESSION* Session = (QUIC_SESSION*)Handle;
-
-    QuicTraceEvent(SessionCleanup, "[sess][%p] Cleaning up", Session);
-
-    if (Session->Registration != NULL) {
-        QuicLockAcquire(&Session->Registration->Lock);
-        QuicListEntryRemove(&Session->Link);
-        QuicLockRelease(&Session->Registration->Lock);
-    } else {
-        //
-        // This is the global unregistered session. All connections need to be
-        // immediately cleaned up.
-        //
-        QUIC_LIST_ENTRY* Entry = Session->Connections.Flink;
-        while (Entry != &Session->Connections) {
-            QUIC_CONNECTION* Connection =
-                QUIC_CONTAINING_RECORD(Entry, QUIC_CONNECTION, SessionLink);
-            Entry = Entry->Flink;
-            QuicConnOnShutdownComplete(Connection);
-        }
-    }
-
-    QuicRundownReleaseAndWait(&Session->Rundown);
-    MsQuicSessionFree(Session);
-
-    QuicTraceEvent(ApiExit, "[ api] Exit");
-}
-
-_IRQL_requires_max_(PASSIVE_LEVEL)
-void
-QUIC_API
-MsQuicSessionShutdown(
-    _In_ _Pre_defensive_ HQUIC Handle,
-    _In_ QUIC_CONNECTION_SHUTDOWN_FLAGS Flags,
-    _In_ _Pre_defensive_ QUIC_UINT62 ErrorCode
-    )
-{
-    QUIC_DBG_ASSERT(Handle != NULL);
-    QUIC_DBG_ASSERT(Handle->Type == QUIC_HANDLE_TYPE_SESSION);
-
-    if (ErrorCode > QUIC_UINT62_MAX) {
-        return;
-    }
-
-    QuicTraceEvent(ApiEnter, "[ api] Enter %d (%p).",
-        QUIC_TRACE_API_SESSION_SHUTDOWN,
-        Handle);
-
-    if (Handle && Handle->Type == QUIC_HANDLE_TYPE_SESSION) {
-#pragma prefast(suppress: __WARNING_25024, "Pointer cast already validated.")
-        QUIC_SESSION* Session = (QUIC_SESSION*)Handle;
-
-        QuicTraceEvent(SessionShutdown, "[sess][%p] Shutting down connections, Flags=%d, ErrorCode=%llu", Session, Flags, ErrorCode);
-
-        QuicDispatchLockAcquire(&Session->ConnectionsLock);
-
-        QUIC_LIST_ENTRY* Entry = Session->Connections.Flink;
-        while (Entry != &Session->Connections) {
-
-            QUIC_CONNECTION* Connection =
-                QUIC_CONTAINING_RECORD(Entry, QUIC_CONNECTION, SessionLink);
-
-            if (InterlockedCompareExchange16(
-                    (short*)&Connection->BackUpOperUsed, 1, 0) == 0) {
-
-                QUIC_OPERATION* Oper = &Connection->BackUpOper;
-                Oper->FreeAfterProcess = FALSE;
-                Oper->Type = QUIC_OPER_TYPE_API_CALL;
-                Oper->API_CALL.Context = &Connection->BackupApiContext;
-                Oper->API_CALL.Context->Type = QUIC_API_TYPE_CONN_SHUTDOWN;
-                Oper->API_CALL.Context->CONN_SHUTDOWN.Flags = Flags;
-                Oper->API_CALL.Context->CONN_SHUTDOWN.ErrorCode = ErrorCode;
-                QuicConnQueueHighestPriorityOper(Connection, Oper);
-            }
-
-            Entry = Entry->Flink;
-        }
-
-        QuicDispatchLockRelease(&Session->ConnectionsLock);
-    }
-
-    QuicTraceEvent(ApiExit, "[ api] Exit");
-}
-
-_IRQL_requires_max_(DISPATCH_LEVEL)
-const uint8_t*
-QuicSessionFindAlpnInList(
-    _In_ const QUIC_SESSION* Session,
-    _In_ uint16_t OtherAlpnListLength,
-    _In_reads_(OtherAlpnListLength)
-        const uint8_t* OtherAlpnList
-    )
-{
-    const uint8_t* AlpnList = Session->AlpnList;
-    uint16_t AlpnListLength = Session->AlpnListLength;
-
-    //
-    // We want to respect the server's ALPN preference order (i.e. Session) and
-    // not the client's. So we loop over every ALPN in the session and then see
-    // if there is a match in the client's list.
-    //
-
-    while (AlpnListLength != 0) {
-        QUIC_ANALYSIS_ASSUME(AlpnList[0] + 1 <= AlpnListLength);
-        const uint8_t* Result =
-            QuicTlsAlpnFindInList(
-                OtherAlpnListLength,
-                OtherAlpnList,
-                AlpnList[0],
-                AlpnList + 1);
-        if (Result != NULL) {
-            //
-            // Return AlpnList instead of Result, since Result points into what
-            // might be a temporary buffer.
-            //
-            return AlpnList;
-        }
-        AlpnListLength -= AlpnList[0] + 1;
-        AlpnList += AlpnList[0] + 1;
-    }
-
-    return NULL;
-}
-
-_IRQL_requires_max_(DISPATCH_LEVEL)
-BOOLEAN
-QuicSessionHasAlpnOverlap(
-    _In_ const QUIC_SESSION* Session1,
-    _In_ const QUIC_SESSION* Session2
-    )
-{
-    return
-        QuicSessionFindAlpnInList(
-            Session1,
-            Session2->AlpnListLength,
-            Session2->AlpnList) != NULL;
-}
-
-_IRQL_requires_max_(DISPATCH_LEVEL)
-BOOLEAN
-QuicSessionMatchesAlpn(
-    _In_ const QUIC_SESSION* Session,
-    _In_ QUIC_NEW_CONNECTION_INFO* Info
-    )
-{
-    const uint8_t* Alpn =
-        QuicSessionFindAlpnInList(Session, Info->ClientAlpnListLength, Info->ClientAlpnList);
-    if (Alpn != NULL) {
-        Info->NegotiatedAlpnLength = Alpn[0]; // The length prefixed to the ALPN buffer.
-        Info->NegotiatedAlpn = Alpn + 1;
-        return TRUE;
-    }
-    return FALSE;
-}
-
-_IRQL_requires_max_(PASSIVE_LEVEL)
-void
-QuicSessionTraceRundown(
-    _In_ QUIC_SESSION* Session
-    )
-{
-    QuicTraceEvent(SessionRundown, "[sess][%p] Rundown, Registration=%p, Alpn=%p", Session, Session->Registration, "");
-
-    QuicDispatchLockAcquire(&Session->ConnectionsLock);
-
-    for (QUIC_LIST_ENTRY* Link = Session->Connections.Flink;
-        Link != &Session->Connections;
-        Link = Link->Flink) {
-        QuicConnQueueTraceRundown(
-            QUIC_CONTAINING_RECORD(Link, QUIC_CONNECTION, SessionLink));
-    }
-
-    QuicDispatchLockRelease(&Session->ConnectionsLock);
-}
-
-_IRQL_requires_max_(PASSIVE_LEVEL)
-_Function_class_(QUIC_STORAGE_CHANGE_CALLBACK)
-void
-QuicSessionSettingsChanged(
-    _Inout_ QUIC_SESSION* Session
-    )
-{
-#ifdef QUIC_SILO
-    if (Session->Storage != NULL) {
-        QuicSettingsSetDefault(&Session->Settings);
-        QuicSettingsLoad(&Session->Settings, Session->Storage);
-    } else {
-        QuicSettingsCopy(&Session->Settings, &MsQuicLib.Settings);
-    }
-#else
-    QuicSettingsCopy(&Session->Settings, &MsQuicLib.Settings);
-#endif
-
-    if (Session->AppSpecificStorage != NULL) {
-        QuicSettingsLoad(&Session->Settings, Session->AppSpecificStorage);
-    }
-
-<<<<<<< HEAD
-    QuicTraceLogInfo(FN_session6f0d4bd7234b294c9a99ad49c15c259d, "[sess][%p] Settings %p Updated", Session, &Session->Settings);
-=======
-    QuicTraceLogInfo(
-        SessionSettingsUpdated,
-        "[sess][%p] Settings %p Updated",
-        Session,
-        &Session->Settings);
->>>>>>> eaf136f3
-    QuicSettingsDump(&Session->Settings);
-}
-
-_IRQL_requires_max_(DISPATCH_LEVEL)
-void
-QuicSessionRegisterConnection(
-    _Inout_ QUIC_SESSION* Session,
-    _Inout_ QUIC_CONNECTION* Connection
-    )
-{
-    QuicSessionUnregisterConnection(Connection);
-    Connection->Session = Session;
-
-    if (Session->Registration != NULL) {
-        Connection->Registration = Session->Registration;
-#ifdef QuicVerifierEnabledByAddr
-        Connection->State.IsVerifying = Session->Registration->IsVerifying;
-#endif
-        QuicConnApplySettings(Connection, &Session->Settings);
-    }
-
-    QuicTraceEvent(ConnRegisterSession, "[conn][%p] Registered with session: %p", Connection, Session);
-    BOOLEAN Success = QuicRundownAcquire(&Session->Rundown);
-    QUIC_DBG_ASSERT(Success); UNREFERENCED_PARAMETER(Success);
-    QuicDispatchLockAcquire(&Session->ConnectionsLock);
-    QuicListInsertTail(&Session->Connections, &Connection->SessionLink);
-    QuicDispatchLockRelease(&Session->ConnectionsLock);
-}
-
-_IRQL_requires_max_(DISPATCH_LEVEL)
-void
-QuicSessionUnregisterConnection(
-    _Inout_ QUIC_CONNECTION* Connection
-    )
-{
-    if (Connection->Session == NULL) {
-        return;
-    }
-    QUIC_SESSION* Session = Connection->Session;
-    Connection->Session = NULL;
-    QuicTraceEvent(ConnUnregisterSession, "[conn][%p] Unregistered from session: %p", Connection, Session);
-    QuicDispatchLockAcquire(&Session->ConnectionsLock);
-    QuicListEntryRemove(&Connection->SessionLink);
-    QuicDispatchLockRelease(&Session->ConnectionsLock);
-    QuicRundownRelease(&Session->Rundown);
-}
-
-//
-// Requires Session->Lock to be held (shared or exclusive).
-//
-_IRQL_requires_max_(PASSIVE_LEVEL)
-QUIC_SERVER_CACHE*
-QuicSessionServerCacheLookup(
-    _In_ QUIC_SESSION* Session,
-    _In_ uint16_t ServerNameLength,
-    _In_reads_(ServerNameLength)
-        const char* ServerName,
-    _In_ uint32_t Hash
-    )
-{
-    QUIC_HASHTABLE_LOOKUP_CONTEXT Context;
-    QUIC_HASHTABLE_ENTRY* Entry =
-        QuicHashtableLookup(&Session->ServerCache, Hash, &Context);
-
-    while (Entry != NULL) {
-        QUIC_SERVER_CACHE* Temp =
-            QUIC_CONTAINING_RECORD(Entry, QUIC_SERVER_CACHE, Entry);
-        if (Temp->ServerNameLength == ServerNameLength &&
-            memcmp(Temp->ServerName, ServerName, ServerNameLength) == 0) {
-            return Temp;
-        }
-        Entry = QuicHashtableLookupNext(&Session->ServerCache, &Context);
-    }
-
-    return NULL;
-}
-
-_IRQL_requires_max_(PASSIVE_LEVEL)
-_Success_(return != FALSE)
-BOOLEAN
-QuicSessionServerCacheGetState(
-    _In_ QUIC_SESSION* Session,
-    _In_z_ const char* ServerName,
-    _Out_ uint32_t* QuicVersion,
-    _Out_ QUIC_TRANSPORT_PARAMETERS* Parameters,
-    _Out_ QUIC_SEC_CONFIG** ClientSecConfig
-    )
-{
-    uint16_t ServerNameLength = (uint16_t)strlen(ServerName);
-    uint32_t Hash = QuicHashSimple(ServerNameLength, (const uint8_t*)ServerName);
-
-    QuicRwLockAcquireShared(&Session->ServerCacheLock);
-
-    QUIC_SERVER_CACHE* Cache =
-        QuicSessionServerCacheLookup(
-            Session,
-            ServerNameLength,
-            ServerName,
-            Hash);
-
-    if (Cache != NULL) {
-        *QuicVersion = Cache->QuicVersion;
-        *Parameters = Cache->TransportParameters;
-        if (Cache->SecConfig != NULL) {
-            *ClientSecConfig = QuicTlsSecConfigAddRef(Cache->SecConfig);
-        } else {
-            *ClientSecConfig = NULL;
-        }
-    }
-
-    QuicRwLockReleaseShared(&Session->ServerCacheLock);
-
-    return Cache != NULL;
-}
-
-_IRQL_requires_max_(PASSIVE_LEVEL)
-void
-QuicSessionServerCacheSetStateInternal(
-    _In_ QUIC_SESSION* Session,
-    _In_ uint16_t ServerNameLength,
-    _In_reads_(ServerNameLength)
-    const char* ServerName,
-    _In_ uint32_t QuicVersion,
-    _In_ const QUIC_TRANSPORT_PARAMETERS* Parameters,
-    _In_opt_ QUIC_SEC_CONFIG* SecConfig
-    )
-{
-    uint32_t Hash = QuicHashSimple(ServerNameLength, (const uint8_t*)ServerName);
-
-    QuicRwLockAcquireExclusive(&Session->ServerCacheLock);
-
-    QUIC_SERVER_CACHE* Cache =
-        QuicSessionServerCacheLookup(
-            Session,
-            ServerNameLength,
-            ServerName,
-            Hash);
-
-    if (Cache != NULL) {
-        Cache->QuicVersion = QuicVersion;
-        Cache->TransportParameters = *Parameters;
-        if (SecConfig != NULL) {
-            Cache->SecConfig = QuicTlsSecConfigAddRef(SecConfig);
-        }
-
-    } else {
-#pragma prefast(suppress: __WARNING_6014, "Memory is correctly freed (MsQuicSessionClose).")
-        Cache = QUIC_ALLOC_PAGED(sizeof(QUIC_SERVER_CACHE) + ServerNameLength);
-
-        if (Cache != NULL) {
-            memcpy(Cache + 1, ServerName, ServerNameLength);
-            Cache->ServerName = (const char*)(Cache + 1);
-            Cache->ServerNameLength = ServerNameLength;
-            Cache->QuicVersion = QuicVersion;
-            Cache->TransportParameters = *Parameters;
-            if (SecConfig != NULL) {
-                Cache->SecConfig = QuicTlsSecConfigAddRef(SecConfig);
-            }
-
-            QuicHashtableInsert(&Session->ServerCache, &Cache->Entry, Hash, NULL);
-
-        } else {
-            QuicTraceEvent(AllocFailure, "Allocation of '%s' failed. (%llu bytes)", "server cache entry", sizeof(QUIC_SERVER_CACHE) + ServerNameLength);
-        }
-    }
-
-    QuicRwLockReleaseExclusive(&Session->ServerCacheLock);
-}
-
-_IRQL_requires_max_(PASSIVE_LEVEL)
-void
-QuicSessionServerCacheSetState(
-    _In_ QUIC_SESSION* Session,
-    _In_z_ const char* ServerName,
-    _In_ uint32_t QuicVersion,
-    _In_ const QUIC_TRANSPORT_PARAMETERS* Parameters,
-    _In_ QUIC_SEC_CONFIG* SecConfig
-    )
-{
-    QuicSessionServerCacheSetStateInternal(
-        Session,
-        (uint16_t)strlen(ServerName),
-        ServerName,
-        QuicVersion,
-        Parameters,
-        SecConfig);
-}
-
-_IRQL_requires_max_(PASSIVE_LEVEL)
-QUIC_STATUS
-QuicSessionParamGet(
-    _In_ QUIC_SESSION* Session,
-    _In_ uint32_t Param,
-    _Inout_ uint32_t* BufferLength,
-    _Out_writes_bytes_opt_(*BufferLength)
-        void* Buffer
-    )
-{
-    QUIC_STATUS Status;
-
-    switch (Param) {
-
-    case QUIC_PARAM_SESSION_PEER_BIDI_STREAM_COUNT:
-
-        if (*BufferLength < sizeof(Session->Settings.BidiStreamCount)) {
-            *BufferLength = sizeof(Session->Settings.BidiStreamCount);
-            Status = QUIC_STATUS_BUFFER_TOO_SMALL;
-            break;
-        }
-
-        if (Buffer == NULL) {
-            Status = QUIC_STATUS_INVALID_PARAMETER;
-            break;
-        }
-
-        *BufferLength = sizeof(Session->Settings.BidiStreamCount);
-        *(uint16_t*)Buffer = Session->Settings.BidiStreamCount;
-
-        Status = QUIC_STATUS_SUCCESS;
-        break;
-
-    case QUIC_PARAM_SESSION_PEER_UNIDI_STREAM_COUNT:
-
-        if (*BufferLength < sizeof(Session->Settings.UnidiStreamCount)) {
-            *BufferLength = sizeof(Session->Settings.UnidiStreamCount);
-            Status = QUIC_STATUS_BUFFER_TOO_SMALL;
-            break;
-        }
-
-        if (Buffer == NULL) {
-            Status = QUIC_STATUS_INVALID_PARAMETER;
-            break;
-        }
-
-        *BufferLength = sizeof(Session->Settings.UnidiStreamCount);
-        *(uint16_t*)Buffer = Session->Settings.UnidiStreamCount;
-
-        Status = QUIC_STATUS_SUCCESS;
-        break;
-
-    case QUIC_PARAM_SESSION_IDLE_TIMEOUT:
-
-        if (*BufferLength < sizeof(Session->Settings.IdleTimeoutMs)) {
-            *BufferLength = sizeof(Session->Settings.IdleTimeoutMs);
-            Status = QUIC_STATUS_BUFFER_TOO_SMALL;
-            break;
-        }
-
-        if (Buffer == NULL) {
-            Status = QUIC_STATUS_INVALID_PARAMETER;
-            break;
-        }
-
-        *BufferLength = sizeof(Session->Settings.IdleTimeoutMs);
-        *(uint64_t*)Buffer = Session->Settings.IdleTimeoutMs;
-
-        Status = QUIC_STATUS_SUCCESS;
-        break;
-
-    case QUIC_PARAM_SESSION_DISCONNECT_TIMEOUT:
-
-        if (*BufferLength < sizeof(Session->Settings.DisconnectTimeoutMs)) {
-            *BufferLength = sizeof(Session->Settings.DisconnectTimeoutMs);
-            Status = QUIC_STATUS_BUFFER_TOO_SMALL;
-            break;
-        }
-
-        if (Buffer == NULL) {
-            Status = QUIC_STATUS_INVALID_PARAMETER;
-            break;
-        }
-
-        *BufferLength = sizeof(Session->Settings.DisconnectTimeoutMs);
-        *(uint32_t*)Buffer = Session->Settings.DisconnectTimeoutMs;
-
-        Status = QUIC_STATUS_SUCCESS;
-        break;
-
-    case QUIC_PARAM_SESSION_MAX_BYTES_PER_KEY:
-        if (*BufferLength < sizeof(Session->Settings.MaxBytesPerKey)) {
-            *BufferLength = sizeof(Session->Settings.MaxBytesPerKey);
-            Status = QUIC_STATUS_BUFFER_TOO_SMALL;
-            break;
-        }
-
-        if (Buffer == NULL) {
-            Status = QUIC_STATUS_INVALID_PARAMETER;
-            break;
-        }
-
-        *BufferLength = sizeof(Session->Settings.MaxBytesPerKey);
-        *(uint64_t*)Buffer = Session->Settings.MaxBytesPerKey;
-
-        Status = QUIC_STATUS_SUCCESS;
-        break;
-
-    case QUIC_PARAM_SESSION_MIGRATION_ENABLED:
-        if (*BufferLength < sizeof(Session->Settings.MigrationEnabled)) {
-            *BufferLength = sizeof(Session->Settings.MigrationEnabled);
-            Status = QUIC_STATUS_BUFFER_TOO_SMALL;
-            break;
-        }
-
-        if (Buffer == NULL) {
-            Status = QUIC_STATUS_INVALID_PARAMETER;
-            break;
-        }
-
-        *BufferLength = sizeof(Session->Settings.MigrationEnabled);
-        *(BOOLEAN*)Buffer = Session->Settings.MigrationEnabled;
-
-        Status = QUIC_STATUS_SUCCESS;
-        break;
-
-    default:
-        Status = QUIC_STATUS_INVALID_PARAMETER;
-        break;
-    }
-
-    return Status;
-}
-
-_IRQL_requires_max_(PASSIVE_LEVEL)
-QUIC_STATUS
-QuicSessionParamSet(
-    _In_ QUIC_SESSION* Session,
-    _In_ uint32_t Param,
-    _In_ uint32_t BufferLength,
-    _In_reads_bytes_(BufferLength)
-        const void* Buffer
-    )
-{
-    QUIC_STATUS Status;
-
-    switch (Param) {
-
-    case QUIC_PARAM_SESSION_TLS_TICKET_KEY: {
-
-        if (BufferLength != 44) {
-            Status = QUIC_STATUS_INVALID_PARAMETER;
-            break;
-        }
-
-        Status =
-            QuicTlsSessionSetTicketKey(
-                Session->TlsSession,
-                Buffer);
-        break;
-    }
-
-    case QUIC_PARAM_SESSION_PEER_BIDI_STREAM_COUNT: {
-
-        if (BufferLength != sizeof(uint16_t)) {
-            Status = QUIC_STATUS_INVALID_PARAMETER;
-            break;
-        }
-
-        Session->Settings.AppSet.BidiStreamCount = TRUE;
-        Session->Settings.BidiStreamCount = *(uint16_t*)Buffer;
-
-<<<<<<< HEAD
-        QuicTraceLogInfo(FN_session431d4cd1e01d1d19880d28b8484100fb, "[sess][%p] Updated bidirectional stream count = %hu",
-            Session, Session->Settings.BidiStreamCount);
-=======
-        QuicTraceLogInfo(
-            SessionBiDiStreamCountSet,
-            "[sess][%p] Updated bidirectional stream count = %hu",
-            Session,
-            Session->Settings.BidiStreamCount);
->>>>>>> eaf136f3
-
-        Status = QUIC_STATUS_SUCCESS;
-        break;
-    }
-
-    case QUIC_PARAM_SESSION_PEER_UNIDI_STREAM_COUNT: {
-
-        if (BufferLength != sizeof(uint16_t)) {
-            Status = QUIC_STATUS_INVALID_PARAMETER;
-            break;
-        }
-
-        Session->Settings.AppSet.UnidiStreamCount = TRUE;
-        Session->Settings.UnidiStreamCount = *(uint16_t*)Buffer;
-
-<<<<<<< HEAD
-        QuicTraceLogInfo(FN_session044ad7f4e283138fd58759097cb00070, "[sess][%p] Updated unidirectional stream count = %hu",
-            Session, Session->Settings.UnidiStreamCount);
-=======
-        QuicTraceLogInfo(
-            SessionUniDiStreamCountSet,
-            "[sess][%p] Updated unidirectional stream count = %hu",
-            Session,
-            Session->Settings.UnidiStreamCount);
->>>>>>> eaf136f3
-
-        Status = QUIC_STATUS_SUCCESS;
-        break;
-    }
-
-    case QUIC_PARAM_SESSION_IDLE_TIMEOUT: {
-
-        if (BufferLength != sizeof(Session->Settings.IdleTimeoutMs)) {
-            Status = QUIC_STATUS_INVALID_PARAMETER;
-            break;
-        }
-
-        Session->Settings.AppSet.IdleTimeoutMs = TRUE;
-        Session->Settings.IdleTimeoutMs = *(uint64_t*)Buffer;
-
-<<<<<<< HEAD
-        QuicTraceLogInfo(FN_session784d9af2ef7948f61b6e6a24478000fa, "[sess][%p] Updated idle timeout to %llu milliseconds",
-            Session, Session->Settings.IdleTimeoutMs);
-=======
-        QuicTraceLogInfo(
-            SessionIdleTimeoutSet,
-            "[sess][%p] Updated idle timeout to %llu milliseconds",
-            Session,
-            Session->Settings.IdleTimeoutMs);
->>>>>>> eaf136f3
-
-        Status = QUIC_STATUS_SUCCESS;
-        break;
-    }
-
-    case QUIC_PARAM_SESSION_DISCONNECT_TIMEOUT: {
-
-        if (BufferLength != sizeof(Session->Settings.DisconnectTimeoutMs)) {
-            Status = QUIC_STATUS_INVALID_PARAMETER;
-            break;
-        }
-
-        Session->Settings.AppSet.DisconnectTimeoutMs = TRUE;
-        Session->Settings.DisconnectTimeoutMs = *(uint32_t*)Buffer;
-
-<<<<<<< HEAD
-        QuicTraceLogInfo(FN_session9feae89ff9b00177f8e5108c2f1e90da, "[sess][%p] Updated disconnect timeout to %u milliseconds",
-            Session, Session->Settings.DisconnectTimeoutMs);
-=======
-        QuicTraceLogInfo(
-            SessionDisconnectTimeoutSet,
-            "[sess][%p] Updated disconnect timeout to %u milliseconds",
-            Session,
-            Session->Settings.DisconnectTimeoutMs);
->>>>>>> eaf136f3
-
-        Status = QUIC_STATUS_SUCCESS;
-        break;
-    }
-
-    case QUIC_PARAM_SESSION_ADD_RESUMPTION_STATE: {
-
-        const QUIC_SERIALIZED_RESUMPTION_STATE* State =
-            (const QUIC_SERIALIZED_RESUMPTION_STATE*)Buffer;
-
-        if (BufferLength < sizeof(QUIC_SERIALIZED_RESUMPTION_STATE) ||
-            BufferLength < sizeof(QUIC_SERIALIZED_RESUMPTION_STATE) + State->ServerNameLength) {
-            Status = QUIC_STATUS_INVALID_PARAMETER;
-            break;
-        }
-
-        const char* ServerName = (const char*)State->Buffer;
-
-        const uint8_t* TicketBuffer = State->Buffer + State->ServerNameLength;
-        uint32_t TicketBufferLength =
-            BufferLength -
-            sizeof(QUIC_SERIALIZED_RESUMPTION_STATE) -
-            State->ServerNameLength;
-
-        QuicSessionServerCacheSetStateInternal(
-            Session,
-            State->ServerNameLength,
-            ServerName,
-            State->QuicVersion,
-            &State->TransportParameters,
-            NULL);
-
-        Status =
-            QuicTlsSessionAddTicket(
-                Session->TlsSession,
-                TicketBufferLength,
-                TicketBuffer);
-        break;
-    }
-
-    case QUIC_PARAM_SESSION_MAX_BYTES_PER_KEY: {
-        if (BufferLength != sizeof(Session->Settings.MaxBytesPerKey)) {
-            Status = QUIC_STATUS_INVALID_PARAMETER;
-            break;
-        }
-
-        uint64_t NewValue = *(uint64_t*)Buffer;
-        if (NewValue > QUIC_DEFAULT_MAX_BYTES_PER_KEY) {
-            Status = QUIC_STATUS_INVALID_PARAMETER;
-            break;
-        }
-
-        Session->Settings.AppSet.MaxBytesPerKey = TRUE;
-        Session->Settings.MaxBytesPerKey = NewValue;
-
-<<<<<<< HEAD
-        QuicTraceLogInfo(FN_session6cf23dcb0930e847c8cf1f4f94294219, "[sess][%p] Updated max bytes per key to %llu bytes",
-=======
-        QuicTraceLogInfo(
-            SessionMaxBytesPerKeySet,
-            "[sess][%p] Updated max bytes per key to %llu bytes",
->>>>>>> eaf136f3
-            Session,
-            Session->Settings.MaxBytesPerKey);
-
-        Status = QUIC_STATUS_SUCCESS;
-        break;
-    }
-
-    case QUIC_PARAM_SESSION_MIGRATION_ENABLED: {
-        if (BufferLength != sizeof(Session->Settings.MigrationEnabled)) {
-            Status = QUIC_STATUS_INVALID_PARAMETER;
-            break;
-        }
-
-        Session->Settings.AppSet.MigrationEnabled = TRUE;
-        Session->Settings.MigrationEnabled = *(BOOLEAN*)Buffer;
-
-<<<<<<< HEAD
-        QuicTraceLogInfo(FN_session_QUIC_PARAM_SESSION_MIGRATION_ENABLED, "[sess][%p] Updated migration enabled to %hhu",
-=======
-        QuicTraceLogInfo(
-            SessionMigrationEnabledSet,
-            "[sess][%p] Updated migration enabled to %hhu",
->>>>>>> eaf136f3
-            Session,
-            Session->Settings.MigrationEnabled);
-
-        Status = QUIC_STATUS_SUCCESS;
-        break;
-    }
-
-    default:
-        Status = QUIC_STATUS_INVALID_PARAMETER;
-        break;
-    }
-
-    return Status;
-}
+/*++
+
+    Copyright (c) Microsoft Corporation.
+    Licensed under the MIT License.
+
+Abstract:
+
+    A "session" manages TLS session state, which is used for session
+    resumption across connections. On Windows it also manages silo
+    and network compartment state.
+
+--*/
+
+#include "precomp.h"
+#include "session.c.clog.h"
+
+_IRQL_requires_max_(DISPATCH_LEVEL)
+QUIC_STATUS
+QuicSessionAlloc(
+    _In_opt_ QUIC_REGISTRATION* Registration,
+    _In_opt_ void* Context,
+    _When_(AlpnBufferCount > 0, _In_reads_(AlpnBufferCount))
+    _When_(AlpnBufferCount == 0, _In_opt_)
+        const QUIC_BUFFER* const AlpnBuffers,
+    _In_ uint32_t AlpnBufferCount,
+    _Outptr_ _At_(*NewSession, __drv_allocatesMem(Mem))
+        QUIC_SESSION** NewSession
+    )
+{
+    uint32_t AlpnListLength = 0;
+    for (uint32_t i = 0; i < AlpnBufferCount; ++i) {
+        if (AlpnBuffers[i].Length == 0 ||
+            AlpnBuffers[i].Length > QUIC_MAX_ALPN_LENGTH) {
+            return QUIC_STATUS_INVALID_PARAMETER;
+        }
+        AlpnListLength += sizeof(uint8_t) + AlpnBuffers[i].Length;
+    }
+    if (AlpnListLength > UINT16_MAX) {
+        return QUIC_STATUS_INVALID_PARAMETER;
+    }
+    QUIC_ANALYSIS_ASSERT(AlpnListLength <= UINT16_MAX);
+
+    QUIC_SESSION* Session = QUIC_ALLOC_NONPAGED(sizeof(QUIC_SESSION) + AlpnListLength);
+    if (Session == NULL) {
+        QuicTraceEvent(AllocFailure, "Allocation of '%s' failed. (%llu bytes)", "session" , AlpnListLength);
+        return QUIC_STATUS_OUT_OF_MEMORY;
+    }
+
+    QuicZeroMemory(Session, sizeof(QUIC_SESSION));
+    Session->Type = QUIC_HANDLE_TYPE_SESSION;
+    Session->ClientContext = Context;
+    Session->AlpnListLength = (uint16_t)AlpnListLength;
+
+    uint8_t* AlpnList = Session->AlpnList;
+    for (uint32_t i = 0; i < AlpnBufferCount; ++i) {
+        AlpnList[0] = (uint8_t)AlpnBuffers[i].Length;
+        AlpnList++;
+
+        QuicCopyMemory(
+            AlpnList,
+            AlpnBuffers[i].Buffer,
+            AlpnBuffers[i].Length);
+        AlpnList += AlpnBuffers[i].Length;
+    }
+
+    if (Registration != NULL) {
+        Session->Registration = Registration;
+
+#ifdef QUIC_SILO
+        Session->Silo = QuicSiloGetCurrentServer();
+        QuicSiloAddRef(Session->Silo);
+#endif
+
+#ifdef QUIC_COMPARTMENT_ID
+        Session->CompartmentId = QuicCompartmentIdGetCurrent();
+#endif
+    }
+
+    QuicTraceEvent(SessionCreated, "[sess][%p] Created, Registration=%p, Alpn=%s", Session, Session->Registration, ""); // TODO - Buffer and length
+
+    QuicRundownInitialize(&Session->Rundown);
+    QuicRwLockInitialize(&Session->ServerCacheLock);
+    QuicDispatchLockInitialize(&Session->ConnectionsLock);
+    QuicListInitializeHead(&Session->Connections);
+
+    *NewSession = Session;
+
+    return QUIC_STATUS_SUCCESS;
+}
+
+_IRQL_requires_max_(PASSIVE_LEVEL)
+void
+MsQuicSessionFree(
+    _In_ _Pre_defensive_ __drv_freesMem(Mem)
+        QUIC_SESSION* Session
+    )
+{
+    //
+    // If you hit this assert, you are trying to clean up a session without
+    // first cleaning up all the child connections first.
+    //
+    QUIC_TEL_ASSERT(QuicListIsEmpty(&Session->Connections));
+    QuicRundownUninitialize(&Session->Rundown);
+
+    if (Session->Registration != NULL) {
+        QuicTlsSessionUninitialize(Session->TlsSession);
+
+        //
+        // Enumerate and free all entries in the table.
+        //
+        QUIC_HASHTABLE_ENTRY* Entry;
+        QUIC_HASHTABLE_ENUMERATOR Enumerator;
+        QuicHashtableEnumerateBegin(&Session->ServerCache, &Enumerator);
+        while (TRUE) {
+            Entry = QuicHashtableEnumerateNext(&Session->ServerCache, &Enumerator);
+            if (Entry == NULL) {
+                QuicHashtableEnumerateEnd(&Session->ServerCache, &Enumerator);
+                break;
+            }
+            QuicHashtableRemove(&Session->ServerCache, Entry, NULL);
+
+            //
+            // Release the security config stored in this cache.
+            //
+            QUIC_SERVER_CACHE* Temp = QUIC_CONTAINING_RECORD(Entry, QUIC_SERVER_CACHE, Entry);
+            if (Temp->SecConfig != NULL) {
+                QuicTlsSecConfigRelease(Temp->SecConfig);
+            }
+
+            QUIC_FREE(Entry);
+        }
+        QuicHashtableUninitialize(&Session->ServerCache);
+
+        QuicStorageClose(Session->AppSpecificStorage);
+#ifdef QUIC_SILO
+        QuicStorageClose(Session->Storage);
+        QuicSiloRelease(Session->Silo);
+#endif
+    }
+
+    QuicDispatchLockUninitialize(&Session->ConnectionsLock);
+    QuicRwLockUninitialize(&Session->ServerCacheLock);
+    QuicTraceEvent(SessionDestroyed, "[sess][%p] Destroyed", Session);
+    QUIC_FREE(Session);
+}
+
+_IRQL_requires_max_(PASSIVE_LEVEL)
+QUIC_STATUS
+QUIC_API
+MsQuicSessionOpen(
+    _In_ _Pre_defensive_ HQUIC RegistrationContext,
+    _In_reads_(AlpnBufferCount) _Pre_defensive_
+        const QUIC_BUFFER* const AlpnBuffers,
+    _In_range_(>, 0) uint32_t AlpnBufferCount,
+    _In_opt_ void* Context,
+    _Outptr_ _At_(*NewSession, __drv_allocatesMem(Mem)) _Pre_defensive_
+        HQUIC *NewSession
+    )
+{
+    QUIC_STATUS Status;
+    QUIC_SESSION* Session = NULL;
+
+    QuicTraceEvent(ApiEnter, "[ api] Enter %d (%p).",
+        QUIC_TRACE_API_SESSION_OPEN,
+        RegistrationContext);
+
+    if (RegistrationContext == NULL ||
+        RegistrationContext->Type != QUIC_HANDLE_TYPE_REGISTRATION ||
+        NewSession == NULL ||
+        AlpnBufferCount == 0 ||
+        AlpnBuffers == NULL) {
+        Status = QUIC_STATUS_INVALID_PARAMETER;
+        goto Error;
+    }
+
+    Status =
+        QuicSessionAlloc(
+            (QUIC_REGISTRATION*)RegistrationContext,
+            Context,
+            AlpnBuffers,
+            AlpnBufferCount,
+            &Session);
+    if (QUIC_FAILED(Status)) {
+        goto Error;
+    }
+
+    if (!QuicHashtableInitializeEx(&Session->ServerCache, QUIC_HASH_MIN_SIZE)) {
+        QuicTraceEvent(SessionError, "[sess][%p] ERROR, %s.", Session, "Server cache initialize");
+        Status = QUIC_STATUS_OUT_OF_MEMORY;
+        goto Error;
+    }
+
+    Status = QuicTlsSessionInitialize(&Session->TlsSession);
+    if (QUIC_FAILED(Status)) {
+        QuicTraceEvent(SessionErrorStatus, "[sess][%p] ERROR, %d, %s.", Session, Status, "QuicTlsSessionInitialize");
+        QuicHashtableUninitialize(&Session->ServerCache);
+        goto Error;
+    }
+
+#ifdef QUIC_SILO
+    if (Session->Silo != NULL) {
+        //
+        // Only need to load base key if in a silo. Otherwise, the library already
+        // read in the default silo settings.
+        //
+        Status =
+            QuicStorageOpen(
+                NULL,
+                (QUIC_STORAGE_CHANGE_CALLBACK_HANDLER)QuicSessionSettingsChanged,
+                Session,
+                &Session->Storage);
+        if (QUIC_FAILED(Status)) {
+            QuicTraceLogWarning(
+                SessionOpenStorageFailed,
+                "[sess][%p] Failed to open settings, 0x%x",
+                Session,
+                Status);
+            Status = QUIC_STATUS_SUCCESS; // Non-fatal, as the process may not have access
+        }
+    }
+#endif
+
+    if (Session->Registration->AppName[0] != '\0') {
+        char SpecificAppKey[256] = QUIC_SETTING_APP_KEY;
+        strcpy_s(
+            SpecificAppKey + sizeof(QUIC_SETTING_APP_KEY) - 1,
+            sizeof(SpecificAppKey) - (sizeof(QUIC_SETTING_APP_KEY) - 1),
+            Session->Registration->AppName);
+        Status =
+            QuicStorageOpen(
+                SpecificAppKey,
+                (QUIC_STORAGE_CHANGE_CALLBACK_HANDLER)QuicSessionSettingsChanged,
+                Session,
+                &Session->AppSpecificStorage);
+        if (QUIC_FAILED(Status)) {
+            QuicTraceLogWarning(
+                SessionOpenAppStorageFailed,
+                "[sess][%p] Failed to open app specific settings, 0x%x",
+                Session,
+                Status);
+            Status = QUIC_STATUS_SUCCESS; // Non-fatal, as the process may not have access
+        }
+    }
+
+    QuicSessionSettingsChanged(Session);
+
+    QuicLockAcquire(&Session->Registration->Lock);
+    QuicListInsertTail(&Session->Registration->Sessions, &Session->Link);
+    QuicLockRelease(&Session->Registration->Lock);
+
+    *NewSession = (HQUIC)Session;
+    Session = NULL;
+
+Error:
+
+    if (Session != NULL) {
+        MsQuicSessionFree(Session);
+    }
+
+    QuicTraceEvent(ApiExitStatus, "[ api] Exit %d", Status);
+
+    return Status;
+}
+
+_IRQL_requires_max_(PASSIVE_LEVEL)
+void
+QUIC_API
+MsQuicSessionClose(
+    _In_ _Pre_defensive_ __drv_freesMem(Mem)
+        HQUIC Handle
+    )
+{
+    if (Handle == NULL) {
+        return;
+    }
+
+    QUIC_TEL_ASSERT(Handle->Type == QUIC_HANDLE_TYPE_SESSION);
+    _Analysis_assume_(Handle->Type == QUIC_HANDLE_TYPE_SESSION);
+    if (Handle->Type != QUIC_HANDLE_TYPE_SESSION) {
+        return;
+    }
+
+    QuicTraceEvent(ApiEnter, "[ api] Enter %d (%p).",
+        QUIC_TRACE_API_SESSION_CLOSE,
+        Handle);
+
+#pragma prefast(suppress: __WARNING_25024, "Pointer cast already validated.")
+    QUIC_SESSION* Session = (QUIC_SESSION*)Handle;
+
+    QuicTraceEvent(SessionCleanup, "[sess][%p] Cleaning up", Session);
+
+    if (Session->Registration != NULL) {
+        QuicLockAcquire(&Session->Registration->Lock);
+        QuicListEntryRemove(&Session->Link);
+        QuicLockRelease(&Session->Registration->Lock);
+    } else {
+        //
+        // This is the global unregistered session. All connections need to be
+        // immediately cleaned up.
+        //
+        QUIC_LIST_ENTRY* Entry = Session->Connections.Flink;
+        while (Entry != &Session->Connections) {
+            QUIC_CONNECTION* Connection =
+                QUIC_CONTAINING_RECORD(Entry, QUIC_CONNECTION, SessionLink);
+            Entry = Entry->Flink;
+            QuicConnOnShutdownComplete(Connection);
+        }
+    }
+
+    QuicRundownReleaseAndWait(&Session->Rundown);
+    MsQuicSessionFree(Session);
+
+    QuicTraceEvent(ApiExit, "[ api] Exit");
+}
+
+_IRQL_requires_max_(PASSIVE_LEVEL)
+void
+QUIC_API
+MsQuicSessionShutdown(
+    _In_ _Pre_defensive_ HQUIC Handle,
+    _In_ QUIC_CONNECTION_SHUTDOWN_FLAGS Flags,
+    _In_ _Pre_defensive_ QUIC_UINT62 ErrorCode
+    )
+{
+    QUIC_DBG_ASSERT(Handle != NULL);
+    QUIC_DBG_ASSERT(Handle->Type == QUIC_HANDLE_TYPE_SESSION);
+
+    if (ErrorCode > QUIC_UINT62_MAX) {
+        return;
+    }
+
+    QuicTraceEvent(ApiEnter, "[ api] Enter %d (%p).",
+        QUIC_TRACE_API_SESSION_SHUTDOWN,
+        Handle);
+
+    if (Handle && Handle->Type == QUIC_HANDLE_TYPE_SESSION) {
+#pragma prefast(suppress: __WARNING_25024, "Pointer cast already validated.")
+        QUIC_SESSION* Session = (QUIC_SESSION*)Handle;
+
+        QuicTraceEvent(SessionShutdown, "[sess][%p] Shutting down connections, Flags=%d, ErrorCode=%llu", Session, Flags, ErrorCode);
+
+        QuicDispatchLockAcquire(&Session->ConnectionsLock);
+
+        QUIC_LIST_ENTRY* Entry = Session->Connections.Flink;
+        while (Entry != &Session->Connections) {
+
+            QUIC_CONNECTION* Connection =
+                QUIC_CONTAINING_RECORD(Entry, QUIC_CONNECTION, SessionLink);
+
+            if (InterlockedCompareExchange16(
+                    (short*)&Connection->BackUpOperUsed, 1, 0) == 0) {
+
+                QUIC_OPERATION* Oper = &Connection->BackUpOper;
+                Oper->FreeAfterProcess = FALSE;
+                Oper->Type = QUIC_OPER_TYPE_API_CALL;
+                Oper->API_CALL.Context = &Connection->BackupApiContext;
+                Oper->API_CALL.Context->Type = QUIC_API_TYPE_CONN_SHUTDOWN;
+                Oper->API_CALL.Context->CONN_SHUTDOWN.Flags = Flags;
+                Oper->API_CALL.Context->CONN_SHUTDOWN.ErrorCode = ErrorCode;
+                QuicConnQueueHighestPriorityOper(Connection, Oper);
+            }
+
+            Entry = Entry->Flink;
+        }
+
+        QuicDispatchLockRelease(&Session->ConnectionsLock);
+    }
+
+    QuicTraceEvent(ApiExit, "[ api] Exit");
+}
+
+_IRQL_requires_max_(DISPATCH_LEVEL)
+const uint8_t*
+QuicSessionFindAlpnInList(
+    _In_ const QUIC_SESSION* Session,
+    _In_ uint16_t OtherAlpnListLength,
+    _In_reads_(OtherAlpnListLength)
+        const uint8_t* OtherAlpnList
+    )
+{
+    const uint8_t* AlpnList = Session->AlpnList;
+    uint16_t AlpnListLength = Session->AlpnListLength;
+
+    //
+    // We want to respect the server's ALPN preference order (i.e. Session) and
+    // not the client's. So we loop over every ALPN in the session and then see
+    // if there is a match in the client's list.
+    //
+
+    while (AlpnListLength != 0) {
+        QUIC_ANALYSIS_ASSUME(AlpnList[0] + 1 <= AlpnListLength);
+        const uint8_t* Result =
+            QuicTlsAlpnFindInList(
+                OtherAlpnListLength,
+                OtherAlpnList,
+                AlpnList[0],
+                AlpnList + 1);
+        if (Result != NULL) {
+            //
+            // Return AlpnList instead of Result, since Result points into what
+            // might be a temporary buffer.
+            //
+            return AlpnList;
+        }
+        AlpnListLength -= AlpnList[0] + 1;
+        AlpnList += AlpnList[0] + 1;
+    }
+
+    return NULL;
+}
+
+_IRQL_requires_max_(DISPATCH_LEVEL)
+BOOLEAN
+QuicSessionHasAlpnOverlap(
+    _In_ const QUIC_SESSION* Session1,
+    _In_ const QUIC_SESSION* Session2
+    )
+{
+    return
+        QuicSessionFindAlpnInList(
+            Session1,
+            Session2->AlpnListLength,
+            Session2->AlpnList) != NULL;
+}
+
+_IRQL_requires_max_(DISPATCH_LEVEL)
+BOOLEAN
+QuicSessionMatchesAlpn(
+    _In_ const QUIC_SESSION* Session,
+    _In_ QUIC_NEW_CONNECTION_INFO* Info
+    )
+{
+    const uint8_t* Alpn =
+        QuicSessionFindAlpnInList(Session, Info->ClientAlpnListLength, Info->ClientAlpnList);
+    if (Alpn != NULL) {
+        Info->NegotiatedAlpnLength = Alpn[0]; // The length prefixed to the ALPN buffer.
+        Info->NegotiatedAlpn = Alpn + 1;
+        return TRUE;
+    }
+    return FALSE;
+}
+
+_IRQL_requires_max_(PASSIVE_LEVEL)
+void
+QuicSessionTraceRundown(
+    _In_ QUIC_SESSION* Session
+    )
+{
+    QuicTraceEvent(SessionRundown, "[sess][%p] Rundown, Registration=%p, Alpn=%p", Session, Session->Registration, "");
+
+    QuicDispatchLockAcquire(&Session->ConnectionsLock);
+
+    for (QUIC_LIST_ENTRY* Link = Session->Connections.Flink;
+        Link != &Session->Connections;
+        Link = Link->Flink) {
+        QuicConnQueueTraceRundown(
+            QUIC_CONTAINING_RECORD(Link, QUIC_CONNECTION, SessionLink));
+    }
+
+    QuicDispatchLockRelease(&Session->ConnectionsLock);
+}
+
+_IRQL_requires_max_(PASSIVE_LEVEL)
+_Function_class_(QUIC_STORAGE_CHANGE_CALLBACK)
+void
+QuicSessionSettingsChanged(
+    _Inout_ QUIC_SESSION* Session
+    )
+{
+#ifdef QUIC_SILO
+    if (Session->Storage != NULL) {
+        QuicSettingsSetDefault(&Session->Settings);
+        QuicSettingsLoad(&Session->Settings, Session->Storage);
+    } else {
+        QuicSettingsCopy(&Session->Settings, &MsQuicLib.Settings);
+    }
+#else
+    QuicSettingsCopy(&Session->Settings, &MsQuicLib.Settings);
+#endif
+
+    if (Session->AppSpecificStorage != NULL) {
+        QuicSettingsLoad(&Session->Settings, Session->AppSpecificStorage);
+    }
+
+    QuicTraceLogInfo(
+        SessionSettingsUpdated,
+        "[sess][%p] Settings %p Updated",
+        Session,
+        &Session->Settings);
+    QuicSettingsDump(&Session->Settings);
+}
+
+_IRQL_requires_max_(DISPATCH_LEVEL)
+void
+QuicSessionRegisterConnection(
+    _Inout_ QUIC_SESSION* Session,
+    _Inout_ QUIC_CONNECTION* Connection
+    )
+{
+    QuicSessionUnregisterConnection(Connection);
+    Connection->Session = Session;
+
+    if (Session->Registration != NULL) {
+        Connection->Registration = Session->Registration;
+#ifdef QuicVerifierEnabledByAddr
+        Connection->State.IsVerifying = Session->Registration->IsVerifying;
+#endif
+        QuicConnApplySettings(Connection, &Session->Settings);
+    }
+
+    QuicTraceEvent(ConnRegisterSession, "[conn][%p] Registered with session: %p", Connection, Session);
+    BOOLEAN Success = QuicRundownAcquire(&Session->Rundown);
+    QUIC_DBG_ASSERT(Success); UNREFERENCED_PARAMETER(Success);
+    QuicDispatchLockAcquire(&Session->ConnectionsLock);
+    QuicListInsertTail(&Session->Connections, &Connection->SessionLink);
+    QuicDispatchLockRelease(&Session->ConnectionsLock);
+}
+
+_IRQL_requires_max_(DISPATCH_LEVEL)
+void
+QuicSessionUnregisterConnection(
+    _Inout_ QUIC_CONNECTION* Connection
+    )
+{
+    if (Connection->Session == NULL) {
+        return;
+    }
+    QUIC_SESSION* Session = Connection->Session;
+    Connection->Session = NULL;
+    QuicTraceEvent(ConnUnregisterSession, "[conn][%p] Unregistered from session: %p", Connection, Session);
+    QuicDispatchLockAcquire(&Session->ConnectionsLock);
+    QuicListEntryRemove(&Connection->SessionLink);
+    QuicDispatchLockRelease(&Session->ConnectionsLock);
+    QuicRundownRelease(&Session->Rundown);
+}
+
+//
+// Requires Session->Lock to be held (shared or exclusive).
+//
+_IRQL_requires_max_(PASSIVE_LEVEL)
+QUIC_SERVER_CACHE*
+QuicSessionServerCacheLookup(
+    _In_ QUIC_SESSION* Session,
+    _In_ uint16_t ServerNameLength,
+    _In_reads_(ServerNameLength)
+        const char* ServerName,
+    _In_ uint32_t Hash
+    )
+{
+    QUIC_HASHTABLE_LOOKUP_CONTEXT Context;
+    QUIC_HASHTABLE_ENTRY* Entry =
+        QuicHashtableLookup(&Session->ServerCache, Hash, &Context);
+
+    while (Entry != NULL) {
+        QUIC_SERVER_CACHE* Temp =
+            QUIC_CONTAINING_RECORD(Entry, QUIC_SERVER_CACHE, Entry);
+        if (Temp->ServerNameLength == ServerNameLength &&
+            memcmp(Temp->ServerName, ServerName, ServerNameLength) == 0) {
+            return Temp;
+        }
+        Entry = QuicHashtableLookupNext(&Session->ServerCache, &Context);
+    }
+
+    return NULL;
+}
+
+_IRQL_requires_max_(PASSIVE_LEVEL)
+_Success_(return != FALSE)
+BOOLEAN
+QuicSessionServerCacheGetState(
+    _In_ QUIC_SESSION* Session,
+    _In_z_ const char* ServerName,
+    _Out_ uint32_t* QuicVersion,
+    _Out_ QUIC_TRANSPORT_PARAMETERS* Parameters,
+    _Out_ QUIC_SEC_CONFIG** ClientSecConfig
+    )
+{
+    uint16_t ServerNameLength = (uint16_t)strlen(ServerName);
+    uint32_t Hash = QuicHashSimple(ServerNameLength, (const uint8_t*)ServerName);
+
+    QuicRwLockAcquireShared(&Session->ServerCacheLock);
+
+    QUIC_SERVER_CACHE* Cache =
+        QuicSessionServerCacheLookup(
+            Session,
+            ServerNameLength,
+            ServerName,
+            Hash);
+
+    if (Cache != NULL) {
+        *QuicVersion = Cache->QuicVersion;
+        *Parameters = Cache->TransportParameters;
+        if (Cache->SecConfig != NULL) {
+            *ClientSecConfig = QuicTlsSecConfigAddRef(Cache->SecConfig);
+        } else {
+            *ClientSecConfig = NULL;
+        }
+    }
+
+    QuicRwLockReleaseShared(&Session->ServerCacheLock);
+
+    return Cache != NULL;
+}
+
+_IRQL_requires_max_(PASSIVE_LEVEL)
+void
+QuicSessionServerCacheSetStateInternal(
+    _In_ QUIC_SESSION* Session,
+    _In_ uint16_t ServerNameLength,
+    _In_reads_(ServerNameLength)
+    const char* ServerName,
+    _In_ uint32_t QuicVersion,
+    _In_ const QUIC_TRANSPORT_PARAMETERS* Parameters,
+    _In_opt_ QUIC_SEC_CONFIG* SecConfig
+    )
+{
+    uint32_t Hash = QuicHashSimple(ServerNameLength, (const uint8_t*)ServerName);
+
+    QuicRwLockAcquireExclusive(&Session->ServerCacheLock);
+
+    QUIC_SERVER_CACHE* Cache =
+        QuicSessionServerCacheLookup(
+            Session,
+            ServerNameLength,
+            ServerName,
+            Hash);
+
+    if (Cache != NULL) {
+        Cache->QuicVersion = QuicVersion;
+        Cache->TransportParameters = *Parameters;
+        if (SecConfig != NULL) {
+            Cache->SecConfig = QuicTlsSecConfigAddRef(SecConfig);
+        }
+
+    } else {
+#pragma prefast(suppress: __WARNING_6014, "Memory is correctly freed (MsQuicSessionClose).")
+        Cache = QUIC_ALLOC_PAGED(sizeof(QUIC_SERVER_CACHE) + ServerNameLength);
+
+        if (Cache != NULL) {
+            memcpy(Cache + 1, ServerName, ServerNameLength);
+            Cache->ServerName = (const char*)(Cache + 1);
+            Cache->ServerNameLength = ServerNameLength;
+            Cache->QuicVersion = QuicVersion;
+            Cache->TransportParameters = *Parameters;
+            if (SecConfig != NULL) {
+                Cache->SecConfig = QuicTlsSecConfigAddRef(SecConfig);
+            }
+
+            QuicHashtableInsert(&Session->ServerCache, &Cache->Entry, Hash, NULL);
+
+        } else {
+            QuicTraceEvent(AllocFailure, "Allocation of '%s' failed. (%llu bytes)", "server cache entry", sizeof(QUIC_SERVER_CACHE) + ServerNameLength);
+        }
+    }
+
+    QuicRwLockReleaseExclusive(&Session->ServerCacheLock);
+}
+
+_IRQL_requires_max_(PASSIVE_LEVEL)
+void
+QuicSessionServerCacheSetState(
+    _In_ QUIC_SESSION* Session,
+    _In_z_ const char* ServerName,
+    _In_ uint32_t QuicVersion,
+    _In_ const QUIC_TRANSPORT_PARAMETERS* Parameters,
+    _In_ QUIC_SEC_CONFIG* SecConfig
+    )
+{
+    QuicSessionServerCacheSetStateInternal(
+        Session,
+        (uint16_t)strlen(ServerName),
+        ServerName,
+        QuicVersion,
+        Parameters,
+        SecConfig);
+}
+
+_IRQL_requires_max_(PASSIVE_LEVEL)
+QUIC_STATUS
+QuicSessionParamGet(
+    _In_ QUIC_SESSION* Session,
+    _In_ uint32_t Param,
+    _Inout_ uint32_t* BufferLength,
+    _Out_writes_bytes_opt_(*BufferLength)
+        void* Buffer
+    )
+{
+    QUIC_STATUS Status;
+
+    switch (Param) {
+
+    case QUIC_PARAM_SESSION_PEER_BIDI_STREAM_COUNT:
+
+        if (*BufferLength < sizeof(Session->Settings.BidiStreamCount)) {
+            *BufferLength = sizeof(Session->Settings.BidiStreamCount);
+            Status = QUIC_STATUS_BUFFER_TOO_SMALL;
+            break;
+        }
+
+        if (Buffer == NULL) {
+            Status = QUIC_STATUS_INVALID_PARAMETER;
+            break;
+        }
+
+        *BufferLength = sizeof(Session->Settings.BidiStreamCount);
+        *(uint16_t*)Buffer = Session->Settings.BidiStreamCount;
+
+        Status = QUIC_STATUS_SUCCESS;
+        break;
+
+    case QUIC_PARAM_SESSION_PEER_UNIDI_STREAM_COUNT:
+
+        if (*BufferLength < sizeof(Session->Settings.UnidiStreamCount)) {
+            *BufferLength = sizeof(Session->Settings.UnidiStreamCount);
+            Status = QUIC_STATUS_BUFFER_TOO_SMALL;
+            break;
+        }
+
+        if (Buffer == NULL) {
+            Status = QUIC_STATUS_INVALID_PARAMETER;
+            break;
+        }
+
+        *BufferLength = sizeof(Session->Settings.UnidiStreamCount);
+        *(uint16_t*)Buffer = Session->Settings.UnidiStreamCount;
+
+        Status = QUIC_STATUS_SUCCESS;
+        break;
+
+    case QUIC_PARAM_SESSION_IDLE_TIMEOUT:
+
+        if (*BufferLength < sizeof(Session->Settings.IdleTimeoutMs)) {
+            *BufferLength = sizeof(Session->Settings.IdleTimeoutMs);
+            Status = QUIC_STATUS_BUFFER_TOO_SMALL;
+            break;
+        }
+
+        if (Buffer == NULL) {
+            Status = QUIC_STATUS_INVALID_PARAMETER;
+            break;
+        }
+
+        *BufferLength = sizeof(Session->Settings.IdleTimeoutMs);
+        *(uint64_t*)Buffer = Session->Settings.IdleTimeoutMs;
+
+        Status = QUIC_STATUS_SUCCESS;
+        break;
+
+    case QUIC_PARAM_SESSION_DISCONNECT_TIMEOUT:
+
+        if (*BufferLength < sizeof(Session->Settings.DisconnectTimeoutMs)) {
+            *BufferLength = sizeof(Session->Settings.DisconnectTimeoutMs);
+            Status = QUIC_STATUS_BUFFER_TOO_SMALL;
+            break;
+        }
+
+        if (Buffer == NULL) {
+            Status = QUIC_STATUS_INVALID_PARAMETER;
+            break;
+        }
+
+        *BufferLength = sizeof(Session->Settings.DisconnectTimeoutMs);
+        *(uint32_t*)Buffer = Session->Settings.DisconnectTimeoutMs;
+
+        Status = QUIC_STATUS_SUCCESS;
+        break;
+
+    case QUIC_PARAM_SESSION_MAX_BYTES_PER_KEY:
+        if (*BufferLength < sizeof(Session->Settings.MaxBytesPerKey)) {
+            *BufferLength = sizeof(Session->Settings.MaxBytesPerKey);
+            Status = QUIC_STATUS_BUFFER_TOO_SMALL;
+            break;
+        }
+
+        if (Buffer == NULL) {
+            Status = QUIC_STATUS_INVALID_PARAMETER;
+            break;
+        }
+
+        *BufferLength = sizeof(Session->Settings.MaxBytesPerKey);
+        *(uint64_t*)Buffer = Session->Settings.MaxBytesPerKey;
+
+        Status = QUIC_STATUS_SUCCESS;
+        break;
+
+    case QUIC_PARAM_SESSION_MIGRATION_ENABLED:
+        if (*BufferLength < sizeof(Session->Settings.MigrationEnabled)) {
+            *BufferLength = sizeof(Session->Settings.MigrationEnabled);
+            Status = QUIC_STATUS_BUFFER_TOO_SMALL;
+            break;
+        }
+
+        if (Buffer == NULL) {
+            Status = QUIC_STATUS_INVALID_PARAMETER;
+            break;
+        }
+
+        *BufferLength = sizeof(Session->Settings.MigrationEnabled);
+        *(BOOLEAN*)Buffer = Session->Settings.MigrationEnabled;
+
+        Status = QUIC_STATUS_SUCCESS;
+        break;
+
+    default:
+        Status = QUIC_STATUS_INVALID_PARAMETER;
+        break;
+    }
+
+    return Status;
+}
+
+_IRQL_requires_max_(PASSIVE_LEVEL)
+QUIC_STATUS
+QuicSessionParamSet(
+    _In_ QUIC_SESSION* Session,
+    _In_ uint32_t Param,
+    _In_ uint32_t BufferLength,
+    _In_reads_bytes_(BufferLength)
+        const void* Buffer
+    )
+{
+    QUIC_STATUS Status;
+
+    switch (Param) {
+
+    case QUIC_PARAM_SESSION_TLS_TICKET_KEY: {
+
+        if (BufferLength != 44) {
+            Status = QUIC_STATUS_INVALID_PARAMETER;
+            break;
+        }
+
+        Status =
+            QuicTlsSessionSetTicketKey(
+                Session->TlsSession,
+                Buffer);
+        break;
+    }
+
+    case QUIC_PARAM_SESSION_PEER_BIDI_STREAM_COUNT: {
+
+        if (BufferLength != sizeof(uint16_t)) {
+            Status = QUIC_STATUS_INVALID_PARAMETER;
+            break;
+        }
+
+        Session->Settings.AppSet.BidiStreamCount = TRUE;
+        Session->Settings.BidiStreamCount = *(uint16_t*)Buffer;
+
+        QuicTraceLogInfo(
+            SessionBiDiStreamCountSet,
+            "[sess][%p] Updated bidirectional stream count = %hu",
+            Session,
+            Session->Settings.BidiStreamCount);
+
+        Status = QUIC_STATUS_SUCCESS;
+        break;
+    }
+
+    case QUIC_PARAM_SESSION_PEER_UNIDI_STREAM_COUNT: {
+
+        if (BufferLength != sizeof(uint16_t)) {
+            Status = QUIC_STATUS_INVALID_PARAMETER;
+            break;
+        }
+
+        Session->Settings.AppSet.UnidiStreamCount = TRUE;
+        Session->Settings.UnidiStreamCount = *(uint16_t*)Buffer;
+
+        QuicTraceLogInfo(
+            SessionUniDiStreamCountSet,
+            "[sess][%p] Updated unidirectional stream count = %hu",
+            Session,
+            Session->Settings.UnidiStreamCount);
+
+        Status = QUIC_STATUS_SUCCESS;
+        break;
+    }
+
+    case QUIC_PARAM_SESSION_IDLE_TIMEOUT: {
+
+        if (BufferLength != sizeof(Session->Settings.IdleTimeoutMs)) {
+            Status = QUIC_STATUS_INVALID_PARAMETER;
+            break;
+        }
+
+        Session->Settings.AppSet.IdleTimeoutMs = TRUE;
+        Session->Settings.IdleTimeoutMs = *(uint64_t*)Buffer;
+
+        QuicTraceLogInfo(
+            SessionIdleTimeoutSet,
+            "[sess][%p] Updated idle timeout to %llu milliseconds",
+            Session,
+            Session->Settings.IdleTimeoutMs);
+
+        Status = QUIC_STATUS_SUCCESS;
+        break;
+    }
+
+    case QUIC_PARAM_SESSION_DISCONNECT_TIMEOUT: {
+
+        if (BufferLength != sizeof(Session->Settings.DisconnectTimeoutMs)) {
+            Status = QUIC_STATUS_INVALID_PARAMETER;
+            break;
+        }
+
+        Session->Settings.AppSet.DisconnectTimeoutMs = TRUE;
+        Session->Settings.DisconnectTimeoutMs = *(uint32_t*)Buffer;
+
+        QuicTraceLogInfo(
+            SessionDisconnectTimeoutSet,
+            "[sess][%p] Updated disconnect timeout to %u milliseconds",
+            Session,
+            Session->Settings.DisconnectTimeoutMs);
+
+        Status = QUIC_STATUS_SUCCESS;
+        break;
+    }
+
+    case QUIC_PARAM_SESSION_ADD_RESUMPTION_STATE: {
+
+        const QUIC_SERIALIZED_RESUMPTION_STATE* State =
+            (const QUIC_SERIALIZED_RESUMPTION_STATE*)Buffer;
+
+        if (BufferLength < sizeof(QUIC_SERIALIZED_RESUMPTION_STATE) ||
+            BufferLength < sizeof(QUIC_SERIALIZED_RESUMPTION_STATE) + State->ServerNameLength) {
+            Status = QUIC_STATUS_INVALID_PARAMETER;
+            break;
+        }
+
+        const char* ServerName = (const char*)State->Buffer;
+
+        const uint8_t* TicketBuffer = State->Buffer + State->ServerNameLength;
+        uint32_t TicketBufferLength =
+            BufferLength -
+            sizeof(QUIC_SERIALIZED_RESUMPTION_STATE) -
+            State->ServerNameLength;
+
+        QuicSessionServerCacheSetStateInternal(
+            Session,
+            State->ServerNameLength,
+            ServerName,
+            State->QuicVersion,
+            &State->TransportParameters,
+            NULL);
+
+        Status =
+            QuicTlsSessionAddTicket(
+                Session->TlsSession,
+                TicketBufferLength,
+                TicketBuffer);
+        break;
+    }
+
+    case QUIC_PARAM_SESSION_MAX_BYTES_PER_KEY: {
+        if (BufferLength != sizeof(Session->Settings.MaxBytesPerKey)) {
+            Status = QUIC_STATUS_INVALID_PARAMETER;
+            break;
+        }
+
+        uint64_t NewValue = *(uint64_t*)Buffer;
+        if (NewValue > QUIC_DEFAULT_MAX_BYTES_PER_KEY) {
+            Status = QUIC_STATUS_INVALID_PARAMETER;
+            break;
+        }
+
+        Session->Settings.AppSet.MaxBytesPerKey = TRUE;
+        Session->Settings.MaxBytesPerKey = NewValue;
+
+        QuicTraceLogInfo(
+            SessionMaxBytesPerKeySet,
+            "[sess][%p] Updated max bytes per key to %llu bytes",
+            Session,
+            Session->Settings.MaxBytesPerKey);
+
+        Status = QUIC_STATUS_SUCCESS;
+        break;
+    }
+
+    case QUIC_PARAM_SESSION_MIGRATION_ENABLED: {
+        if (BufferLength != sizeof(Session->Settings.MigrationEnabled)) {
+            Status = QUIC_STATUS_INVALID_PARAMETER;
+            break;
+        }
+
+        Session->Settings.AppSet.MigrationEnabled = TRUE;
+        Session->Settings.MigrationEnabled = *(BOOLEAN*)Buffer;
+
+        QuicTraceLogInfo(
+            SessionMigrationEnabledSet,
+            "[sess][%p] Updated migration enabled to %hhu",
+            Session,
+            Session->Settings.MigrationEnabled);
+
+        Status = QUIC_STATUS_SUCCESS;
+        break;
+    }
+
+    default:
+        Status = QUIC_STATUS_INVALID_PARAMETER;
+        break;
+    }
+
+    return Status;
+}