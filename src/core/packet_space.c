--- conflicted
+++ resolved
@@ -1,92 +1,88 @@
-/*++
-
-    Copyright (c) Microsoft Corporation.
-    Licensed under the MIT License.
-
-Abstract:
-
-    All the information related to receiving packets in a packet number space at
-    a given encryption level.
-
---*/
-
-#include "precomp.h"
-#include "packet_space.c.clog.h"
-
-_IRQL_requires_max_(DISPATCH_LEVEL)
-QUIC_STATUS
-QuicPacketSpaceInitialize(
-    _In_ QUIC_CONNECTION* Connection,
-    _In_ QUIC_ENCRYPT_LEVEL EncryptLevel,
-    _Out_ QUIC_PACKET_SPACE** NewPackets
-    )
-{
-    QUIC_STATUS Status;
-    QUIC_PACKET_SPACE* Packets;
-
-    Packets = QUIC_ALLOC_NONPAGED(sizeof(QUIC_PACKET_SPACE));
-    if (Packets == NULL) {
-<<<<<<< HEAD
-        QuicTraceEvent(AllocFailure, "Allocation of '%s' failed. (%llu bytes)", "packet space", sizeof(QUIC_PACKET_SPACE));
-=======
-        QuicTraceEvent(
-            AllocFailure,
-            "Allocation of '%s' failed. (%llu bytes)",
-            "packet space",
-            sizeof(QUIC_PACKET_SPACE));
->>>>>>> 3fa74d4a
-        Status = QUIC_STATUS_OUT_OF_MEMORY;
-        goto Error;
-    }
-
-    QuicZeroMemory(Packets, sizeof(QUIC_PACKET_SPACE));
-    Packets->Connection = Connection;
-    Packets->EncryptLevel = EncryptLevel;
-
-    Status = QuicAckTrackerInitialize(&Packets->AckTracker);
-    if (QUIC_FAILED(Status)) {
-        goto Error;
-    }
-
-    *NewPackets = Packets;
-    Packets = NULL;
-
-Error:
-
-    if (Packets != NULL) {
-        QUIC_FREE(Packets);
-    }
-
-    return Status;
-}
-
-_IRQL_requires_max_(PASSIVE_LEVEL)
-void
-QuicPacketSpaceUninitialize(
-    _In_ QUIC_PACKET_SPACE* Packets
-    )
-{
-    //
-    // Release any pending packets back to the binding.
-    //
-    if (Packets->DeferredDatagrams != NULL) {
-        QUIC_RECV_DATAGRAM* Datagram = Packets->DeferredDatagrams;
-        do {
-            Datagram->QueuedOnConnection = FALSE;
-        } while ((Datagram = Datagram->Next) != NULL);
-        QuicDataPathBindingReturnRecvDatagrams(Packets->DeferredDatagrams);
-    }
-
-    QuicAckTrackerUninitialize(&Packets->AckTracker);
-
-    QUIC_FREE(Packets);
-}
-
-_IRQL_requires_max_(DISPATCH_LEVEL)
-void
-QuicPacketSpaceReset(
-    _In_ QUIC_PACKET_SPACE* Packets
-    )
-{
-    QuicAckTrackerReset(&Packets->AckTracker);
-}
+/*++
+
+    Copyright (c) Microsoft Corporation.
+    Licensed under the MIT License.
+
+Abstract:
+
+    All the information related to receiving packets in a packet number space at
+    a given encryption level.
+
+--*/
+
+#include "precomp.h"
+#include "packet_space.c.clog.h"
+
+_IRQL_requires_max_(DISPATCH_LEVEL)
+QUIC_STATUS
+QuicPacketSpaceInitialize(
+    _In_ QUIC_CONNECTION* Connection,
+    _In_ QUIC_ENCRYPT_LEVEL EncryptLevel,
+    _Out_ QUIC_PACKET_SPACE** NewPackets
+    )
+{
+    QUIC_STATUS Status;
+    QUIC_PACKET_SPACE* Packets;
+
+    Packets = QUIC_ALLOC_NONPAGED(sizeof(QUIC_PACKET_SPACE));
+    if (Packets == NULL) {
+        QuicTraceEvent(
+            AllocFailure,
+            "Allocation of '%s' failed. (%llu bytes)",
+            "packet space",
+            sizeof(QUIC_PACKET_SPACE));
+        Status = QUIC_STATUS_OUT_OF_MEMORY;
+        goto Error;
+    }
+
+    QuicZeroMemory(Packets, sizeof(QUIC_PACKET_SPACE));
+    Packets->Connection = Connection;
+    Packets->EncryptLevel = EncryptLevel;
+
+    Status = QuicAckTrackerInitialize(&Packets->AckTracker);
+    if (QUIC_FAILED(Status)) {
+        goto Error;
+    }
+
+    *NewPackets = Packets;
+    Packets = NULL;
+
+Error:
+
+    if (Packets != NULL) {
+        QUIC_FREE(Packets);
+    }
+
+    return Status;
+}
+
+_IRQL_requires_max_(PASSIVE_LEVEL)
+void
+QuicPacketSpaceUninitialize(
+    _In_ QUIC_PACKET_SPACE* Packets
+    )
+{
+    //
+    // Release any pending packets back to the binding.
+    //
+    if (Packets->DeferredDatagrams != NULL) {
+        QUIC_RECV_DATAGRAM* Datagram = Packets->DeferredDatagrams;
+        do {
+            Datagram->QueuedOnConnection = FALSE;
+        } while ((Datagram = Datagram->Next) != NULL);
+        QuicDataPathBindingReturnRecvDatagrams(Packets->DeferredDatagrams);
+    }
+
+    QuicAckTrackerUninitialize(&Packets->AckTracker);
+
+    QUIC_FREE(Packets);
+}
+
+_IRQL_requires_max_(DISPATCH_LEVEL)
+void
+QuicPacketSpaceReset(
+    _In_ QUIC_PACKET_SPACE* Packets
+    )
+{
+    QuicAckTrackerReset(&Packets->AckTracker);
+}