--- conflicted
+++ resolved
@@ -10,13 +10,9 @@
 --*/
 
 #include "main.h"
-<<<<<<< HEAD
-#include "PacketNumberTest.cpp.clog.h"
-=======
 #ifdef QUIC_CLOG
 #include "PacketNumberTest.cpp.clog.h"
 #endif
->>>>>>> af64e177
 
 struct DecompressEntry {
     uint64_t HighestReceived;
