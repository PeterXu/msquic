/*++

    Copyright (c) Microsoft Corporation.
    Licensed under the MIT License.

Abstract:

    MsQuic Listener Wrapper

--*/

#include "precomp.h"
<<<<<<< HEAD
#include "TestListener.cpp.clog.h"
=======
#ifdef QUIC_CLOG
#include "TestListener.cpp.clog.h"
#endif
>>>>>>> af64e177


volatile int64_t NextConnID = 0x10000;

TestListener::TestListener(
    _In_ HQUIC SessionHandle,
    _In_ NEW_CONNECTION_CALLBACK_HANDLER NewConnectionCallbackHandler,
    _In_ bool AsyncSecConfig,
    _In_ bool UseSendBuffer
    ) :
    QuicListener(nullptr), Context(nullptr),
    FilterConnections(false), SetSecConfig(!AsyncSecConfig),
    NewConnectionCallback(NewConnectionCallbackHandler),
    UseSendBuffer(UseSendBuffer)
{
    QUIC_STATUS Status =
        MsQuic->ListenerOpen(
            SessionHandle,
            QuicListenerHandler,
            this,
            &QuicListener);
    if (QUIC_FAILED(Status)) {
        TEST_FAILURE("MsQuic->ListenerOpen failed, 0x%x.", Status);
        QuicListener = nullptr;
    }
}

TestListener::~TestListener()
{
    MsQuic->ListenerClose(QuicListener);
}

QUIC_STATUS
TestListener::Start(
    _In_opt_ const QUIC_ADDR * LocalAddress
    )
{
    return
        MsQuic->ListenerStart(
            QuicListener,
            LocalAddress);
}

void
TestListener::Stop()
{
    MsQuic->ListenerStop(
        QuicListener);
}

//
// Listener Parameters
//

QUIC_STATUS
TestListener::GetLocalAddr(
    _Out_ QuicAddr &localAddr
    )
{
    uint32_t Size = sizeof(localAddr.SockAddr);
    return
        MsQuic->GetParam(
            QuicListener,
            QUIC_PARAM_LEVEL_LISTENER,
            QUIC_PARAM_LISTENER_LOCAL_ADDRESS,
            &Size,
            &localAddr.SockAddr);
}

QUIC_STATUS
TestListener::GetStatistics(
    _Out_ QUIC_LISTENER_STATISTICS &stats
    )
{
    uint32_t Size = sizeof(stats);
    return
        MsQuic->GetParam(
            QuicListener,
            QUIC_PARAM_LEVEL_LISTENER,
            QUIC_PARAM_LISTENER_STATS,
            &Size,
            &stats);
}

QUIC_STATUS
TestListener::HandleListenerEvent(
    _Inout_ QUIC_LISTENER_EVENT* Event
    )
{
    QUIC_STATUS Status = QUIC_STATUS_NOT_SUPPORTED;

    switch (Event->Type) {

    case QUIC_LISTENER_EVENT_NEW_CONNECTION:
        if (Event->NEW_CONNECTION.Info->ServerName != nullptr &&
            _strnicmp(
                QUIC_LOCALHOST_FOR_AF(AF_INET),
                Event->NEW_CONNECTION.Info->ServerName,
                Event->NEW_CONNECTION.Info->ServerNameLength) != 0 &&
            _strnicmp(
                QUIC_LOCALHOST_FOR_AF(AF_INET6),
                Event->NEW_CONNECTION.Info->ServerName,
                Event->NEW_CONNECTION.Info->ServerNameLength) != 0) {
            Status = QUIC_STATUS_NOT_SUPPORTED; // We don't fail the test, just reject the connection.
            break;
        }

        if (Event->NEW_CONNECTION.Connection == nullptr) {
            TEST_FAILURE("Null Connection");
            Status = QUIC_STATUS_INVALID_PARAMETER;
            break;
        }

        if (FilterConnections) {
            Status = QUIC_STATUS_CONNECTION_REFUSED;
            break;
        }

        if (SetSecConfig) {
            Event->NEW_CONNECTION.SecurityConfig = SecurityConfig;
            Status = QUIC_STATUS_SUCCESS;
        } else {
            Status = QUIC_STATUS_PENDING; // The SecConfig will be set later.
        }

        BOOLEAN Opt = UseSendBuffer;
        Status =
            MsQuic->SetParam(
                Event->NEW_CONNECTION.Connection,
                QUIC_PARAM_LEVEL_CONNECTION,
                QUIC_PARAM_CONN_SEND_BUFFERING,
                sizeof(Opt),
                &Opt);
        if (QUIC_FAILED(Status)) {
            TEST_FAILURE("MsQuic->SetParam(CONN_SEND_BUFFERING) failed, 0x%x.", Status);
        }

        if (SetSecConfig) {
            Event->NEW_CONNECTION.SecurityConfig = SecurityConfig;
            Status = QUIC_STATUS_SUCCESS;
        } else {
            Status = QUIC_STATUS_PENDING; // The SecConfig will be set later.
        }

        NewConnectionCallback(
            this,
            Event->NEW_CONNECTION.Connection);
        break;
    }

    return Status;
}<|MERGE_RESOLUTION|>--- conflicted
+++ resolved
@@ -10,13 +10,9 @@
 --*/
 
 #include "precomp.h"
-<<<<<<< HEAD
-#include "TestListener.cpp.clog.h"
-=======
 #ifdef QUIC_CLOG
 #include "TestListener.cpp.clog.h"
 #endif
->>>>>>> af64e177
 
 
 volatile int64_t NextConnID = 0x10000;
