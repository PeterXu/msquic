/*++

    Copyright (c) Microsoft Corporation.
    Licensed under the MIT License.

Abstract:

    CAPI implementation for generating the self-signed certificate.

--*/

#define QUIC_TEST_APIS 1

#include "platform_internal.h"
#include "selfsign_capi.c.clog.h"

#include <wincrypt.h>
#include <msquic.h>

#define QUIC_CERT_CREATION_EVENT_NAME       L"MsQuicCertEvent"
#define QUIC_CERT_CREATION_EVENT_WAIT       10000
#define QUIC_CERTIFICATE_TEST_FRIENDLY_NAME L"MsQuicTestCert"
#define QUIC_KEY_CONTAINER_NAME             L"MsQuicSelfSignKey"
#define QUIC_KEY_SIZE                       2048

void
CleanTestCertificatesFromStore(BOOLEAN UserStore)
{
    PCCERT_CONTEXT Cert = NULL;
    DWORD FriendlyNamePropId = CERT_FRIENDLY_NAME_PROP_ID;
    int Found = 0;
    int Deleted = 0;

    HCERTSTORE CertStore =
        CertOpenStore(
            CERT_STORE_PROV_SYSTEM_A,
            0,
            0,
            UserStore ? CERT_SYSTEM_STORE_CURRENT_USER : CERT_SYSTEM_STORE_LOCAL_MACHINE,
            "MY");
    if (CertStore == NULL) {
<<<<<<< HEAD
        QuicTraceEvent(LibraryErrorStatus, "[ lib] ERROR, %d, %s.", GetLastError(), "CertOpenStore failed");
=======
        QuicTraceEvent(
            LibraryErrorStatus,
            "[ lib] ERROR, %u, %s.",
            GetLastError(),
            "CertOpenStore failed");
>>>>>>> 3fa74d4a
        return;
    }

    while (NULL !=
        (Cert = CertFindCertificateInStore(
            CertStore,
            X509_ASN_ENCODING | PKCS_7_ASN_ENCODING,
            0,
            CERT_FIND_PROPERTY,
            &FriendlyNamePropId,
            Cert))) {

        BYTE FriendlyName[sizeof(QUIC_CERTIFICATE_TEST_FRIENDLY_NAME)+sizeof(WCHAR)];
        DWORD NameSize = sizeof(FriendlyName);

        if (!CertGetCertificateContextProperty(Cert, CERT_FRIENDLY_NAME_PROP_ID, FriendlyName, &NameSize) ||
            wcscmp((wchar_t*)FriendlyName, QUIC_CERTIFICATE_TEST_FRIENDLY_NAME) != 0) {
            ++Found;
            continue;
        }
        //
        // Increment the ref count on the certificate before deleting it to
        // allow the iteration to continue.
        //
        CertDeleteCertificateFromStore(CertDuplicateCertificateContext(Cert));
        ++Deleted;
    }
    QuicTraceLogInfo(
        CertCleanTestCerts,
        "[cert] %d test certificates found, and %d deleted",
        Found,
        Deleted);

    CertCloseStore(CertStore, 0);
}

void
FreeEncodedObject(
    _In_ PCRYPT_DATA_BLOB CryptDataBlob
    )
{
    if (NULL != CryptDataBlob) {
        if (CryptDataBlob->pbData != NULL) {
            HeapFree(GetProcessHeap(), 0, CryptDataBlob->pbData);
            CryptDataBlob->pbData = NULL;
        }
        CryptDataBlob->cbData = 0;
    }
}

HRESULT
AllocateAndEncodeObject(
    _Out_ PCRYPT_DATA_BLOB CryptDataBlob,
    _In_ PCSTR StructType,
    _In_ const void* StructInfo
    )
{
    HRESULT hr = S_OK;

    ZeroMemory(CryptDataBlob, sizeof(*CryptDataBlob));

    //
    // Determine how much space is required for the encoded data.
    //
    if (!CryptEncodeObject(
            X509_ASN_ENCODING | PKCS_7_ASN_ENCODING,
            StructType,
            StructInfo,
            NULL,
            &CryptDataBlob->cbData)) {
        hr = HRESULT_FROM_WIN32(GetLastError());
<<<<<<< HEAD
        QuicTraceEvent(LibraryErrorStatus, "[ lib] ERROR, %d, %s.", hr, "CryptEncodeObject failed");
=======
        QuicTraceEvent(
            LibraryErrorStatus,
            "[ lib] ERROR, %u, %s.",
            hr,
            "CryptEncodeObject failed");
>>>>>>> 3fa74d4a
        goto Cleanup;
    }

    //
    // Allocate the space that is required.
    //
    CryptDataBlob->pbData =
        HeapAlloc(GetProcessHeap(), HEAP_ZERO_MEMORY, CryptDataBlob->cbData);
    hr = CryptDataBlob->pbData ? S_OK : E_OUTOFMEMORY;
    if (FAILED(hr)) {
<<<<<<< HEAD
        QuicTraceEvent(AllocFailure, "Allocation of '%s' failed. (%llu bytes)", "CryptDataBlob", CryptDataBlob->cbData);
=======
        QuicTraceEvent(
            AllocFailure,
            "Allocation of '%s' failed. (%llu bytes)",
            "CryptDataBlob",
            CryptDataBlob->cbData);
>>>>>>> 3fa74d4a
        goto Cleanup;
    }

    //
    // Space has been allocated. Now encode the data.
    //
    if (!CryptEncodeObject(
            X509_ASN_ENCODING | PKCS_7_ASN_ENCODING,
            StructType,
            StructInfo,
            CryptDataBlob->pbData,
            &CryptDataBlob->cbData)) {
        hr = HRESULT_FROM_WIN32(GetLastError());
<<<<<<< HEAD
        QuicTraceEvent(LibraryErrorStatus, "[ lib] ERROR, %d, %s.", hr, "CryptEncodeObject failed");
=======
        QuicTraceEvent(
            LibraryErrorStatus,
            "[ lib] ERROR, %u, %s.",
            hr,
            "CryptEncodeObject failed");
>>>>>>> 3fa74d4a
        goto Cleanup;
    }

Cleanup:
    if (FAILED(hr)) {
        FreeEncodedObject(CryptDataBlob);
        CryptDataBlob = NULL;
    }

    return hr;
}

HRESULT
CreateEnhancedKeyUsageCertExtension(
    _Out_ PCERT_EXTENSION CertExtension
    )
{
    LPSTR EnhKeyUsageIds[1] = { szOID_PKIX_KP_SERVER_AUTH };
    CERT_ENHKEY_USAGE CertEnhKeyUsage;
    CertEnhKeyUsage.cUsageIdentifier = 1;
    CertEnhKeyUsage.rgpszUsageIdentifier = EnhKeyUsageIds;

    ZeroMemory(CertExtension, sizeof(*CertExtension));
    CertExtension->fCritical = FALSE;
    CertExtension->pszObjId = szOID_ENHANCED_KEY_USAGE;

    HRESULT hr =
        AllocateAndEncodeObject(
            &CertExtension->Value,
            X509_ENHANCED_KEY_USAGE,
            &CertEnhKeyUsage);
    if (FAILED(hr)) {
<<<<<<< HEAD
        QuicTraceEvent(LibraryErrorStatus, "[ lib] ERROR, %d, %s.", hr, "AllocateAndEncodeObject X509_ENHANCED_KEY_USAGE failed");
=======
        QuicTraceEvent(
            LibraryErrorStatus,
            "[ lib] ERROR, %u, %s.",
            hr,
            "AllocateAndEncodeObject X509_ENHANCED_KEY_USAGE failed");
>>>>>>> 3fa74d4a
        goto Cleanup;
    }

Cleanup:
    return hr;
}

HRESULT
CreateKeyUsageCertExtension(
    _Out_ PCERT_EXTENSION CertExtension
    )
{
    BYTE KeyUsage = CERT_DIGITAL_SIGNATURE_KEY_USAGE;
    CRYPT_BIT_BLOB KeyUsageBlob;
    KeyUsageBlob.cbData = sizeof(KeyUsage);
    KeyUsageBlob.pbData = &KeyUsage;
    KeyUsageBlob.cUnusedBits = 0;

    ZeroMemory(CertExtension, sizeof(*CertExtension));
    CertExtension->fCritical = FALSE;
    CertExtension->pszObjId = szOID_KEY_USAGE;

    HRESULT hr =
        AllocateAndEncodeObject(
            &CertExtension->Value,
            X509_KEY_USAGE,
            &KeyUsageBlob);
    if (FAILED(hr)) {
<<<<<<< HEAD
        QuicTraceEvent(LibraryErrorStatus, "[ lib] ERROR, %d, %s.", hr, "AllocateAndEncodeObject X509_KEY_USAGE failed");
=======
        QuicTraceEvent(
            LibraryErrorStatus,
            "[ lib] ERROR, %u, %s.",
            hr,
            "AllocateAndEncodeObject X509_KEY_USAGE failed");
>>>>>>> 3fa74d4a
        goto Cleanup;
    }

    hr = S_OK;

Cleanup:
    return hr;
}

HRESULT
CreateSubjAltNameExtension(
    _Out_ PCERT_EXTENSION CertExtension
    )
{
    CERT_ALT_NAME_ENTRY AltName = { CERT_ALT_NAME_DNS_NAME };
    AltName.pwszDNSName = L"localhost";
    CERT_ALT_NAME_INFO NameInfo;
    NameInfo.cAltEntry = 1;
    NameInfo.rgAltEntry = &AltName;

    ZeroMemory(CertExtension, sizeof(*CertExtension));
    CertExtension->fCritical = FALSE;
    CertExtension->pszObjId = szOID_SUBJECT_ALT_NAME;

    HRESULT hr =
        AllocateAndEncodeObject(
            &CertExtension->Value,
            szOID_SUBJECT_ALT_NAME,
            &NameInfo);
    if (FAILED(hr)) {
<<<<<<< HEAD
        QuicTraceEvent(LibraryErrorStatus, "[ lib] ERROR, %d, %s.", hr, "AllocateAndEncodeObject szOID_SUBJECT_ALT_NAME failed");
=======
        QuicTraceEvent(
            LibraryErrorStatus,
            "[ lib] ERROR, %u, %s.",
            hr,
            "AllocateAndEncodeObject szOID_SUBJECT_ALT_NAME failed");
>>>>>>> 3fa74d4a
        goto Cleanup;
    }

 Cleanup:
    return hr;
}

HRESULT
CreateSubjectNameBlob(
    _In_ LPCWSTR SubjectName,
    _Out_ CERT_NAME_BLOB* SubjectNameBlob
    )
{
    HRESULT hr = S_OK;

    PBYTE Buffer = NULL;
    DWORD BufferLength = 0;

    //
    // Encode the certificate name
    //
    if (!CertStrToNameW(
            X509_ASN_ENCODING,
            SubjectName,
            CERT_X500_NAME_STR,
            NULL,
            NULL,
            &BufferLength,
            NULL)) {
        hr = HRESULT_FROM_WIN32(GetLastError());
<<<<<<< HEAD
        QuicTraceEvent(LibraryErrorStatus, "[ lib] ERROR, %d, %s.", hr, "CreateSubjectNameBlob failed");
=======
        QuicTraceEvent(
            LibraryErrorStatus,
            "[ lib] ERROR, %u, %s.",
            hr,
            "CreateSubjectNameBlob failed");
>>>>>>> 3fa74d4a
        goto Cleanup;
    }

    Buffer = (PBYTE)HeapAlloc(GetProcessHeap(), HEAP_ZERO_MEMORY, BufferLength);
    hr = Buffer ? S_OK : E_OUTOFMEMORY;
    if (FAILED(hr)) {
<<<<<<< HEAD
        QuicTraceEvent(AllocFailure, "Allocation of '%s' failed. (%llu bytes)", "SubjectNameBlob", BufferLength);
=======
        QuicTraceEvent(
            AllocFailure,
            "Allocation of '%s' failed. (%llu bytes)",
            "SubjectNameBlob",
            BufferLength);
>>>>>>> 3fa74d4a
        goto Cleanup;
    }

    if (!CertStrToNameW(
            X509_ASN_ENCODING,
            SubjectName,
            CERT_X500_NAME_STR,
            NULL,
            Buffer,
            &BufferLength,
            NULL)) {
        hr = HRESULT_FROM_WIN32(GetLastError());
<<<<<<< HEAD
        QuicTraceEvent(LibraryErrorStatus, "[ lib] ERROR, %d, %s.", hr, "CreateSubjectNameBlob failed");
=======
        QuicTraceEvent(
            LibraryErrorStatus,
            "[ lib] ERROR, %u, %s.",
            hr,
            "CreateSubjectNameBlob failed");
>>>>>>> 3fa74d4a
        goto Cleanup;
    }

    SubjectNameBlob->cbData = BufferLength;
    SubjectNameBlob->pbData = Buffer;

Cleanup:

    if (FAILED(hr)) {
        if (NULL != Buffer) {
            HeapFree(GetProcessHeap(), 0, Buffer);
        }
    }

    return hr;
}

void
ClearCertificateExtensions(
    _In_ CERT_EXTENSIONS* CertExtensions
    )
{
    if ((NULL != CertExtensions) && (NULL != CertExtensions->rgExtension)) {
        for (DWORD i = 0; i < CertExtensions->cExtension; i++) {
            if (CertExtensions->rgExtension[i].Value.pbData) {
                HeapFree(GetProcessHeap(), 0, CertExtensions->rgExtension[i].Value.pbData);
                CertExtensions->rgExtension[i].Value.pbData = NULL;
                CertExtensions->rgExtension[i].Value.cbData = 0;
            }
        }

        HeapFree(GetProcessHeap(), 0, CertExtensions->rgExtension);
        CertExtensions->rgExtension = NULL;
        CertExtensions->cExtension = 0;
    }
}

HRESULT
CreateCertificateExtensions(
    _Out_ CERT_EXTENSIONS* CertExtensions
    )
{
    HRESULT hr = S_OK;

    PCERT_EXTENSION TmpCertExtensions = NULL;
    const DWORD cTmpCertExtension = 3;

    CertExtensions->cExtension = 0;
    CertExtensions->rgExtension = NULL;

    //
    // Allocate the memory for the extensions.
    //
    TmpCertExtensions =
        (PCERT_EXTENSION)HeapAlloc(GetProcessHeap(), HEAP_ZERO_MEMORY, sizeof(CERT_EXTENSION) * cTmpCertExtension);
    hr = TmpCertExtensions ? S_OK : E_OUTOFMEMORY;
    if (FAILED(hr)) {
<<<<<<< HEAD
        QuicTraceEvent(AllocFailure, "Allocation of '%s' failed. (%llu bytes)", "TmpCertExtensions", sizeof(CERT_EXTENSION) * cTmpCertExtension);
=======
        QuicTraceEvent(
            AllocFailure,
            "Allocation of '%s' failed. (%llu bytes)",
            "TmpCertExtensions",
            sizeof(CERT_EXTENSION) * cTmpCertExtension);
>>>>>>> 3fa74d4a
        goto Cleanup;
    }

    CertExtensions->rgExtension = TmpCertExtensions;
    CertExtensions->cExtension = cTmpCertExtension;

    //
    // Set up the enhanced key usage extension that will specify the key is
    // intended for server authentication.
    //
    hr = CreateEnhancedKeyUsageCertExtension(&TmpCertExtensions[0]);
    if (FAILED(hr)) {
<<<<<<< HEAD
        QuicTraceEvent(LibraryErrorStatus, "[ lib] ERROR, %d, %s.", hr, "CreateEnhancedKeyUsageCertExtension failed");
=======
        QuicTraceEvent(
            LibraryErrorStatus,
            "[ lib] ERROR, %u, %s.",
            hr,
            "CreateEnhancedKeyUsageCertExtension failed");
>>>>>>> 3fa74d4a
        goto Cleanup;
    }

    //
    // Set up the key usage and specify that the key is intended to be used
    // for key exchange and digital signatures.
    //
    hr = CreateKeyUsageCertExtension(&TmpCertExtensions[1]);
    if (FAILED(hr)) {
<<<<<<< HEAD
        QuicTraceEvent(LibraryErrorStatus, "[ lib] ERROR, %d, %s.", hr, "CreateKeyUsageCertExtension failed");
=======
        QuicTraceEvent(
            LibraryErrorStatus,
            "[ lib] ERROR, %u, %s.",
            hr,
            "CreateKeyUsageCertExtension failed");
>>>>>>> 3fa74d4a
        goto Cleanup;
    }

    //
    // Set up the Subject Alt Name extension.
    //
    hr = CreateSubjAltNameExtension(&TmpCertExtensions[2]);
    if (FAILED(hr)) {
<<<<<<< HEAD
        QuicTraceEvent(LibraryErrorStatus, "[ lib] ERROR, %d, %s.", hr, "CreateSubjAltNameExtension failed");
=======
        QuicTraceEvent(
            LibraryErrorStatus,
            "[ lib] ERROR, %u, %s.",
            hr,
            "CreateSubjAltNameExtension failed");
>>>>>>> 3fa74d4a
        goto Cleanup;
    }

Cleanup:
    if (FAILED(hr)) {
        ClearCertificateExtensions(CertExtensions);
    }

    return hr;
}

HRESULT
GetPrivateRsaKey(
    _Out_ NCRYPT_KEY_HANDLE* Key
    )
{
    HRESULT hr = S_OK;

    PCERT_PUBLIC_KEY_INFO CertPubKeyInfo = NULL;
    DWORD KeyUsageProperty = NCRYPT_ALLOW_SIGNING_FLAG;
    NCRYPT_PROV_HANDLE Provider = (NCRYPT_PROV_HANDLE)NULL;
    DWORD KeySize = QUIC_KEY_SIZE;

    *Key = (NCRYPT_KEY_HANDLE)NULL;

    if (FAILED(hr = NCryptOpenStorageProvider(
            &Provider,
            MS_KEY_STORAGE_PROVIDER,
            0))) {
<<<<<<< HEAD
        QuicTraceEvent(LibraryErrorStatus, "[ lib] ERROR, %d, %s.", hr, "NCryptOpenStorageProvider failed");
=======
        QuicTraceEvent(
            LibraryErrorStatus,
            "[ lib] ERROR, %u, %s.",
            hr,
            "NCryptOpenStorageProvider failed");
>>>>>>> 3fa74d4a
        goto Cleanup;
    }

ReadKey:

    //
    // Try to open the key.
    //
    hr =
        NCryptOpenKey(
            Provider,
            Key,
            QUIC_KEY_CONTAINER_NAME,
            0,
            NCRYPT_SILENT_FLAG);
    if (hr == ERROR_SUCCESS) {
        QuicTraceLogInfo(
            CertOpenRsaKeySuccess,
            "[cert] Successfully opened RSA key");
        goto Cleanup;
    } else if (hr != NTE_BAD_KEYSET) {
<<<<<<< HEAD
        QuicTraceEvent(LibraryErrorStatus, "[ lib] ERROR, %d, %s.", hr, "NCryptOpenKey failed");
=======
        QuicTraceEvent(
            LibraryErrorStatus,
            "[ lib] ERROR, %u, %s.",
            hr,
            "NCryptOpenKey failed");
>>>>>>> 3fa74d4a
        goto Cleanup;
    }

    //
    // Key couldn't be open so try to create it.
    //
    hr =
        NCryptCreatePersistedKey(
            Provider,
            Key,
            NCRYPT_RSA_ALGORITHM,
            QUIC_KEY_CONTAINER_NAME,
            0,
            0);
    if (hr == NTE_EXISTS) {
        goto ReadKey; // Key already created, in other thread/process.
    } else if (FAILED(hr)) {
<<<<<<< HEAD
        QuicTraceEvent(LibraryErrorStatus, "[ lib] ERROR, %d, %s.", hr, "NCryptCreatePersistedKey failed");
=======
        QuicTraceEvent(
            LibraryErrorStatus,
            "[ lib] ERROR, %u, %s.",
            hr,
            "NCryptCreatePersistedKey failed");
>>>>>>> 3fa74d4a
        goto Cleanup;
    }

    if (FAILED(hr = NCryptSetProperty(
            *Key,
            NCRYPT_LENGTH_PROPERTY,
            (PBYTE)&KeySize,
            sizeof(KeySize),
            0))) {
<<<<<<< HEAD
        QuicTraceEvent(LibraryErrorStatus, "[ lib] ERROR, %d, %s.", hr, "NCryptSetProperty NCRYPT_LENGTH_PROPERTY failed");
=======
        QuicTraceEvent(
            LibraryErrorStatus,
            "[ lib] ERROR, %u, %s.",
            hr,
            "NCryptSetProperty NCRYPT_LENGTH_PROPERTY failed");
>>>>>>> 3fa74d4a
        goto Cleanup;
    }

    if (FAILED(hr = NCryptSetProperty(
            *Key,
            NCRYPT_KEY_USAGE_PROPERTY,
            (PBYTE)&KeyUsageProperty,
            sizeof(KeyUsageProperty),
            0))) {
<<<<<<< HEAD
        QuicTraceEvent(LibraryErrorStatus, "[ lib] ERROR, %d, %s.", hr, "NCryptSetProperty NCRYPT_KEY_USAGE_PROPERTY failed");
=======
        QuicTraceEvent(
            LibraryErrorStatus,
            "[ lib] ERROR, %u, %s.",
            hr,
            "NCryptSetProperty NCRYPT_KEY_USAGE_PROPERTY failed");
>>>>>>> 3fa74d4a
        goto Cleanup;
    }

    if (FAILED(hr = NCryptFinalizeKey(*Key, 0))) {
<<<<<<< HEAD
        QuicTraceEvent(LibraryErrorStatus, "[ lib] ERROR, %d, %s.", hr, "NCryptFinalizeKey failed");
=======
        QuicTraceEvent(
            LibraryErrorStatus,
            "[ lib] ERROR, %u, %s.",
            hr,
            "NCryptFinalizeKey failed");
>>>>>>> 3fa74d4a
        goto Cleanup;
    }

    QuicTraceLogInfo(
        CertCreateRsaKeySuccess,
        "[cert] Successfully created key");

Cleanup:

    if (FAILED(hr)) {
        if ((NCRYPT_KEY_HANDLE)NULL != *Key) {
            NCryptDeleteKey(*Key, 0);
            *Key = (NCRYPT_KEY_HANDLE)NULL;
        }
        if (NULL != CertPubKeyInfo) {
            HeapFree(GetProcessHeap(), 0, CertPubKeyInfo);
        }
    }

    if ((NCRYPT_PROV_HANDLE)NULL != Provider) {
        NCryptFreeObject(Provider);
    }

    return hr;
}

HRESULT
CreateSelfSignedCertificate(
    _In_ LPCWSTR SubjectName,
    _Out_ PCCERT_CONTEXT* NewCertContext
    )
{
    HRESULT hr = S_OK;

    CRYPT_KEY_PROV_INFO KeyProvInfo = {0};
    PCCERT_CONTEXT CertContext = NULL;
    CERT_NAME_BLOB SubjectNameBlob = {0};
    NCRYPT_KEY_HANDLE Key = (NCRYPT_KEY_HANDLE)NULL;
    CRYPT_ALGORITHM_IDENTIFIER SignatureAlgorithm = { szOID_RSA_SHA256RSA };
    SYSTEMTIME Now, Expiration;
    BOOLEAN CleanupExtensions = FALSE;

    //
    // First we have to convert the subject name into an ASN.1 (DER) blob.
    //
    hr = CreateSubjectNameBlob(SubjectName, &SubjectNameBlob);
    if (FAILED(hr)) {
<<<<<<< HEAD
        QuicTraceEvent(LibraryErrorStatus, "[ lib] ERROR, %d, %s.", hr, "CreateSubjectNameBlob failed");
=======
        QuicTraceEvent(
            LibraryErrorStatus,
            "[ lib] ERROR, %u, %s.",
            hr,
            "CreateSubjectNameBlob failed");
>>>>>>> 3fa74d4a
        goto Cleanup;
    }

    //
    // Now we get the private key.
    // This generates the key if not already present.
    //
    hr = GetPrivateRsaKey(&Key);
    if (FAILED(hr)) {
<<<<<<< HEAD
        QuicTraceEvent(LibraryErrorStatus, "[ lib] ERROR, %d, %s.", hr, "GetPrivateRsaKey failed");
=======
        QuicTraceEvent(
            LibraryErrorStatus,
            "[ lib] ERROR, %u, %s.",
            hr,
            "GetPrivateRsaKey failed");
>>>>>>> 3fa74d4a
        goto Cleanup;
    }

    //
    // Create certificate extensions.
    //
    CERT_EXTENSIONS extensions;
    ZeroMemory(&extensions, sizeof(CERT_EXTENSIONS));
    hr = CreateCertificateExtensions(&extensions);
    if (FAILED(hr)) {
        hr = HRESULT_FROM_WIN32(GetLastError());
<<<<<<< HEAD
        QuicTraceEvent(LibraryErrorStatus, "[ lib] ERROR, %d, %s.", hr, "CreateCertificateExtensions failed");
=======
        QuicTraceEvent(
            LibraryErrorStatus,
            "[ lib] ERROR, %u, %s.",
            hr,
            "CreateCertificateExtensions failed");
>>>>>>> 3fa74d4a
        goto Cleanup;
    }
    CleanupExtensions = TRUE;

    //
    // Calculate SYSTEMTIME for the start time of the certificate (now)
    // and expiration time of the certificate (five years from now).
    //
    GetSystemTime(&Now);
    FILETIME ExpiredFileTime;
    if (!SystemTimeToFileTime(&Now, &ExpiredFileTime)) {
        hr = HRESULT_FROM_WIN32(GetLastError());
<<<<<<< HEAD
        QuicTraceEvent(LibraryErrorStatus, "[ lib] ERROR, %d, %s.", hr, "SystemTimeToFileTime failed");
=======
        QuicTraceEvent(
            LibraryErrorStatus,
            "[ lib] ERROR, %u, %s.",
            hr,
            "SystemTimeToFileTime failed");
>>>>>>> 3fa74d4a
        goto Cleanup;
    }
    ULARGE_INTEGER FiveYearsFromNowLargeInt;
    FiveYearsFromNowLargeInt.LowPart = ExpiredFileTime.dwLowDateTime;
    FiveYearsFromNowLargeInt.HighPart = ExpiredFileTime.dwHighDateTime;

    FiveYearsFromNowLargeInt.QuadPart += (5ll * 365ll * 24ll * 60ll * 60ll * 10000000ll);

    ExpiredFileTime.dwLowDateTime = FiveYearsFromNowLargeInt.LowPart;
    ExpiredFileTime.dwHighDateTime = FiveYearsFromNowLargeInt.HighPart;
    if (!FileTimeToSystemTime(&ExpiredFileTime, &Expiration)) {
        hr = HRESULT_FROM_WIN32(GetLastError());
<<<<<<< HEAD
        QuicTraceEvent(LibraryErrorStatus, "[ lib] ERROR, %d, %s.", hr, "FileTimeToSystemTime failed");
=======
        QuicTraceEvent(
            LibraryErrorStatus,
            "[ lib] ERROR, %u, %s.",
            hr,
            "FileTimeToSystemTime failed");
>>>>>>> 3fa74d4a
        goto Cleanup;
    }

    //
    // Create the certificate
    //
    KeyProvInfo.pwszContainerName   = QUIC_KEY_CONTAINER_NAME;
    KeyProvInfo.pwszProvName        = MS_KEY_STORAGE_PROVIDER;
    KeyProvInfo.dwProvType          = 0;
    KeyProvInfo.dwFlags             = NCRYPT_SILENT_FLAG;
    KeyProvInfo.cProvParam          = 0;
    KeyProvInfo.rgProvParam         = NULL;
    KeyProvInfo.dwKeySpec           = AT_KEYEXCHANGE;

#pragma prefast(suppress: __WARNING_33088, "Test Only Usage of Self-Signed Certs.")
    CertContext =
        CertCreateSelfSignCertificate(
            Key,
            &SubjectNameBlob,
            0,
            &KeyProvInfo,
            &SignatureAlgorithm,
            &Now, &Expiration,
            &extensions);
    if (NULL == CertContext) {
        hr = HRESULT_FROM_WIN32(GetLastError());
<<<<<<< HEAD
        QuicTraceEvent(LibraryErrorStatus, "[ lib] ERROR, %d, %s.", hr, "CertCreateSelfSignCertificate failed");
=======
        QuicTraceEvent(
            LibraryErrorStatus,
            "[ lib] ERROR, %u, %s.",
            hr,
            "CertCreateSelfSignCertificate failed");
>>>>>>> 3fa74d4a
        goto Cleanup;
    }

    CRYPT_DATA_BLOB FriendlyNameBlob;
    FriendlyNameBlob.cbData = sizeof(QUIC_CERTIFICATE_TEST_FRIENDLY_NAME);
    FriendlyNameBlob.pbData = (BYTE*) QUIC_CERTIFICATE_TEST_FRIENDLY_NAME;

    if (!CertSetCertificateContextProperty(
            CertContext,
            CERT_FRIENDLY_NAME_PROP_ID,
            0,
            &FriendlyNameBlob)) {
        hr = HRESULT_FROM_WIN32(GetLastError());
<<<<<<< HEAD
        QuicTraceEvent(LibraryErrorStatus, "[ lib] ERROR, %d, %s.", hr, "CertSetCertificateContextProperty failed");
=======
        QuicTraceEvent(
            LibraryErrorStatus,
            "[ lib] ERROR, %u, %s.",
            hr,
            "CertSetCertificateContextProperty failed");
>>>>>>> 3fa74d4a
        CertFreeCertificateContext(CertContext);
        goto Cleanup;
    }

    *NewCertContext = CertContext;

Cleanup:

    if (CleanupExtensions) {
        ClearCertificateExtensions(&extensions);
    }

    if (NULL != SubjectNameBlob.pbData) {
        HeapFree(GetProcessHeap(), 0, SubjectNameBlob.pbData);
    }

    if ((NCRYPT_KEY_HANDLE)NULL != Key) {
        NCryptFreeObject(Key);
    }

    return hr;
}

void*
CreateServerCertificate(
    )
{
    PCCERT_CONTEXT CertContext;
    if (FAILED(CreateSelfSignedCertificate(L"CN=localhost", &CertContext))) {
        return NULL;
    }

#if 0
    //
    // Save the certificate to the store for debugging purposes.
    //
    HCERTSTORE CertStore =
        CertOpenStore(
            CERT_STORE_PROV_SYSTEM_A,
            0,
            0,
            CERT_SYSTEM_STORE_CURRENT_USER,
            "MY");
    if (CertStore != NULL) {
        if (!CertAddCertificateContextToStore(
                CertStore,
                CertContext,
                CERT_STORE_ADD_NEW,
                NULL)) {
<<<<<<< HEAD
            QuicTraceEvent(LibraryErrorStatus, "[ lib] ERROR, %d, %s.", GetLastError(), "CertAddCertificateContextToStore failed");
=======
            QuicTraceEvent(
                LibraryErrorStatus,
                "[ lib] ERROR, %u, %s.",
                GetLastError(),
                "CertAddCertificateContextToStore failed");
>>>>>>> 3fa74d4a
        }
        CertCloseStore(CertStore, 0);
    }
#endif

    return (void*)CertContext;
}

void
FreeServerCertificate(
    void* CertCtx
    )
{
    CertFreeCertificateContext((PCCERT_CONTEXT)CertCtx);
}

/*
    Find the first MsQuic test certificate that is valid, or create one.
*/
_Success_(return != NULL)
void*
FindOrCreateCertificate(
    _In_ BOOLEAN UserStore,
    _Out_writes_all_(20) uint8_t* CertHash
    )
{
    PCCERT_CONTEXT Cert = NULL;
    DWORD FriendlyNamePropId = CERT_FRIENDLY_NAME_PROP_ID;

    BOOLEAN First = FALSE;
    HANDLE Event = CreateEventW(NULL, TRUE, FALSE, QUIC_CERT_CREATION_EVENT_NAME);
    if (Event == NULL) {
<<<<<<< HEAD
        QuicTraceEvent(LibraryError, "[ lib] ERROR, %s.", "CreateEvent failed");
=======
        QuicTraceEvent(
            LibraryError,
            "[ lib] ERROR, %s.",
            "CreateEvent failed");
>>>>>>> 3fa74d4a
        return NULL;
    }

    //
    // Any process/thread that calls CreateEvent with a given name and isn't
    // the first process, behaves as if OpenHandle was called with the given
    // name.
    // The way to tell if that's the case is checking GetLastError for
    // ERROR_ALREADY_EXISTS. In this case, each process waits for the first
    // process to finish and set the event, and then search for the certificate.
    // If, for some reason, the first process takes longer than 10 seconds,
    // continue anyway.
    //
    if (GetLastError() == ERROR_ALREADY_EXISTS) {
        QuicTraceLogInfo(
            CertCreationEventAlreadyCreated,
            "[test] CreateEvent opened existing event");
        DWORD WaitResult = WaitForSingleObject(Event, QUIC_CERT_CREATION_EVENT_WAIT);
        if (WaitResult != WAIT_OBJECT_0) {
            QuicTraceLogWarning(
                CertWaitForCreationEvent,
                "[test] WaitForSingleObject returned 0x%x, proceeding without caution... (GLE: 0x%x)",
                WaitResult,
                GetLastError());
        }
    } else {
        First = TRUE;
    }

    HCERTSTORE CertStore =
        CertOpenStore(
            CERT_STORE_PROV_SYSTEM_A,
            0,
            0,
            UserStore ? CERT_SYSTEM_STORE_CURRENT_USER : CERT_SYSTEM_STORE_LOCAL_MACHINE,
            "MY");
    if (CertStore == NULL) {
<<<<<<< HEAD
        QuicTraceEvent(LibraryErrorStatus, "[ lib] ERROR, %d, %s.", GetLastError(), "CertOpenStore failed");
=======
        QuicTraceEvent(
            LibraryErrorStatus,
            "[ lib] ERROR, %u, %s.",
            GetLastError(),
            "CertOpenStore failed");
>>>>>>> 3fa74d4a
        goto Done;
    }

    while (NULL !=
        (Cert = CertFindCertificateInStore(
            CertStore,
            X509_ASN_ENCODING | PKCS_7_ASN_ENCODING,
            0,
            CERT_FIND_PROPERTY,
            &FriendlyNamePropId,
            Cert))) {

        BYTE FriendlyName[sizeof(QUIC_CERTIFICATE_TEST_FRIENDLY_NAME)+sizeof(WCHAR)];
        DWORD NameSize = sizeof(FriendlyName);

        if (!CertGetCertificateContextProperty(Cert, CERT_FRIENDLY_NAME_PROP_ID, FriendlyName, &NameSize) ||
            wcscmp((wchar_t*)FriendlyName, QUIC_CERTIFICATE_TEST_FRIENDLY_NAME) != 0) {
            continue;
        }

        //
        // Check if the certificate is valid.
        //
        FILETIME Now;
        GetSystemTimeAsFileTime(&Now);
        if (CertVerifyTimeValidity(&Now, Cert->pCertInfo) == 0) {
            goto Done;
        }
    }

    //
    // Getting this far means that no certificates were found. Create one!
    //
    Cert = (PCCERT_CONTEXT) CreateServerCertificate();
    if (Cert == NULL) {
        goto Done;
    }

    if (!CertAddCertificateContextToStore(
            CertStore,
            Cert,
            CERT_STORE_ADD_ALWAYS,
            NULL)) {
<<<<<<< HEAD
        QuicTraceEvent(LibraryErrorStatus, "[ lib] ERROR, %d, %s.", GetLastError(), "CertAddCertificateContextToStore failed");
=======
        QuicTraceEvent(
            LibraryErrorStatus,
            "[ lib] ERROR, %u, %s.",
            GetLastError(),
            "CertAddCertificateContextToStore failed");
>>>>>>> 3fa74d4a
        CertFreeCertificateContext(Cert);
        Cert = NULL;
    }

Done:
    if (Cert != NULL) {
        DWORD CertHashLength = 20;
        if (!CertGetCertificateContextProperty(
                Cert,
                CERT_HASH_PROP_ID,
                CertHash,
                &CertHashLength)) {
<<<<<<< HEAD
            QuicTraceEvent(LibraryErrorStatus, "[ lib] ERROR, %d, %s.", GetLastError(), "CertGetCertificateContextProperty failed");
=======
            QuicTraceEvent(
                LibraryErrorStatus,
                "[ lib] ERROR, %u, %s.",
                GetLastError(),
                "CertGetCertificateContextProperty failed");
>>>>>>> 3fa74d4a
            CertFreeCertificateContext(Cert);
            Cert = NULL;
        }
    }
    if (CertStore != NULL) {
        CertCloseStore(CertStore, 0);
    }
    if (First) {
        SetEvent(Event);
    }
    return (void*) Cert;
}

_IRQL_requires_max_(PASSIVE_LEVEL)
QUIC_SEC_CONFIG_PARAMS*
QuicPlatGetSelfSignedCert(
    _In_ QUIC_SELF_SIGN_CERT_TYPE Type
    )
{
    QUIC_SEC_CONFIG_PARAMS* Params =
        HeapAlloc(GetProcessHeap(), HEAP_ZERO_MEMORY, sizeof(QUIC_SEC_CONFIG_PARAMS));
    if (Params == NULL) {
        return NULL;
    }

    Params->Flags = QUIC_SEC_CONFIG_FLAG_CERTIFICATE_CONTEXT;
    Params->Certificate =
        FindOrCreateCertificate(
            Type == QUIC_SELF_SIGN_CERT_USER,
            Params->Thumbprint);
    if (Params->Certificate == NULL) {
        HeapFree(GetProcessHeap(), 0, Params);
        return NULL;
    }

    return Params;
}

_IRQL_requires_max_(PASSIVE_LEVEL)
void
QuicPlatFreeSelfSignedCert(
    _In_ QUIC_SEC_CONFIG_PARAMS* Params
    )
{
    FreeServerCertificate(Params->Certificate);
    HeapFree(GetProcessHeap(), 0, Params);
}
<|MERGE_RESOLUTION|>--- conflicted
+++ resolved
@@ -1,1085 +1,957 @@
-/*++
-
-    Copyright (c) Microsoft Corporation.
-    Licensed under the MIT License.
-
-Abstract:
-
-    CAPI implementation for generating the self-signed certificate.
-
---*/
-
-#define QUIC_TEST_APIS 1
-
-#include "platform_internal.h"
-#include "selfsign_capi.c.clog.h"
-
-#include <wincrypt.h>
-#include <msquic.h>
-
-#define QUIC_CERT_CREATION_EVENT_NAME       L"MsQuicCertEvent"
-#define QUIC_CERT_CREATION_EVENT_WAIT       10000
-#define QUIC_CERTIFICATE_TEST_FRIENDLY_NAME L"MsQuicTestCert"
-#define QUIC_KEY_CONTAINER_NAME             L"MsQuicSelfSignKey"
-#define QUIC_KEY_SIZE                       2048
-
-void
-CleanTestCertificatesFromStore(BOOLEAN UserStore)
-{
-    PCCERT_CONTEXT Cert = NULL;
-    DWORD FriendlyNamePropId = CERT_FRIENDLY_NAME_PROP_ID;
-    int Found = 0;
-    int Deleted = 0;
-
-    HCERTSTORE CertStore =
-        CertOpenStore(
-            CERT_STORE_PROV_SYSTEM_A,
-            0,
-            0,
-            UserStore ? CERT_SYSTEM_STORE_CURRENT_USER : CERT_SYSTEM_STORE_LOCAL_MACHINE,
-            "MY");
-    if (CertStore == NULL) {
-<<<<<<< HEAD
-        QuicTraceEvent(LibraryErrorStatus, "[ lib] ERROR, %d, %s.", GetLastError(), "CertOpenStore failed");
-=======
-        QuicTraceEvent(
-            LibraryErrorStatus,
-            "[ lib] ERROR, %u, %s.",
-            GetLastError(),
-            "CertOpenStore failed");
->>>>>>> 3fa74d4a
-        return;
-    }
-
-    while (NULL !=
-        (Cert = CertFindCertificateInStore(
-            CertStore,
-            X509_ASN_ENCODING | PKCS_7_ASN_ENCODING,
-            0,
-            CERT_FIND_PROPERTY,
-            &FriendlyNamePropId,
-            Cert))) {
-
-        BYTE FriendlyName[sizeof(QUIC_CERTIFICATE_TEST_FRIENDLY_NAME)+sizeof(WCHAR)];
-        DWORD NameSize = sizeof(FriendlyName);
-
-        if (!CertGetCertificateContextProperty(Cert, CERT_FRIENDLY_NAME_PROP_ID, FriendlyName, &NameSize) ||
-            wcscmp((wchar_t*)FriendlyName, QUIC_CERTIFICATE_TEST_FRIENDLY_NAME) != 0) {
-            ++Found;
-            continue;
-        }
-        //
-        // Increment the ref count on the certificate before deleting it to
-        // allow the iteration to continue.
-        //
-        CertDeleteCertificateFromStore(CertDuplicateCertificateContext(Cert));
-        ++Deleted;
-    }
-    QuicTraceLogInfo(
-        CertCleanTestCerts,
-        "[cert] %d test certificates found, and %d deleted",
-        Found,
-        Deleted);
-
-    CertCloseStore(CertStore, 0);
-}
-
-void
-FreeEncodedObject(
-    _In_ PCRYPT_DATA_BLOB CryptDataBlob
-    )
-{
-    if (NULL != CryptDataBlob) {
-        if (CryptDataBlob->pbData != NULL) {
-            HeapFree(GetProcessHeap(), 0, CryptDataBlob->pbData);
-            CryptDataBlob->pbData = NULL;
-        }
-        CryptDataBlob->cbData = 0;
-    }
-}
-
-HRESULT
-AllocateAndEncodeObject(
-    _Out_ PCRYPT_DATA_BLOB CryptDataBlob,
-    _In_ PCSTR StructType,
-    _In_ const void* StructInfo
-    )
-{
-    HRESULT hr = S_OK;
-
-    ZeroMemory(CryptDataBlob, sizeof(*CryptDataBlob));
-
-    //
-    // Determine how much space is required for the encoded data.
-    //
-    if (!CryptEncodeObject(
-            X509_ASN_ENCODING | PKCS_7_ASN_ENCODING,
-            StructType,
-            StructInfo,
-            NULL,
-            &CryptDataBlob->cbData)) {
-        hr = HRESULT_FROM_WIN32(GetLastError());
-<<<<<<< HEAD
-        QuicTraceEvent(LibraryErrorStatus, "[ lib] ERROR, %d, %s.", hr, "CryptEncodeObject failed");
-=======
-        QuicTraceEvent(
-            LibraryErrorStatus,
-            "[ lib] ERROR, %u, %s.",
-            hr,
-            "CryptEncodeObject failed");
->>>>>>> 3fa74d4a
-        goto Cleanup;
-    }
-
-    //
-    // Allocate the space that is required.
-    //
-    CryptDataBlob->pbData =
-        HeapAlloc(GetProcessHeap(), HEAP_ZERO_MEMORY, CryptDataBlob->cbData);
-    hr = CryptDataBlob->pbData ? S_OK : E_OUTOFMEMORY;
-    if (FAILED(hr)) {
-<<<<<<< HEAD
-        QuicTraceEvent(AllocFailure, "Allocation of '%s' failed. (%llu bytes)", "CryptDataBlob", CryptDataBlob->cbData);
-=======
-        QuicTraceEvent(
-            AllocFailure,
-            "Allocation of '%s' failed. (%llu bytes)",
-            "CryptDataBlob",
-            CryptDataBlob->cbData);
->>>>>>> 3fa74d4a
-        goto Cleanup;
-    }
-
-    //
-    // Space has been allocated. Now encode the data.
-    //
-    if (!CryptEncodeObject(
-            X509_ASN_ENCODING | PKCS_7_ASN_ENCODING,
-            StructType,
-            StructInfo,
-            CryptDataBlob->pbData,
-            &CryptDataBlob->cbData)) {
-        hr = HRESULT_FROM_WIN32(GetLastError());
-<<<<<<< HEAD
-        QuicTraceEvent(LibraryErrorStatus, "[ lib] ERROR, %d, %s.", hr, "CryptEncodeObject failed");
-=======
-        QuicTraceEvent(
-            LibraryErrorStatus,
-            "[ lib] ERROR, %u, %s.",
-            hr,
-            "CryptEncodeObject failed");
->>>>>>> 3fa74d4a
-        goto Cleanup;
-    }
-
-Cleanup:
-    if (FAILED(hr)) {
-        FreeEncodedObject(CryptDataBlob);
-        CryptDataBlob = NULL;
-    }
-
-    return hr;
-}
-
-HRESULT
-CreateEnhancedKeyUsageCertExtension(
-    _Out_ PCERT_EXTENSION CertExtension
-    )
-{
-    LPSTR EnhKeyUsageIds[1] = { szOID_PKIX_KP_SERVER_AUTH };
-    CERT_ENHKEY_USAGE CertEnhKeyUsage;
-    CertEnhKeyUsage.cUsageIdentifier = 1;
-    CertEnhKeyUsage.rgpszUsageIdentifier = EnhKeyUsageIds;
-
-    ZeroMemory(CertExtension, sizeof(*CertExtension));
-    CertExtension->fCritical = FALSE;
-    CertExtension->pszObjId = szOID_ENHANCED_KEY_USAGE;
-
-    HRESULT hr =
-        AllocateAndEncodeObject(
-            &CertExtension->Value,
-            X509_ENHANCED_KEY_USAGE,
-            &CertEnhKeyUsage);
-    if (FAILED(hr)) {
-<<<<<<< HEAD
-        QuicTraceEvent(LibraryErrorStatus, "[ lib] ERROR, %d, %s.", hr, "AllocateAndEncodeObject X509_ENHANCED_KEY_USAGE failed");
-=======
-        QuicTraceEvent(
-            LibraryErrorStatus,
-            "[ lib] ERROR, %u, %s.",
-            hr,
-            "AllocateAndEncodeObject X509_ENHANCED_KEY_USAGE failed");
->>>>>>> 3fa74d4a
-        goto Cleanup;
-    }
-
-Cleanup:
-    return hr;
-}
-
-HRESULT
-CreateKeyUsageCertExtension(
-    _Out_ PCERT_EXTENSION CertExtension
-    )
-{
-    BYTE KeyUsage = CERT_DIGITAL_SIGNATURE_KEY_USAGE;
-    CRYPT_BIT_BLOB KeyUsageBlob;
-    KeyUsageBlob.cbData = sizeof(KeyUsage);
-    KeyUsageBlob.pbData = &KeyUsage;
-    KeyUsageBlob.cUnusedBits = 0;
-
-    ZeroMemory(CertExtension, sizeof(*CertExtension));
-    CertExtension->fCritical = FALSE;
-    CertExtension->pszObjId = szOID_KEY_USAGE;
-
-    HRESULT hr =
-        AllocateAndEncodeObject(
-            &CertExtension->Value,
-            X509_KEY_USAGE,
-            &KeyUsageBlob);
-    if (FAILED(hr)) {
-<<<<<<< HEAD
-        QuicTraceEvent(LibraryErrorStatus, "[ lib] ERROR, %d, %s.", hr, "AllocateAndEncodeObject X509_KEY_USAGE failed");
-=======
-        QuicTraceEvent(
-            LibraryErrorStatus,
-            "[ lib] ERROR, %u, %s.",
-            hr,
-            "AllocateAndEncodeObject X509_KEY_USAGE failed");
->>>>>>> 3fa74d4a
-        goto Cleanup;
-    }
-
-    hr = S_OK;
-
-Cleanup:
-    return hr;
-}
-
-HRESULT
-CreateSubjAltNameExtension(
-    _Out_ PCERT_EXTENSION CertExtension
-    )
-{
-    CERT_ALT_NAME_ENTRY AltName = { CERT_ALT_NAME_DNS_NAME };
-    AltName.pwszDNSName = L"localhost";
-    CERT_ALT_NAME_INFO NameInfo;
-    NameInfo.cAltEntry = 1;
-    NameInfo.rgAltEntry = &AltName;
-
-    ZeroMemory(CertExtension, sizeof(*CertExtension));
-    CertExtension->fCritical = FALSE;
-    CertExtension->pszObjId = szOID_SUBJECT_ALT_NAME;
-
-    HRESULT hr =
-        AllocateAndEncodeObject(
-            &CertExtension->Value,
-            szOID_SUBJECT_ALT_NAME,
-            &NameInfo);
-    if (FAILED(hr)) {
-<<<<<<< HEAD
-        QuicTraceEvent(LibraryErrorStatus, "[ lib] ERROR, %d, %s.", hr, "AllocateAndEncodeObject szOID_SUBJECT_ALT_NAME failed");
-=======
-        QuicTraceEvent(
-            LibraryErrorStatus,
-            "[ lib] ERROR, %u, %s.",
-            hr,
-            "AllocateAndEncodeObject szOID_SUBJECT_ALT_NAME failed");
->>>>>>> 3fa74d4a
-        goto Cleanup;
-    }
-
- Cleanup:
-    return hr;
-}
-
-HRESULT
-CreateSubjectNameBlob(
-    _In_ LPCWSTR SubjectName,
-    _Out_ CERT_NAME_BLOB* SubjectNameBlob
-    )
-{
-    HRESULT hr = S_OK;
-
-    PBYTE Buffer = NULL;
-    DWORD BufferLength = 0;
-
-    //
-    // Encode the certificate name
-    //
-    if (!CertStrToNameW(
-            X509_ASN_ENCODING,
-            SubjectName,
-            CERT_X500_NAME_STR,
-            NULL,
-            NULL,
-            &BufferLength,
-            NULL)) {
-        hr = HRESULT_FROM_WIN32(GetLastError());
-<<<<<<< HEAD
-        QuicTraceEvent(LibraryErrorStatus, "[ lib] ERROR, %d, %s.", hr, "CreateSubjectNameBlob failed");
-=======
-        QuicTraceEvent(
-            LibraryErrorStatus,
-            "[ lib] ERROR, %u, %s.",
-            hr,
-            "CreateSubjectNameBlob failed");
->>>>>>> 3fa74d4a
-        goto Cleanup;
-    }
-
-    Buffer = (PBYTE)HeapAlloc(GetProcessHeap(), HEAP_ZERO_MEMORY, BufferLength);
-    hr = Buffer ? S_OK : E_OUTOFMEMORY;
-    if (FAILED(hr)) {
-<<<<<<< HEAD
-        QuicTraceEvent(AllocFailure, "Allocation of '%s' failed. (%llu bytes)", "SubjectNameBlob", BufferLength);
-=======
-        QuicTraceEvent(
-            AllocFailure,
-            "Allocation of '%s' failed. (%llu bytes)",
-            "SubjectNameBlob",
-            BufferLength);
->>>>>>> 3fa74d4a
-        goto Cleanup;
-    }
-
-    if (!CertStrToNameW(
-            X509_ASN_ENCODING,
-            SubjectName,
-            CERT_X500_NAME_STR,
-            NULL,
-            Buffer,
-            &BufferLength,
-            NULL)) {
-        hr = HRESULT_FROM_WIN32(GetLastError());
-<<<<<<< HEAD
-        QuicTraceEvent(LibraryErrorStatus, "[ lib] ERROR, %d, %s.", hr, "CreateSubjectNameBlob failed");
-=======
-        QuicTraceEvent(
-            LibraryErrorStatus,
-            "[ lib] ERROR, %u, %s.",
-            hr,
-            "CreateSubjectNameBlob failed");
->>>>>>> 3fa74d4a
-        goto Cleanup;
-    }
-
-    SubjectNameBlob->cbData = BufferLength;
-    SubjectNameBlob->pbData = Buffer;
-
-Cleanup:
-
-    if (FAILED(hr)) {
-        if (NULL != Buffer) {
-            HeapFree(GetProcessHeap(), 0, Buffer);
-        }
-    }
-
-    return hr;
-}
-
-void
-ClearCertificateExtensions(
-    _In_ CERT_EXTENSIONS* CertExtensions
-    )
-{
-    if ((NULL != CertExtensions) && (NULL != CertExtensions->rgExtension)) {
-        for (DWORD i = 0; i < CertExtensions->cExtension; i++) {
-            if (CertExtensions->rgExtension[i].Value.pbData) {
-                HeapFree(GetProcessHeap(), 0, CertExtensions->rgExtension[i].Value.pbData);
-                CertExtensions->rgExtension[i].Value.pbData = NULL;
-                CertExtensions->rgExtension[i].Value.cbData = 0;
-            }
-        }
-
-        HeapFree(GetProcessHeap(), 0, CertExtensions->rgExtension);
-        CertExtensions->rgExtension = NULL;
-        CertExtensions->cExtension = 0;
-    }
-}
-
-HRESULT
-CreateCertificateExtensions(
-    _Out_ CERT_EXTENSIONS* CertExtensions
-    )
-{
-    HRESULT hr = S_OK;
-
-    PCERT_EXTENSION TmpCertExtensions = NULL;
-    const DWORD cTmpCertExtension = 3;
-
-    CertExtensions->cExtension = 0;
-    CertExtensions->rgExtension = NULL;
-
-    //
-    // Allocate the memory for the extensions.
-    //
-    TmpCertExtensions =
-        (PCERT_EXTENSION)HeapAlloc(GetProcessHeap(), HEAP_ZERO_MEMORY, sizeof(CERT_EXTENSION) * cTmpCertExtension);
-    hr = TmpCertExtensions ? S_OK : E_OUTOFMEMORY;
-    if (FAILED(hr)) {
-<<<<<<< HEAD
-        QuicTraceEvent(AllocFailure, "Allocation of '%s' failed. (%llu bytes)", "TmpCertExtensions", sizeof(CERT_EXTENSION) * cTmpCertExtension);
-=======
-        QuicTraceEvent(
-            AllocFailure,
-            "Allocation of '%s' failed. (%llu bytes)",
-            "TmpCertExtensions",
-            sizeof(CERT_EXTENSION) * cTmpCertExtension);
->>>>>>> 3fa74d4a
-        goto Cleanup;
-    }
-
-    CertExtensions->rgExtension = TmpCertExtensions;
-    CertExtensions->cExtension = cTmpCertExtension;
-
-    //
-    // Set up the enhanced key usage extension that will specify the key is
-    // intended for server authentication.
-    //
-    hr = CreateEnhancedKeyUsageCertExtension(&TmpCertExtensions[0]);
-    if (FAILED(hr)) {
-<<<<<<< HEAD
-        QuicTraceEvent(LibraryErrorStatus, "[ lib] ERROR, %d, %s.", hr, "CreateEnhancedKeyUsageCertExtension failed");
-=======
-        QuicTraceEvent(
-            LibraryErrorStatus,
-            "[ lib] ERROR, %u, %s.",
-            hr,
-            "CreateEnhancedKeyUsageCertExtension failed");
->>>>>>> 3fa74d4a
-        goto Cleanup;
-    }
-
-    //
-    // Set up the key usage and specify that the key is intended to be used
-    // for key exchange and digital signatures.
-    //
-    hr = CreateKeyUsageCertExtension(&TmpCertExtensions[1]);
-    if (FAILED(hr)) {
-<<<<<<< HEAD
-        QuicTraceEvent(LibraryErrorStatus, "[ lib] ERROR, %d, %s.", hr, "CreateKeyUsageCertExtension failed");
-=======
-        QuicTraceEvent(
-            LibraryErrorStatus,
-            "[ lib] ERROR, %u, %s.",
-            hr,
-            "CreateKeyUsageCertExtension failed");
->>>>>>> 3fa74d4a
-        goto Cleanup;
-    }
-
-    //
-    // Set up the Subject Alt Name extension.
-    //
-    hr = CreateSubjAltNameExtension(&TmpCertExtensions[2]);
-    if (FAILED(hr)) {
-<<<<<<< HEAD
-        QuicTraceEvent(LibraryErrorStatus, "[ lib] ERROR, %d, %s.", hr, "CreateSubjAltNameExtension failed");
-=======
-        QuicTraceEvent(
-            LibraryErrorStatus,
-            "[ lib] ERROR, %u, %s.",
-            hr,
-            "CreateSubjAltNameExtension failed");
->>>>>>> 3fa74d4a
-        goto Cleanup;
-    }
-
-Cleanup:
-    if (FAILED(hr)) {
-        ClearCertificateExtensions(CertExtensions);
-    }
-
-    return hr;
-}
-
-HRESULT
-GetPrivateRsaKey(
-    _Out_ NCRYPT_KEY_HANDLE* Key
-    )
-{
-    HRESULT hr = S_OK;
-
-    PCERT_PUBLIC_KEY_INFO CertPubKeyInfo = NULL;
-    DWORD KeyUsageProperty = NCRYPT_ALLOW_SIGNING_FLAG;
-    NCRYPT_PROV_HANDLE Provider = (NCRYPT_PROV_HANDLE)NULL;
-    DWORD KeySize = QUIC_KEY_SIZE;
-
-    *Key = (NCRYPT_KEY_HANDLE)NULL;
-
-    if (FAILED(hr = NCryptOpenStorageProvider(
-            &Provider,
-            MS_KEY_STORAGE_PROVIDER,
-            0))) {
-<<<<<<< HEAD
-        QuicTraceEvent(LibraryErrorStatus, "[ lib] ERROR, %d, %s.", hr, "NCryptOpenStorageProvider failed");
-=======
-        QuicTraceEvent(
-            LibraryErrorStatus,
-            "[ lib] ERROR, %u, %s.",
-            hr,
-            "NCryptOpenStorageProvider failed");
->>>>>>> 3fa74d4a
-        goto Cleanup;
-    }
-
-ReadKey:
-
-    //
-    // Try to open the key.
-    //
-    hr =
-        NCryptOpenKey(
-            Provider,
-            Key,
-            QUIC_KEY_CONTAINER_NAME,
-            0,
-            NCRYPT_SILENT_FLAG);
-    if (hr == ERROR_SUCCESS) {
-        QuicTraceLogInfo(
-            CertOpenRsaKeySuccess,
-            "[cert] Successfully opened RSA key");
-        goto Cleanup;
-    } else if (hr != NTE_BAD_KEYSET) {
-<<<<<<< HEAD
-        QuicTraceEvent(LibraryErrorStatus, "[ lib] ERROR, %d, %s.", hr, "NCryptOpenKey failed");
-=======
-        QuicTraceEvent(
-            LibraryErrorStatus,
-            "[ lib] ERROR, %u, %s.",
-            hr,
-            "NCryptOpenKey failed");
->>>>>>> 3fa74d4a
-        goto Cleanup;
-    }
-
-    //
-    // Key couldn't be open so try to create it.
-    //
-    hr =
-        NCryptCreatePersistedKey(
-            Provider,
-            Key,
-            NCRYPT_RSA_ALGORITHM,
-            QUIC_KEY_CONTAINER_NAME,
-            0,
-            0);
-    if (hr == NTE_EXISTS) {
-        goto ReadKey; // Key already created, in other thread/process.
-    } else if (FAILED(hr)) {
-<<<<<<< HEAD
-        QuicTraceEvent(LibraryErrorStatus, "[ lib] ERROR, %d, %s.", hr, "NCryptCreatePersistedKey failed");
-=======
-        QuicTraceEvent(
-            LibraryErrorStatus,
-            "[ lib] ERROR, %u, %s.",
-            hr,
-            "NCryptCreatePersistedKey failed");
->>>>>>> 3fa74d4a
-        goto Cleanup;
-    }
-
-    if (FAILED(hr = NCryptSetProperty(
-            *Key,
-            NCRYPT_LENGTH_PROPERTY,
-            (PBYTE)&KeySize,
-            sizeof(KeySize),
-            0))) {
-<<<<<<< HEAD
-        QuicTraceEvent(LibraryErrorStatus, "[ lib] ERROR, %d, %s.", hr, "NCryptSetProperty NCRYPT_LENGTH_PROPERTY failed");
-=======
-        QuicTraceEvent(
-            LibraryErrorStatus,
-            "[ lib] ERROR, %u, %s.",
-            hr,
-            "NCryptSetProperty NCRYPT_LENGTH_PROPERTY failed");
->>>>>>> 3fa74d4a
-        goto Cleanup;
-    }
-
-    if (FAILED(hr = NCryptSetProperty(
-            *Key,
-            NCRYPT_KEY_USAGE_PROPERTY,
-            (PBYTE)&KeyUsageProperty,
-            sizeof(KeyUsageProperty),
-            0))) {
-<<<<<<< HEAD
-        QuicTraceEvent(LibraryErrorStatus, "[ lib] ERROR, %d, %s.", hr, "NCryptSetProperty NCRYPT_KEY_USAGE_PROPERTY failed");
-=======
-        QuicTraceEvent(
-            LibraryErrorStatus,
-            "[ lib] ERROR, %u, %s.",
-            hr,
-            "NCryptSetProperty NCRYPT_KEY_USAGE_PROPERTY failed");
->>>>>>> 3fa74d4a
-        goto Cleanup;
-    }
-
-    if (FAILED(hr = NCryptFinalizeKey(*Key, 0))) {
-<<<<<<< HEAD
-        QuicTraceEvent(LibraryErrorStatus, "[ lib] ERROR, %d, %s.", hr, "NCryptFinalizeKey failed");
-=======
-        QuicTraceEvent(
-            LibraryErrorStatus,
-            "[ lib] ERROR, %u, %s.",
-            hr,
-            "NCryptFinalizeKey failed");
->>>>>>> 3fa74d4a
-        goto Cleanup;
-    }
-
-    QuicTraceLogInfo(
-        CertCreateRsaKeySuccess,
-        "[cert] Successfully created key");
-
-Cleanup:
-
-    if (FAILED(hr)) {
-        if ((NCRYPT_KEY_HANDLE)NULL != *Key) {
-            NCryptDeleteKey(*Key, 0);
-            *Key = (NCRYPT_KEY_HANDLE)NULL;
-        }
-        if (NULL != CertPubKeyInfo) {
-            HeapFree(GetProcessHeap(), 0, CertPubKeyInfo);
-        }
-    }
-
-    if ((NCRYPT_PROV_HANDLE)NULL != Provider) {
-        NCryptFreeObject(Provider);
-    }
-
-    return hr;
-}
-
-HRESULT
-CreateSelfSignedCertificate(
-    _In_ LPCWSTR SubjectName,
-    _Out_ PCCERT_CONTEXT* NewCertContext
-    )
-{
-    HRESULT hr = S_OK;
-
-    CRYPT_KEY_PROV_INFO KeyProvInfo = {0};
-    PCCERT_CONTEXT CertContext = NULL;
-    CERT_NAME_BLOB SubjectNameBlob = {0};
-    NCRYPT_KEY_HANDLE Key = (NCRYPT_KEY_HANDLE)NULL;
-    CRYPT_ALGORITHM_IDENTIFIER SignatureAlgorithm = { szOID_RSA_SHA256RSA };
-    SYSTEMTIME Now, Expiration;
-    BOOLEAN CleanupExtensions = FALSE;
-
-    //
-    // First we have to convert the subject name into an ASN.1 (DER) blob.
-    //
-    hr = CreateSubjectNameBlob(SubjectName, &SubjectNameBlob);
-    if (FAILED(hr)) {
-<<<<<<< HEAD
-        QuicTraceEvent(LibraryErrorStatus, "[ lib] ERROR, %d, %s.", hr, "CreateSubjectNameBlob failed");
-=======
-        QuicTraceEvent(
-            LibraryErrorStatus,
-            "[ lib] ERROR, %u, %s.",
-            hr,
-            "CreateSubjectNameBlob failed");
->>>>>>> 3fa74d4a
-        goto Cleanup;
-    }
-
-    //
-    // Now we get the private key.
-    // This generates the key if not already present.
-    //
-    hr = GetPrivateRsaKey(&Key);
-    if (FAILED(hr)) {
-<<<<<<< HEAD
-        QuicTraceEvent(LibraryErrorStatus, "[ lib] ERROR, %d, %s.", hr, "GetPrivateRsaKey failed");
-=======
-        QuicTraceEvent(
-            LibraryErrorStatus,
-            "[ lib] ERROR, %u, %s.",
-            hr,
-            "GetPrivateRsaKey failed");
->>>>>>> 3fa74d4a
-        goto Cleanup;
-    }
-
-    //
-    // Create certificate extensions.
-    //
-    CERT_EXTENSIONS extensions;
-    ZeroMemory(&extensions, sizeof(CERT_EXTENSIONS));
-    hr = CreateCertificateExtensions(&extensions);
-    if (FAILED(hr)) {
-        hr = HRESULT_FROM_WIN32(GetLastError());
-<<<<<<< HEAD
-        QuicTraceEvent(LibraryErrorStatus, "[ lib] ERROR, %d, %s.", hr, "CreateCertificateExtensions failed");
-=======
-        QuicTraceEvent(
-            LibraryErrorStatus,
-            "[ lib] ERROR, %u, %s.",
-            hr,
-            "CreateCertificateExtensions failed");
->>>>>>> 3fa74d4a
-        goto Cleanup;
-    }
-    CleanupExtensions = TRUE;
-
-    //
-    // Calculate SYSTEMTIME for the start time of the certificate (now)
-    // and expiration time of the certificate (five years from now).
-    //
-    GetSystemTime(&Now);
-    FILETIME ExpiredFileTime;
-    if (!SystemTimeToFileTime(&Now, &ExpiredFileTime)) {
-        hr = HRESULT_FROM_WIN32(GetLastError());
-<<<<<<< HEAD
-        QuicTraceEvent(LibraryErrorStatus, "[ lib] ERROR, %d, %s.", hr, "SystemTimeToFileTime failed");
-=======
-        QuicTraceEvent(
-            LibraryErrorStatus,
-            "[ lib] ERROR, %u, %s.",
-            hr,
-            "SystemTimeToFileTime failed");
->>>>>>> 3fa74d4a
-        goto Cleanup;
-    }
-    ULARGE_INTEGER FiveYearsFromNowLargeInt;
-    FiveYearsFromNowLargeInt.LowPart = ExpiredFileTime.dwLowDateTime;
-    FiveYearsFromNowLargeInt.HighPart = ExpiredFileTime.dwHighDateTime;
-
-    FiveYearsFromNowLargeInt.QuadPart += (5ll * 365ll * 24ll * 60ll * 60ll * 10000000ll);
-
-    ExpiredFileTime.dwLowDateTime = FiveYearsFromNowLargeInt.LowPart;
-    ExpiredFileTime.dwHighDateTime = FiveYearsFromNowLargeInt.HighPart;
-    if (!FileTimeToSystemTime(&ExpiredFileTime, &Expiration)) {
-        hr = HRESULT_FROM_WIN32(GetLastError());
-<<<<<<< HEAD
-        QuicTraceEvent(LibraryErrorStatus, "[ lib] ERROR, %d, %s.", hr, "FileTimeToSystemTime failed");
-=======
-        QuicTraceEvent(
-            LibraryErrorStatus,
-            "[ lib] ERROR, %u, %s.",
-            hr,
-            "FileTimeToSystemTime failed");
->>>>>>> 3fa74d4a
-        goto Cleanup;
-    }
-
-    //
-    // Create the certificate
-    //
-    KeyProvInfo.pwszContainerName   = QUIC_KEY_CONTAINER_NAME;
-    KeyProvInfo.pwszProvName        = MS_KEY_STORAGE_PROVIDER;
-    KeyProvInfo.dwProvType          = 0;
-    KeyProvInfo.dwFlags             = NCRYPT_SILENT_FLAG;
-    KeyProvInfo.cProvParam          = 0;
-    KeyProvInfo.rgProvParam         = NULL;
-    KeyProvInfo.dwKeySpec           = AT_KEYEXCHANGE;
-
-#pragma prefast(suppress: __WARNING_33088, "Test Only Usage of Self-Signed Certs.")
-    CertContext =
-        CertCreateSelfSignCertificate(
-            Key,
-            &SubjectNameBlob,
-            0,
-            &KeyProvInfo,
-            &SignatureAlgorithm,
-            &Now, &Expiration,
-            &extensions);
-    if (NULL == CertContext) {
-        hr = HRESULT_FROM_WIN32(GetLastError());
-<<<<<<< HEAD
-        QuicTraceEvent(LibraryErrorStatus, "[ lib] ERROR, %d, %s.", hr, "CertCreateSelfSignCertificate failed");
-=======
-        QuicTraceEvent(
-            LibraryErrorStatus,
-            "[ lib] ERROR, %u, %s.",
-            hr,
-            "CertCreateSelfSignCertificate failed");
->>>>>>> 3fa74d4a
-        goto Cleanup;
-    }
-
-    CRYPT_DATA_BLOB FriendlyNameBlob;
-    FriendlyNameBlob.cbData = sizeof(QUIC_CERTIFICATE_TEST_FRIENDLY_NAME);
-    FriendlyNameBlob.pbData = (BYTE*) QUIC_CERTIFICATE_TEST_FRIENDLY_NAME;
-
-    if (!CertSetCertificateContextProperty(
-            CertContext,
-            CERT_FRIENDLY_NAME_PROP_ID,
-            0,
-            &FriendlyNameBlob)) {
-        hr = HRESULT_FROM_WIN32(GetLastError());
-<<<<<<< HEAD
-        QuicTraceEvent(LibraryErrorStatus, "[ lib] ERROR, %d, %s.", hr, "CertSetCertificateContextProperty failed");
-=======
-        QuicTraceEvent(
-            LibraryErrorStatus,
-            "[ lib] ERROR, %u, %s.",
-            hr,
-            "CertSetCertificateContextProperty failed");
->>>>>>> 3fa74d4a
-        CertFreeCertificateContext(CertContext);
-        goto Cleanup;
-    }
-
-    *NewCertContext = CertContext;
-
-Cleanup:
-
-    if (CleanupExtensions) {
-        ClearCertificateExtensions(&extensions);
-    }
-
-    if (NULL != SubjectNameBlob.pbData) {
-        HeapFree(GetProcessHeap(), 0, SubjectNameBlob.pbData);
-    }
-
-    if ((NCRYPT_KEY_HANDLE)NULL != Key) {
-        NCryptFreeObject(Key);
-    }
-
-    return hr;
-}
-
-void*
-CreateServerCertificate(
-    )
-{
-    PCCERT_CONTEXT CertContext;
-    if (FAILED(CreateSelfSignedCertificate(L"CN=localhost", &CertContext))) {
-        return NULL;
-    }
-
-#if 0
-    //
-    // Save the certificate to the store for debugging purposes.
-    //
-    HCERTSTORE CertStore =
-        CertOpenStore(
-            CERT_STORE_PROV_SYSTEM_A,
-            0,
-            0,
-            CERT_SYSTEM_STORE_CURRENT_USER,
-            "MY");
-    if (CertStore != NULL) {
-        if (!CertAddCertificateContextToStore(
-                CertStore,
-                CertContext,
-                CERT_STORE_ADD_NEW,
-                NULL)) {
-<<<<<<< HEAD
-            QuicTraceEvent(LibraryErrorStatus, "[ lib] ERROR, %d, %s.", GetLastError(), "CertAddCertificateContextToStore failed");
-=======
-            QuicTraceEvent(
-                LibraryErrorStatus,
-                "[ lib] ERROR, %u, %s.",
-                GetLastError(),
-                "CertAddCertificateContextToStore failed");
->>>>>>> 3fa74d4a
-        }
-        CertCloseStore(CertStore, 0);
-    }
-#endif
-
-    return (void*)CertContext;
-}
-
-void
-FreeServerCertificate(
-    void* CertCtx
-    )
-{
-    CertFreeCertificateContext((PCCERT_CONTEXT)CertCtx);
-}
-
-/*
-    Find the first MsQuic test certificate that is valid, or create one.
-*/
-_Success_(return != NULL)
-void*
-FindOrCreateCertificate(
-    _In_ BOOLEAN UserStore,
-    _Out_writes_all_(20) uint8_t* CertHash
-    )
-{
-    PCCERT_CONTEXT Cert = NULL;
-    DWORD FriendlyNamePropId = CERT_FRIENDLY_NAME_PROP_ID;
-
-    BOOLEAN First = FALSE;
-    HANDLE Event = CreateEventW(NULL, TRUE, FALSE, QUIC_CERT_CREATION_EVENT_NAME);
-    if (Event == NULL) {
-<<<<<<< HEAD
-        QuicTraceEvent(LibraryError, "[ lib] ERROR, %s.", "CreateEvent failed");
-=======
-        QuicTraceEvent(
-            LibraryError,
-            "[ lib] ERROR, %s.",
-            "CreateEvent failed");
->>>>>>> 3fa74d4a
-        return NULL;
-    }
-
-    //
-    // Any process/thread that calls CreateEvent with a given name and isn't
-    // the first process, behaves as if OpenHandle was called with the given
-    // name.
-    // The way to tell if that's the case is checking GetLastError for
-    // ERROR_ALREADY_EXISTS. In this case, each process waits for the first
-    // process to finish and set the event, and then search for the certificate.
-    // If, for some reason, the first process takes longer than 10 seconds,
-    // continue anyway.
-    //
-    if (GetLastError() == ERROR_ALREADY_EXISTS) {
-        QuicTraceLogInfo(
-            CertCreationEventAlreadyCreated,
-            "[test] CreateEvent opened existing event");
-        DWORD WaitResult = WaitForSingleObject(Event, QUIC_CERT_CREATION_EVENT_WAIT);
-        if (WaitResult != WAIT_OBJECT_0) {
-            QuicTraceLogWarning(
-                CertWaitForCreationEvent,
-                "[test] WaitForSingleObject returned 0x%x, proceeding without caution... (GLE: 0x%x)",
-                WaitResult,
-                GetLastError());
-        }
-    } else {
-        First = TRUE;
-    }
-
-    HCERTSTORE CertStore =
-        CertOpenStore(
-            CERT_STORE_PROV_SYSTEM_A,
-            0,
-            0,
-            UserStore ? CERT_SYSTEM_STORE_CURRENT_USER : CERT_SYSTEM_STORE_LOCAL_MACHINE,
-            "MY");
-    if (CertStore == NULL) {
-<<<<<<< HEAD
-        QuicTraceEvent(LibraryErrorStatus, "[ lib] ERROR, %d, %s.", GetLastError(), "CertOpenStore failed");
-=======
-        QuicTraceEvent(
-            LibraryErrorStatus,
-            "[ lib] ERROR, %u, %s.",
-            GetLastError(),
-            "CertOpenStore failed");
->>>>>>> 3fa74d4a
-        goto Done;
-    }
-
-    while (NULL !=
-        (Cert = CertFindCertificateInStore(
-            CertStore,
-            X509_ASN_ENCODING | PKCS_7_ASN_ENCODING,
-            0,
-            CERT_FIND_PROPERTY,
-            &FriendlyNamePropId,
-            Cert))) {
-
-        BYTE FriendlyName[sizeof(QUIC_CERTIFICATE_TEST_FRIENDLY_NAME)+sizeof(WCHAR)];
-        DWORD NameSize = sizeof(FriendlyName);
-
-        if (!CertGetCertificateContextProperty(Cert, CERT_FRIENDLY_NAME_PROP_ID, FriendlyName, &NameSize) ||
-            wcscmp((wchar_t*)FriendlyName, QUIC_CERTIFICATE_TEST_FRIENDLY_NAME) != 0) {
-            continue;
-        }
-
-        //
-        // Check if the certificate is valid.
-        //
-        FILETIME Now;
-        GetSystemTimeAsFileTime(&Now);
-        if (CertVerifyTimeValidity(&Now, Cert->pCertInfo) == 0) {
-            goto Done;
-        }
-    }
-
-    //
-    // Getting this far means that no certificates were found. Create one!
-    //
-    Cert = (PCCERT_CONTEXT) CreateServerCertificate();
-    if (Cert == NULL) {
-        goto Done;
-    }
-
-    if (!CertAddCertificateContextToStore(
-            CertStore,
-            Cert,
-            CERT_STORE_ADD_ALWAYS,
-            NULL)) {
-<<<<<<< HEAD
-        QuicTraceEvent(LibraryErrorStatus, "[ lib] ERROR, %d, %s.", GetLastError(), "CertAddCertificateContextToStore failed");
-=======
-        QuicTraceEvent(
-            LibraryErrorStatus,
-            "[ lib] ERROR, %u, %s.",
-            GetLastError(),
-            "CertAddCertificateContextToStore failed");
->>>>>>> 3fa74d4a
-        CertFreeCertificateContext(Cert);
-        Cert = NULL;
-    }
-
-Done:
-    if (Cert != NULL) {
-        DWORD CertHashLength = 20;
-        if (!CertGetCertificateContextProperty(
-                Cert,
-                CERT_HASH_PROP_ID,
-                CertHash,
-                &CertHashLength)) {
-<<<<<<< HEAD
-            QuicTraceEvent(LibraryErrorStatus, "[ lib] ERROR, %d, %s.", GetLastError(), "CertGetCertificateContextProperty failed");
-=======
-            QuicTraceEvent(
-                LibraryErrorStatus,
-                "[ lib] ERROR, %u, %s.",
-                GetLastError(),
-                "CertGetCertificateContextProperty failed");
->>>>>>> 3fa74d4a
-            CertFreeCertificateContext(Cert);
-            Cert = NULL;
-        }
-    }
-    if (CertStore != NULL) {
-        CertCloseStore(CertStore, 0);
-    }
-    if (First) {
-        SetEvent(Event);
-    }
-    return (void*) Cert;
-}
-
-_IRQL_requires_max_(PASSIVE_LEVEL)
-QUIC_SEC_CONFIG_PARAMS*
-QuicPlatGetSelfSignedCert(
-    _In_ QUIC_SELF_SIGN_CERT_TYPE Type
-    )
-{
-    QUIC_SEC_CONFIG_PARAMS* Params =
-        HeapAlloc(GetProcessHeap(), HEAP_ZERO_MEMORY, sizeof(QUIC_SEC_CONFIG_PARAMS));
-    if (Params == NULL) {
-        return NULL;
-    }
-
-    Params->Flags = QUIC_SEC_CONFIG_FLAG_CERTIFICATE_CONTEXT;
-    Params->Certificate =
-        FindOrCreateCertificate(
-            Type == QUIC_SELF_SIGN_CERT_USER,
-            Params->Thumbprint);
-    if (Params->Certificate == NULL) {
-        HeapFree(GetProcessHeap(), 0, Params);
-        return NULL;
-    }
-
-    return Params;
-}
-
-_IRQL_requires_max_(PASSIVE_LEVEL)
-void
-QuicPlatFreeSelfSignedCert(
-    _In_ QUIC_SEC_CONFIG_PARAMS* Params
-    )
-{
-    FreeServerCertificate(Params->Certificate);
-    HeapFree(GetProcessHeap(), 0, Params);
-}
+/*++
+
+    Copyright (c) Microsoft Corporation.
+    Licensed under the MIT License.
+
+Abstract:
+
+    CAPI implementation for generating the self-signed certificate.
+
+--*/
+
+#define QUIC_TEST_APIS 1
+
+#include "platform_internal.h"
+#include "selfsign_capi.c.clog.h"
+
+#include <wincrypt.h>
+#include <msquic.h>
+
+#define QUIC_CERT_CREATION_EVENT_NAME       L"MsQuicCertEvent"
+#define QUIC_CERT_CREATION_EVENT_WAIT       10000
+#define QUIC_CERTIFICATE_TEST_FRIENDLY_NAME L"MsQuicTestCert"
+#define QUIC_KEY_CONTAINER_NAME             L"MsQuicSelfSignKey"
+#define QUIC_KEY_SIZE                       2048
+
+void
+CleanTestCertificatesFromStore(BOOLEAN UserStore)
+{
+    PCCERT_CONTEXT Cert = NULL;
+    DWORD FriendlyNamePropId = CERT_FRIENDLY_NAME_PROP_ID;
+    int Found = 0;
+    int Deleted = 0;
+
+    HCERTSTORE CertStore =
+        CertOpenStore(
+            CERT_STORE_PROV_SYSTEM_A,
+            0,
+            0,
+            UserStore ? CERT_SYSTEM_STORE_CURRENT_USER : CERT_SYSTEM_STORE_LOCAL_MACHINE,
+            "MY");
+    if (CertStore == NULL) {
+        QuicTraceEvent(
+            LibraryErrorStatus,
+            "[ lib] ERROR, %u, %s.",
+            GetLastError(),
+            "CertOpenStore failed");
+        return;
+    }
+
+    while (NULL !=
+        (Cert = CertFindCertificateInStore(
+            CertStore,
+            X509_ASN_ENCODING | PKCS_7_ASN_ENCODING,
+            0,
+            CERT_FIND_PROPERTY,
+            &FriendlyNamePropId,
+            Cert))) {
+
+        BYTE FriendlyName[sizeof(QUIC_CERTIFICATE_TEST_FRIENDLY_NAME)+sizeof(WCHAR)];
+        DWORD NameSize = sizeof(FriendlyName);
+
+        if (!CertGetCertificateContextProperty(Cert, CERT_FRIENDLY_NAME_PROP_ID, FriendlyName, &NameSize) ||
+            wcscmp((wchar_t*)FriendlyName, QUIC_CERTIFICATE_TEST_FRIENDLY_NAME) != 0) {
+            ++Found;
+            continue;
+        }
+        //
+        // Increment the ref count on the certificate before deleting it to
+        // allow the iteration to continue.
+        //
+        CertDeleteCertificateFromStore(CertDuplicateCertificateContext(Cert));
+        ++Deleted;
+    }
+    QuicTraceLogInfo(
+        CertCleanTestCerts,
+        "[cert] %d test certificates found, and %d deleted",
+        Found,
+        Deleted);
+
+    CertCloseStore(CertStore, 0);
+}
+
+void
+FreeEncodedObject(
+    _In_ PCRYPT_DATA_BLOB CryptDataBlob
+    )
+{
+    if (NULL != CryptDataBlob) {
+        if (CryptDataBlob->pbData != NULL) {
+            HeapFree(GetProcessHeap(), 0, CryptDataBlob->pbData);
+            CryptDataBlob->pbData = NULL;
+        }
+        CryptDataBlob->cbData = 0;
+    }
+}
+
+HRESULT
+AllocateAndEncodeObject(
+    _Out_ PCRYPT_DATA_BLOB CryptDataBlob,
+    _In_ PCSTR StructType,
+    _In_ const void* StructInfo
+    )
+{
+    HRESULT hr = S_OK;
+
+    ZeroMemory(CryptDataBlob, sizeof(*CryptDataBlob));
+
+    //
+    // Determine how much space is required for the encoded data.
+    //
+    if (!CryptEncodeObject(
+            X509_ASN_ENCODING | PKCS_7_ASN_ENCODING,
+            StructType,
+            StructInfo,
+            NULL,
+            &CryptDataBlob->cbData)) {
+        hr = HRESULT_FROM_WIN32(GetLastError());
+        QuicTraceEvent(
+            LibraryErrorStatus,
+            "[ lib] ERROR, %u, %s.",
+            hr,
+            "CryptEncodeObject failed");
+        goto Cleanup;
+    }
+
+    //
+    // Allocate the space that is required.
+    //
+    CryptDataBlob->pbData =
+        HeapAlloc(GetProcessHeap(), HEAP_ZERO_MEMORY, CryptDataBlob->cbData);
+    hr = CryptDataBlob->pbData ? S_OK : E_OUTOFMEMORY;
+    if (FAILED(hr)) {
+        QuicTraceEvent(
+            AllocFailure,
+            "Allocation of '%s' failed. (%llu bytes)",
+            "CryptDataBlob",
+            CryptDataBlob->cbData);
+        goto Cleanup;
+    }
+
+    //
+    // Space has been allocated. Now encode the data.
+    //
+    if (!CryptEncodeObject(
+            X509_ASN_ENCODING | PKCS_7_ASN_ENCODING,
+            StructType,
+            StructInfo,
+            CryptDataBlob->pbData,
+            &CryptDataBlob->cbData)) {
+        hr = HRESULT_FROM_WIN32(GetLastError());
+        QuicTraceEvent(
+            LibraryErrorStatus,
+            "[ lib] ERROR, %u, %s.",
+            hr,
+            "CryptEncodeObject failed");
+        goto Cleanup;
+    }
+
+Cleanup:
+    if (FAILED(hr)) {
+        FreeEncodedObject(CryptDataBlob);
+        CryptDataBlob = NULL;
+    }
+
+    return hr;
+}
+
+HRESULT
+CreateEnhancedKeyUsageCertExtension(
+    _Out_ PCERT_EXTENSION CertExtension
+    )
+{
+    LPSTR EnhKeyUsageIds[1] = { szOID_PKIX_KP_SERVER_AUTH };
+    CERT_ENHKEY_USAGE CertEnhKeyUsage;
+    CertEnhKeyUsage.cUsageIdentifier = 1;
+    CertEnhKeyUsage.rgpszUsageIdentifier = EnhKeyUsageIds;
+
+    ZeroMemory(CertExtension, sizeof(*CertExtension));
+    CertExtension->fCritical = FALSE;
+    CertExtension->pszObjId = szOID_ENHANCED_KEY_USAGE;
+
+    HRESULT hr =
+        AllocateAndEncodeObject(
+            &CertExtension->Value,
+            X509_ENHANCED_KEY_USAGE,
+            &CertEnhKeyUsage);
+    if (FAILED(hr)) {
+        QuicTraceEvent(
+            LibraryErrorStatus,
+            "[ lib] ERROR, %u, %s.",
+            hr,
+            "AllocateAndEncodeObject X509_ENHANCED_KEY_USAGE failed");
+        goto Cleanup;
+    }
+
+Cleanup:
+    return hr;
+}
+
+HRESULT
+CreateKeyUsageCertExtension(
+    _Out_ PCERT_EXTENSION CertExtension
+    )
+{
+    BYTE KeyUsage = CERT_DIGITAL_SIGNATURE_KEY_USAGE;
+    CRYPT_BIT_BLOB KeyUsageBlob;
+    KeyUsageBlob.cbData = sizeof(KeyUsage);
+    KeyUsageBlob.pbData = &KeyUsage;
+    KeyUsageBlob.cUnusedBits = 0;
+
+    ZeroMemory(CertExtension, sizeof(*CertExtension));
+    CertExtension->fCritical = FALSE;
+    CertExtension->pszObjId = szOID_KEY_USAGE;
+
+    HRESULT hr =
+        AllocateAndEncodeObject(
+            &CertExtension->Value,
+            X509_KEY_USAGE,
+            &KeyUsageBlob);
+    if (FAILED(hr)) {
+        QuicTraceEvent(
+            LibraryErrorStatus,
+            "[ lib] ERROR, %u, %s.",
+            hr,
+            "AllocateAndEncodeObject X509_KEY_USAGE failed");
+        goto Cleanup;
+    }
+
+    hr = S_OK;
+
+Cleanup:
+    return hr;
+}
+
+HRESULT
+CreateSubjAltNameExtension(
+    _Out_ PCERT_EXTENSION CertExtension
+    )
+{
+    CERT_ALT_NAME_ENTRY AltName = { CERT_ALT_NAME_DNS_NAME };
+    AltName.pwszDNSName = L"localhost";
+    CERT_ALT_NAME_INFO NameInfo;
+    NameInfo.cAltEntry = 1;
+    NameInfo.rgAltEntry = &AltName;
+
+    ZeroMemory(CertExtension, sizeof(*CertExtension));
+    CertExtension->fCritical = FALSE;
+    CertExtension->pszObjId = szOID_SUBJECT_ALT_NAME;
+
+    HRESULT hr =
+        AllocateAndEncodeObject(
+            &CertExtension->Value,
+            szOID_SUBJECT_ALT_NAME,
+            &NameInfo);
+    if (FAILED(hr)) {
+        QuicTraceEvent(
+            LibraryErrorStatus,
+            "[ lib] ERROR, %u, %s.",
+            hr,
+            "AllocateAndEncodeObject szOID_SUBJECT_ALT_NAME failed");
+        goto Cleanup;
+    }
+
+ Cleanup:
+    return hr;
+}
+
+HRESULT
+CreateSubjectNameBlob(
+    _In_ LPCWSTR SubjectName,
+    _Out_ CERT_NAME_BLOB* SubjectNameBlob
+    )
+{
+    HRESULT hr = S_OK;
+
+    PBYTE Buffer = NULL;
+    DWORD BufferLength = 0;
+
+    //
+    // Encode the certificate name
+    //
+    if (!CertStrToNameW(
+            X509_ASN_ENCODING,
+            SubjectName,
+            CERT_X500_NAME_STR,
+            NULL,
+            NULL,
+            &BufferLength,
+            NULL)) {
+        hr = HRESULT_FROM_WIN32(GetLastError());
+        QuicTraceEvent(
+            LibraryErrorStatus,
+            "[ lib] ERROR, %u, %s.",
+            hr,
+            "CreateSubjectNameBlob failed");
+        goto Cleanup;
+    }
+
+    Buffer = (PBYTE)HeapAlloc(GetProcessHeap(), HEAP_ZERO_MEMORY, BufferLength);
+    hr = Buffer ? S_OK : E_OUTOFMEMORY;
+    if (FAILED(hr)) {
+        QuicTraceEvent(
+            AllocFailure,
+            "Allocation of '%s' failed. (%llu bytes)",
+            "SubjectNameBlob",
+            BufferLength);
+        goto Cleanup;
+    }
+
+    if (!CertStrToNameW(
+            X509_ASN_ENCODING,
+            SubjectName,
+            CERT_X500_NAME_STR,
+            NULL,
+            Buffer,
+            &BufferLength,
+            NULL)) {
+        hr = HRESULT_FROM_WIN32(GetLastError());
+        QuicTraceEvent(
+            LibraryErrorStatus,
+            "[ lib] ERROR, %u, %s.",
+            hr,
+            "CreateSubjectNameBlob failed");
+        goto Cleanup;
+    }
+
+    SubjectNameBlob->cbData = BufferLength;
+    SubjectNameBlob->pbData = Buffer;
+
+Cleanup:
+
+    if (FAILED(hr)) {
+        if (NULL != Buffer) {
+            HeapFree(GetProcessHeap(), 0, Buffer);
+        }
+    }
+
+    return hr;
+}
+
+void
+ClearCertificateExtensions(
+    _In_ CERT_EXTENSIONS* CertExtensions
+    )
+{
+    if ((NULL != CertExtensions) && (NULL != CertExtensions->rgExtension)) {
+        for (DWORD i = 0; i < CertExtensions->cExtension; i++) {
+            if (CertExtensions->rgExtension[i].Value.pbData) {
+                HeapFree(GetProcessHeap(), 0, CertExtensions->rgExtension[i].Value.pbData);
+                CertExtensions->rgExtension[i].Value.pbData = NULL;
+                CertExtensions->rgExtension[i].Value.cbData = 0;
+            }
+        }
+
+        HeapFree(GetProcessHeap(), 0, CertExtensions->rgExtension);
+        CertExtensions->rgExtension = NULL;
+        CertExtensions->cExtension = 0;
+    }
+}
+
+HRESULT
+CreateCertificateExtensions(
+    _Out_ CERT_EXTENSIONS* CertExtensions
+    )
+{
+    HRESULT hr = S_OK;
+
+    PCERT_EXTENSION TmpCertExtensions = NULL;
+    const DWORD cTmpCertExtension = 3;
+
+    CertExtensions->cExtension = 0;
+    CertExtensions->rgExtension = NULL;
+
+    //
+    // Allocate the memory for the extensions.
+    //
+    TmpCertExtensions =
+        (PCERT_EXTENSION)HeapAlloc(GetProcessHeap(), HEAP_ZERO_MEMORY, sizeof(CERT_EXTENSION) * cTmpCertExtension);
+    hr = TmpCertExtensions ? S_OK : E_OUTOFMEMORY;
+    if (FAILED(hr)) {
+        QuicTraceEvent(
+            AllocFailure,
+            "Allocation of '%s' failed. (%llu bytes)",
+            "TmpCertExtensions",
+            sizeof(CERT_EXTENSION) * cTmpCertExtension);
+        goto Cleanup;
+    }
+
+    CertExtensions->rgExtension = TmpCertExtensions;
+    CertExtensions->cExtension = cTmpCertExtension;
+
+    //
+    // Set up the enhanced key usage extension that will specify the key is
+    // intended for server authentication.
+    //
+    hr = CreateEnhancedKeyUsageCertExtension(&TmpCertExtensions[0]);
+    if (FAILED(hr)) {
+        QuicTraceEvent(
+            LibraryErrorStatus,
+            "[ lib] ERROR, %u, %s.",
+            hr,
+            "CreateEnhancedKeyUsageCertExtension failed");
+        goto Cleanup;
+    }
+
+    //
+    // Set up the key usage and specify that the key is intended to be used
+    // for key exchange and digital signatures.
+    //
+    hr = CreateKeyUsageCertExtension(&TmpCertExtensions[1]);
+    if (FAILED(hr)) {
+        QuicTraceEvent(
+            LibraryErrorStatus,
+            "[ lib] ERROR, %u, %s.",
+            hr,
+            "CreateKeyUsageCertExtension failed");
+        goto Cleanup;
+    }
+
+    //
+    // Set up the Subject Alt Name extension.
+    //
+    hr = CreateSubjAltNameExtension(&TmpCertExtensions[2]);
+    if (FAILED(hr)) {
+        QuicTraceEvent(
+            LibraryErrorStatus,
+            "[ lib] ERROR, %u, %s.",
+            hr,
+            "CreateSubjAltNameExtension failed");
+        goto Cleanup;
+    }
+
+Cleanup:
+    if (FAILED(hr)) {
+        ClearCertificateExtensions(CertExtensions);
+    }
+
+    return hr;
+}
+
+HRESULT
+GetPrivateRsaKey(
+    _Out_ NCRYPT_KEY_HANDLE* Key
+    )
+{
+    HRESULT hr = S_OK;
+
+    PCERT_PUBLIC_KEY_INFO CertPubKeyInfo = NULL;
+    DWORD KeyUsageProperty = NCRYPT_ALLOW_SIGNING_FLAG;
+    NCRYPT_PROV_HANDLE Provider = (NCRYPT_PROV_HANDLE)NULL;
+    DWORD KeySize = QUIC_KEY_SIZE;
+
+    *Key = (NCRYPT_KEY_HANDLE)NULL;
+
+    if (FAILED(hr = NCryptOpenStorageProvider(
+            &Provider,
+            MS_KEY_STORAGE_PROVIDER,
+            0))) {
+        QuicTraceEvent(
+            LibraryErrorStatus,
+            "[ lib] ERROR, %u, %s.",
+            hr,
+            "NCryptOpenStorageProvider failed");
+        goto Cleanup;
+    }
+
+ReadKey:
+
+    //
+    // Try to open the key.
+    //
+    hr =
+        NCryptOpenKey(
+            Provider,
+            Key,
+            QUIC_KEY_CONTAINER_NAME,
+            0,
+            NCRYPT_SILENT_FLAG);
+    if (hr == ERROR_SUCCESS) {
+        QuicTraceLogInfo(
+            CertOpenRsaKeySuccess,
+            "[cert] Successfully opened RSA key");
+        goto Cleanup;
+    } else if (hr != NTE_BAD_KEYSET) {
+        QuicTraceEvent(
+            LibraryErrorStatus,
+            "[ lib] ERROR, %u, %s.",
+            hr,
+            "NCryptOpenKey failed");
+        goto Cleanup;
+    }
+
+    //
+    // Key couldn't be open so try to create it.
+    //
+    hr =
+        NCryptCreatePersistedKey(
+            Provider,
+            Key,
+            NCRYPT_RSA_ALGORITHM,
+            QUIC_KEY_CONTAINER_NAME,
+            0,
+            0);
+    if (hr == NTE_EXISTS) {
+        goto ReadKey; // Key already created, in other thread/process.
+    } else if (FAILED(hr)) {
+        QuicTraceEvent(
+            LibraryErrorStatus,
+            "[ lib] ERROR, %u, %s.",
+            hr,
+            "NCryptCreatePersistedKey failed");
+        goto Cleanup;
+    }
+
+    if (FAILED(hr = NCryptSetProperty(
+            *Key,
+            NCRYPT_LENGTH_PROPERTY,
+            (PBYTE)&KeySize,
+            sizeof(KeySize),
+            0))) {
+        QuicTraceEvent(
+            LibraryErrorStatus,
+            "[ lib] ERROR, %u, %s.",
+            hr,
+            "NCryptSetProperty NCRYPT_LENGTH_PROPERTY failed");
+        goto Cleanup;
+    }
+
+    if (FAILED(hr = NCryptSetProperty(
+            *Key,
+            NCRYPT_KEY_USAGE_PROPERTY,
+            (PBYTE)&KeyUsageProperty,
+            sizeof(KeyUsageProperty),
+            0))) {
+        QuicTraceEvent(
+            LibraryErrorStatus,
+            "[ lib] ERROR, %u, %s.",
+            hr,
+            "NCryptSetProperty NCRYPT_KEY_USAGE_PROPERTY failed");
+        goto Cleanup;
+    }
+
+    if (FAILED(hr = NCryptFinalizeKey(*Key, 0))) {
+        QuicTraceEvent(
+            LibraryErrorStatus,
+            "[ lib] ERROR, %u, %s.",
+            hr,
+            "NCryptFinalizeKey failed");
+        goto Cleanup;
+    }
+
+    QuicTraceLogInfo(
+        CertCreateRsaKeySuccess,
+        "[cert] Successfully created key");
+
+Cleanup:
+
+    if (FAILED(hr)) {
+        if ((NCRYPT_KEY_HANDLE)NULL != *Key) {
+            NCryptDeleteKey(*Key, 0);
+            *Key = (NCRYPT_KEY_HANDLE)NULL;
+        }
+        if (NULL != CertPubKeyInfo) {
+            HeapFree(GetProcessHeap(), 0, CertPubKeyInfo);
+        }
+    }
+
+    if ((NCRYPT_PROV_HANDLE)NULL != Provider) {
+        NCryptFreeObject(Provider);
+    }
+
+    return hr;
+}
+
+HRESULT
+CreateSelfSignedCertificate(
+    _In_ LPCWSTR SubjectName,
+    _Out_ PCCERT_CONTEXT* NewCertContext
+    )
+{
+    HRESULT hr = S_OK;
+
+    CRYPT_KEY_PROV_INFO KeyProvInfo = {0};
+    PCCERT_CONTEXT CertContext = NULL;
+    CERT_NAME_BLOB SubjectNameBlob = {0};
+    NCRYPT_KEY_HANDLE Key = (NCRYPT_KEY_HANDLE)NULL;
+    CRYPT_ALGORITHM_IDENTIFIER SignatureAlgorithm = { szOID_RSA_SHA256RSA };
+    SYSTEMTIME Now, Expiration;
+    BOOLEAN CleanupExtensions = FALSE;
+
+    //
+    // First we have to convert the subject name into an ASN.1 (DER) blob.
+    //
+    hr = CreateSubjectNameBlob(SubjectName, &SubjectNameBlob);
+    if (FAILED(hr)) {
+        QuicTraceEvent(
+            LibraryErrorStatus,
+            "[ lib] ERROR, %u, %s.",
+            hr,
+            "CreateSubjectNameBlob failed");
+        goto Cleanup;
+    }
+
+    //
+    // Now we get the private key.
+    // This generates the key if not already present.
+    //
+    hr = GetPrivateRsaKey(&Key);
+    if (FAILED(hr)) {
+        QuicTraceEvent(
+            LibraryErrorStatus,
+            "[ lib] ERROR, %u, %s.",
+            hr,
+            "GetPrivateRsaKey failed");
+        goto Cleanup;
+    }
+
+    //
+    // Create certificate extensions.
+    //
+    CERT_EXTENSIONS extensions;
+    ZeroMemory(&extensions, sizeof(CERT_EXTENSIONS));
+    hr = CreateCertificateExtensions(&extensions);
+    if (FAILED(hr)) {
+        hr = HRESULT_FROM_WIN32(GetLastError());
+        QuicTraceEvent(
+            LibraryErrorStatus,
+            "[ lib] ERROR, %u, %s.",
+            hr,
+            "CreateCertificateExtensions failed");
+        goto Cleanup;
+    }
+    CleanupExtensions = TRUE;
+
+    //
+    // Calculate SYSTEMTIME for the start time of the certificate (now)
+    // and expiration time of the certificate (five years from now).
+    //
+    GetSystemTime(&Now);
+    FILETIME ExpiredFileTime;
+    if (!SystemTimeToFileTime(&Now, &ExpiredFileTime)) {
+        hr = HRESULT_FROM_WIN32(GetLastError());
+        QuicTraceEvent(
+            LibraryErrorStatus,
+            "[ lib] ERROR, %u, %s.",
+            hr,
+            "SystemTimeToFileTime failed");
+        goto Cleanup;
+    }
+    ULARGE_INTEGER FiveYearsFromNowLargeInt;
+    FiveYearsFromNowLargeInt.LowPart = ExpiredFileTime.dwLowDateTime;
+    FiveYearsFromNowLargeInt.HighPart = ExpiredFileTime.dwHighDateTime;
+
+    FiveYearsFromNowLargeInt.QuadPart += (5ll * 365ll * 24ll * 60ll * 60ll * 10000000ll);
+
+    ExpiredFileTime.dwLowDateTime = FiveYearsFromNowLargeInt.LowPart;
+    ExpiredFileTime.dwHighDateTime = FiveYearsFromNowLargeInt.HighPart;
+    if (!FileTimeToSystemTime(&ExpiredFileTime, &Expiration)) {
+        hr = HRESULT_FROM_WIN32(GetLastError());
+        QuicTraceEvent(
+            LibraryErrorStatus,
+            "[ lib] ERROR, %u, %s.",
+            hr,
+            "FileTimeToSystemTime failed");
+        goto Cleanup;
+    }
+
+    //
+    // Create the certificate
+    //
+    KeyProvInfo.pwszContainerName   = QUIC_KEY_CONTAINER_NAME;
+    KeyProvInfo.pwszProvName        = MS_KEY_STORAGE_PROVIDER;
+    KeyProvInfo.dwProvType          = 0;
+    KeyProvInfo.dwFlags             = NCRYPT_SILENT_FLAG;
+    KeyProvInfo.cProvParam          = 0;
+    KeyProvInfo.rgProvParam         = NULL;
+    KeyProvInfo.dwKeySpec           = AT_KEYEXCHANGE;
+
+#pragma prefast(suppress: __WARNING_33088, "Test Only Usage of Self-Signed Certs.")
+    CertContext =
+        CertCreateSelfSignCertificate(
+            Key,
+            &SubjectNameBlob,
+            0,
+            &KeyProvInfo,
+            &SignatureAlgorithm,
+            &Now, &Expiration,
+            &extensions);
+    if (NULL == CertContext) {
+        hr = HRESULT_FROM_WIN32(GetLastError());
+        QuicTraceEvent(
+            LibraryErrorStatus,
+            "[ lib] ERROR, %u, %s.",
+            hr,
+            "CertCreateSelfSignCertificate failed");
+        goto Cleanup;
+    }
+
+    CRYPT_DATA_BLOB FriendlyNameBlob;
+    FriendlyNameBlob.cbData = sizeof(QUIC_CERTIFICATE_TEST_FRIENDLY_NAME);
+    FriendlyNameBlob.pbData = (BYTE*) QUIC_CERTIFICATE_TEST_FRIENDLY_NAME;
+
+    if (!CertSetCertificateContextProperty(
+            CertContext,
+            CERT_FRIENDLY_NAME_PROP_ID,
+            0,
+            &FriendlyNameBlob)) {
+        hr = HRESULT_FROM_WIN32(GetLastError());
+        QuicTraceEvent(
+            LibraryErrorStatus,
+            "[ lib] ERROR, %u, %s.",
+            hr,
+            "CertSetCertificateContextProperty failed");
+        CertFreeCertificateContext(CertContext);
+        goto Cleanup;
+    }
+
+    *NewCertContext = CertContext;
+
+Cleanup:
+
+    if (CleanupExtensions) {
+        ClearCertificateExtensions(&extensions);
+    }
+
+    if (NULL != SubjectNameBlob.pbData) {
+        HeapFree(GetProcessHeap(), 0, SubjectNameBlob.pbData);
+    }
+
+    if ((NCRYPT_KEY_HANDLE)NULL != Key) {
+        NCryptFreeObject(Key);
+    }
+
+    return hr;
+}
+
+void*
+CreateServerCertificate(
+    )
+{
+    PCCERT_CONTEXT CertContext;
+    if (FAILED(CreateSelfSignedCertificate(L"CN=localhost", &CertContext))) {
+        return NULL;
+    }
+
+#if 0
+    //
+    // Save the certificate to the store for debugging purposes.
+    //
+    HCERTSTORE CertStore =
+        CertOpenStore(
+            CERT_STORE_PROV_SYSTEM_A,
+            0,
+            0,
+            CERT_SYSTEM_STORE_CURRENT_USER,
+            "MY");
+    if (CertStore != NULL) {
+        if (!CertAddCertificateContextToStore(
+                CertStore,
+                CertContext,
+                CERT_STORE_ADD_NEW,
+                NULL)) {
+            QuicTraceEvent(
+                LibraryErrorStatus,
+                "[ lib] ERROR, %u, %s.",
+                GetLastError(),
+                "CertAddCertificateContextToStore failed");
+        }
+        CertCloseStore(CertStore, 0);
+    }
+#endif
+
+    return (void*)CertContext;
+}
+
+void
+FreeServerCertificate(
+    void* CertCtx
+    )
+{
+    CertFreeCertificateContext((PCCERT_CONTEXT)CertCtx);
+}
+
+/*
+    Find the first MsQuic test certificate that is valid, or create one.
+*/
+_Success_(return != NULL)
+void*
+FindOrCreateCertificate(
+    _In_ BOOLEAN UserStore,
+    _Out_writes_all_(20) uint8_t* CertHash
+    )
+{
+    PCCERT_CONTEXT Cert = NULL;
+    DWORD FriendlyNamePropId = CERT_FRIENDLY_NAME_PROP_ID;
+
+    BOOLEAN First = FALSE;
+    HANDLE Event = CreateEventW(NULL, TRUE, FALSE, QUIC_CERT_CREATION_EVENT_NAME);
+    if (Event == NULL) {
+        QuicTraceEvent(
+            LibraryError,
+            "[ lib] ERROR, %s.",
+            "CreateEvent failed");
+        return NULL;
+    }
+
+    //
+    // Any process/thread that calls CreateEvent with a given name and isn't
+    // the first process, behaves as if OpenHandle was called with the given
+    // name.
+    // The way to tell if that's the case is checking GetLastError for
+    // ERROR_ALREADY_EXISTS. In this case, each process waits for the first
+    // process to finish and set the event, and then search for the certificate.
+    // If, for some reason, the first process takes longer than 10 seconds,
+    // continue anyway.
+    //
+    if (GetLastError() == ERROR_ALREADY_EXISTS) {
+        QuicTraceLogInfo(
+            CertCreationEventAlreadyCreated,
+            "[test] CreateEvent opened existing event");
+        DWORD WaitResult = WaitForSingleObject(Event, QUIC_CERT_CREATION_EVENT_WAIT);
+        if (WaitResult != WAIT_OBJECT_0) {
+            QuicTraceLogWarning(
+                CertWaitForCreationEvent,
+                "[test] WaitForSingleObject returned 0x%x, proceeding without caution... (GLE: 0x%x)",
+                WaitResult,
+                GetLastError());
+        }
+    } else {
+        First = TRUE;
+    }
+
+    HCERTSTORE CertStore =
+        CertOpenStore(
+            CERT_STORE_PROV_SYSTEM_A,
+            0,
+            0,
+            UserStore ? CERT_SYSTEM_STORE_CURRENT_USER : CERT_SYSTEM_STORE_LOCAL_MACHINE,
+            "MY");
+    if (CertStore == NULL) {
+        QuicTraceEvent(
+            LibraryErrorStatus,
+            "[ lib] ERROR, %u, %s.",
+            GetLastError(),
+            "CertOpenStore failed");
+        goto Done;
+    }
+
+    while (NULL !=
+        (Cert = CertFindCertificateInStore(
+            CertStore,
+            X509_ASN_ENCODING | PKCS_7_ASN_ENCODING,
+            0,
+            CERT_FIND_PROPERTY,
+            &FriendlyNamePropId,
+            Cert))) {
+
+        BYTE FriendlyName[sizeof(QUIC_CERTIFICATE_TEST_FRIENDLY_NAME)+sizeof(WCHAR)];
+        DWORD NameSize = sizeof(FriendlyName);
+
+        if (!CertGetCertificateContextProperty(Cert, CERT_FRIENDLY_NAME_PROP_ID, FriendlyName, &NameSize) ||
+            wcscmp((wchar_t*)FriendlyName, QUIC_CERTIFICATE_TEST_FRIENDLY_NAME) != 0) {
+            continue;
+        }
+
+        //
+        // Check if the certificate is valid.
+        //
+        FILETIME Now;
+        GetSystemTimeAsFileTime(&Now);
+        if (CertVerifyTimeValidity(&Now, Cert->pCertInfo) == 0) {
+            goto Done;
+        }
+    }
+
+    //
+    // Getting this far means that no certificates were found. Create one!
+    //
+    Cert = (PCCERT_CONTEXT) CreateServerCertificate();
+    if (Cert == NULL) {
+        goto Done;
+    }
+
+    if (!CertAddCertificateContextToStore(
+            CertStore,
+            Cert,
+            CERT_STORE_ADD_ALWAYS,
+            NULL)) {
+        QuicTraceEvent(
+            LibraryErrorStatus,
+            "[ lib] ERROR, %u, %s.",
+            GetLastError(),
+            "CertAddCertificateContextToStore failed");
+        CertFreeCertificateContext(Cert);
+        Cert = NULL;
+    }
+
+Done:
+    if (Cert != NULL) {
+        DWORD CertHashLength = 20;
+        if (!CertGetCertificateContextProperty(
+                Cert,
+                CERT_HASH_PROP_ID,
+                CertHash,
+                &CertHashLength)) {
+            QuicTraceEvent(
+                LibraryErrorStatus,
+                "[ lib] ERROR, %u, %s.",
+                GetLastError(),
+                "CertGetCertificateContextProperty failed");
+            CertFreeCertificateContext(Cert);
+            Cert = NULL;
+        }
+    }
+    if (CertStore != NULL) {
+        CertCloseStore(CertStore, 0);
+    }
+    if (First) {
+        SetEvent(Event);
+    }
+    return (void*) Cert;
+}
+
+_IRQL_requires_max_(PASSIVE_LEVEL)
+QUIC_SEC_CONFIG_PARAMS*
+QuicPlatGetSelfSignedCert(
+    _In_ QUIC_SELF_SIGN_CERT_TYPE Type
+    )
+{
+    QUIC_SEC_CONFIG_PARAMS* Params =
+        HeapAlloc(GetProcessHeap(), HEAP_ZERO_MEMORY, sizeof(QUIC_SEC_CONFIG_PARAMS));
+    if (Params == NULL) {
+        return NULL;
+    }
+
+    Params->Flags = QUIC_SEC_CONFIG_FLAG_CERTIFICATE_CONTEXT;
+    Params->Certificate =
+        FindOrCreateCertificate(
+            Type == QUIC_SELF_SIGN_CERT_USER,
+            Params->Thumbprint);
+    if (Params->Certificate == NULL) {
+        HeapFree(GetProcessHeap(), 0, Params);
+        return NULL;
+    }
+
+    return Params;
+}
+
+_IRQL_requires_max_(PASSIVE_LEVEL)
+void
+QuicPlatFreeSelfSignedCert(
+    _In_ QUIC_SEC_CONFIG_PARAMS* Params
+    )
+{
+    FreeServerCertificate(Params->Certificate);
+    HeapFree(GetProcessHeap(), 0, Params);
+}