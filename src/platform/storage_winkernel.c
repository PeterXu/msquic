--- conflicted
+++ resolved
@@ -16,13 +16,9 @@
 
 
 #include "platform_internal.h"
-<<<<<<< HEAD
-#include "storage_winkernel.c.clog.h"
-=======
 #ifdef QUIC_CLOG
 #include "storage_winkernel.c.clog.h"
 #endif
->>>>>>> af64e177
 
 //
 // Copied from wdm.h
