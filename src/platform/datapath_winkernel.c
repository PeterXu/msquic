--- conflicted
+++ resolved
@@ -10,13 +10,9 @@
 --*/
 
 #include "platform_internal.h"
-<<<<<<< HEAD
-#include "datapath_winkernel.c.clog.h"
-=======
 #ifdef QUIC_CLOG
 #include "datapath_winkernel.c.clog.h"
 #endif
->>>>>>> af64e177
 
 //
 // Not yet available in the WDK. When available this code can be removed.
