--- conflicted
+++ resolved
@@ -10,13 +10,9 @@
 #include "quic_tls.h"
 
 #include "msquichelper.h"
-<<<<<<< HEAD
-#include "CryptTest.cpp.clog.h"
-=======
 #ifdef QUIC_CLOG
 #include "CryptTest.cpp.clog.h"
 #endif
->>>>>>> af64e177
 
 #ifndef QUIC_TLS_STUB
 
