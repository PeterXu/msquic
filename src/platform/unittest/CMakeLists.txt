--- conflicted
+++ resolved
@@ -1,47 +1,42 @@
-# Copyright (c) Microsoft Corporation.
-# Licensed under the MIT License.
-
-<<<<<<< HEAD
-# Include for CLOG processing
-include("${CLOG_INCLUDE_DIRECTORY}/CLog.make")
-
-include_directories(${CMAKE_SOURCE_DIR}/src/platform)
-include_directories(${CMAKE_SOURCE_DIR}/submodules/googletest/googletest/include)
-=======
-include_directories(${PROJECT_SOURCE_DIR}/src/platform)
-include_directories(${PROJECT_SOURCE_DIR}/submodules/googletest/googletest/include)
->>>>>>> bb010bc1
-
-set(CMAKE_CXX_FLAGS "${CMAKE_CXX_FLAGS} ${QUIC_CXX_FLAGS}")
-
-set(SOURCES
-    main.cpp
-    CryptTest.cpp
-    DataPathTest.cpp
-    # StorageTest.cpp
-    TlsTest.cpp
-)
-
-# Allow CLOG to preprocess all the source files.
-CLOG_ADD_SOURCEFILE(MSQUIC_PLATFORMTEST ${SOURCES})
-
-add_executable(msquicplatformtest ${SOURCES})
-
-if(WIN32)
-    target_link_libraries(msquicplatformtest ntdll ws2_32 bcrypt advapi32)
-endif()
-
-if(QUIC_TLS STREQUAL "schannel")
-    target_link_libraries(msquicplatformtest schannel ncrypt crypt32)
-elseif(QUIC_TLS STREQUAL "openssl")
-    add_dependencies(msquicplatformtest OpenSSL)
-    target_link_libraries(msquicplatformtest
-        ${QUIC_BUILD_DIR}/openssl/lib/libssl.a
-        ${QUIC_BUILD_DIR}/openssl/lib/libcrypto.a)
-elseif(QUIC_TLS STREQUAL "mitls")
-    target_link_libraries(msquicplatformtest kremlib evercrypt mitls quiccrypto ncrypt crypt32)
-endif()
-
-target_link_libraries(msquicplatformtest platform gtest MSQUIC_PLATFORMTEST PLATFORM_CLOG_LIB CORE_CLOG_LIB)
-
-add_test(msquicplatformtest msquicplatformtest)
+# Copyright (c) Microsoft Corporation.
+# Licensed under the MIT License.
+
+# Include for CLOG processing
+include("${CLOG_INCLUDE_DIRECTORY}/CLog.make")
+
+include_directories(${PROJECT_SOURCE_DIR}/src/platform)
+include_directories(${PROJECT_SOURCE_DIR}/submodules/googletest/googletest/include)
+
+set(CMAKE_CXX_FLAGS "${CMAKE_CXX_FLAGS} ${QUIC_CXX_FLAGS}")
+
+set(SOURCES
+    main.cpp
+    CryptTest.cpp
+    DataPathTest.cpp
+    # StorageTest.cpp
+    TlsTest.cpp
+)
+
+# Allow CLOG to preprocess all the source files.
+CLOG_ADD_SOURCEFILE(MSQUIC_PLATFORMTEST ${SOURCES})
+
+add_executable(msquicplatformtest ${SOURCES})
+
+if(WIN32)
+    target_link_libraries(msquicplatformtest ntdll ws2_32 bcrypt advapi32)
+endif()
+
+if(QUIC_TLS STREQUAL "schannel")
+    target_link_libraries(msquicplatformtest schannel ncrypt crypt32)
+elseif(QUIC_TLS STREQUAL "openssl")
+    add_dependencies(msquicplatformtest OpenSSL)
+    target_link_libraries(msquicplatformtest
+        ${QUIC_BUILD_DIR}/openssl/lib/libssl.a
+        ${QUIC_BUILD_DIR}/openssl/lib/libcrypto.a)
+elseif(QUIC_TLS STREQUAL "mitls")
+    target_link_libraries(msquicplatformtest kremlib evercrypt mitls quiccrypto ncrypt crypt32)
+endif()
+
+target_link_libraries(msquicplatformtest platform gtest MSQUIC_PLATFORMTEST PLATFORM_CLOG_LIB CORE_CLOG_LIB)
+
+add_test(msquicplatformtest msquicplatformtest)