--- conflicted
+++ resolved
@@ -8,13 +8,9 @@
 #include "main.h"
 #include "msquic.h"
 #include "quic_tls.h"
-<<<<<<< HEAD
-#include "TlsTest.cpp.clog.h"
-=======
 #ifdef QUIC_CLOG
 #include "TlsTest.cpp.clog.h"
 #endif
->>>>>>> af64e177
 
 const uint32_t CertValidationIgnoreFlags =
     QUIC_CERTIFICATE_FLAG_IGNORE_UNKNOWN_CA |
