/*++

    Copyright (c) Microsoft Corporation.
    Licensed under the MIT License.

Abstract:

    OpenSSL implementation for generating the self-signed certificate.

--*/

#define QUIC_TEST_APIS 1

#include "platform_internal.h"
#include "openssl/ssl.h"
#include "openssl/err.h"
#include "openssl/kdf.h"
#include "openssl/rsa.h"
#include "openssl/x509.h"
#include "openssl/pem.h"
<<<<<<< HEAD
#include "selfsign_openssl.c.clog.h"
=======
#ifdef QUIC_CLOG
#include "selfsign_openssl.c.clog.h"
#endif
>>>>>>> af64e177

//
// Generates a self signed cert using low level OpenSSL APIs.
//
QUIC_STATUS
QuicTlsGenerateSelfSignedCert(
    _In_z_ char *CertFileName,
    _In_z_ char *PrivateKeyFileName,
    _In_z_ char *SNI
    )
{
    QUIC_STATUS Status = QUIC_STATUS_SUCCESS;
    int Ret = 0;
    EVP_PKEY *PKey = NULL;
    BIGNUM *BigNum = NULL;
    RSA * Rsa = NULL;
    X509 *X509 = NULL;
    X509_NAME *Name = NULL;
    FILE *Fd = NULL;

    PKey = EVP_PKEY_new();

    if (PKey == NULL) {
        QuicTraceEvent(
            LibraryError,
            "[ lib] ERROR, %s.",
            "EVP_PKEY_new() failed");
        Status = QUIC_STATUS_TLS_ERROR;
        goto Exit;
    }

    BigNum = BN_new();

    if (BigNum == NULL) {
        QuicTraceEvent(
            LibraryError,
            "[ lib] ERROR, %s.",
            "BN_new() failed");
        Status = QUIC_STATUS_TLS_ERROR;
        goto Exit;
    }

    Ret = BN_set_word(BigNum, RSA_F4);

    if (Ret != 1) {
        QuicTraceEvent(
            LibraryError,
            "[ lib] ERROR, %s.",
            "BN_set_word() failed");
        Status = QUIC_STATUS_TLS_ERROR;
        goto Exit;
    }

    Rsa = RSA_new();

    if (Rsa == NULL) {
        QuicTraceEvent(
            LibraryError,
            "[ lib] ERROR, %s.",
            "RSA_new() failed");
        Status = QUIC_STATUS_TLS_ERROR;
        goto Exit;
    }

    Ret = RSA_generate_key_ex(Rsa, 2048, BigNum, NULL);

    if (Ret != 1) {
        QuicTraceEvent(
            LibraryError,
            "[ lib] ERROR, %s.",
            "RSA_generate_key_ex() failed");
        Status = QUIC_STATUS_TLS_ERROR;
        goto Exit;
    }

    Ret = EVP_PKEY_assign_RSA(PKey, Rsa);

    if (Ret != 1) {
        QuicTraceEvent(
            LibraryError,
            "[ lib] ERROR, %s.",
            "EVP_PKEY_assign_RSA() failed");
        Status = QUIC_STATUS_TLS_ERROR;
        goto Exit;
    }

    X509 = X509_new();

    if (X509 == NULL) {
        QuicTraceEvent(
            LibraryError,
            "[ lib] ERROR, %s.",
            "X509_new() failed");
        Status = QUIC_STATUS_TLS_ERROR;
        goto Exit;
    }

    Ret = ASN1_INTEGER_set(X509_get_serialNumber(X509), 1);

    if (Ret != 1) {
        QuicTraceEvent(
            LibraryError,
            "[ lib] ERROR, %s.",
            "ASN1_INTEGER_set() failed");
        Status = QUIC_STATUS_TLS_ERROR;
        goto Exit;
    }

    X509_gmtime_adj(X509_get_notBefore(X509), 0);
    X509_gmtime_adj(X509_get_notAfter(X509), 31536000L);

    X509_set_pubkey(X509, PKey);

    Name = X509_get_subject_name(X509);

    Ret =
        X509_NAME_add_entry_by_txt(
            Name,
            "C",
            MBSTRING_ASC,
            (unsigned char *)"CA",
            -1,
            -1,
            0);

    if (Ret != 1) {
        QuicTraceEvent(
            LibraryError,
            "[ lib] ERROR, %s.",
            "X509_NAME_add_entry_by_txt() failed");
        Status = QUIC_STATUS_TLS_ERROR;
        goto Exit;
    }

    Ret =
        X509_NAME_add_entry_by_txt(
            Name,
            "O",
            MBSTRING_ASC,
            (unsigned char *)"Microsoft",
            -1,
            -1,
            0);

    if (Ret != 1) {
        QuicTraceEvent(
            LibraryError,
            "[ lib] ERROR, %s.",
            "X509_NAME_add_entry_by_txt() failed");
        Status = QUIC_STATUS_TLS_ERROR;
        goto Exit;
    }

    Ret =
        X509_NAME_add_entry_by_txt(
            Name,
            "CN",
            MBSTRING_ASC,
            (unsigned char *)SNI,
            -1,
            -1,
            0);

    if (Ret != 1) {
        QuicTraceEvent(
            LibraryError,
            "[ lib] ERROR, %s.",
            "X509_NAME_add_entry_by_txt() failed");
        Status = QUIC_STATUS_TLS_ERROR;
        goto Exit;
    }

    Ret = X509_set_issuer_name(X509, Name);

    if (Ret != 1) {
        QuicTraceEvent(
            LibraryError,
            "[ lib] ERROR, %s.",
            "X509_set_issuer_name() failed");
        Status = QUIC_STATUS_TLS_ERROR;
        goto Exit;
    }

    Ret = X509_sign(X509, PKey, EVP_sha1());

    if (Ret <= 0) {
        QuicTraceEvent(
            LibraryError,
            "[ lib] ERROR, %s.",
            "X509_sign() failed");
        Status = QUIC_STATUS_TLS_ERROR;
        goto Exit;
    }

    Fd = fopen(PrivateKeyFileName, "wb");

    if (Fd == NULL) {
        QuicTraceEvent(
            LibraryError,
            "[ lib] ERROR, %s.",
            "fopen() failed");
        Status = QUIC_STATUS_TLS_ERROR;
        goto Exit;
    }

    Ret = PEM_write_PrivateKey(Fd, PKey, NULL, NULL, 0, NULL, NULL);

    if (Ret != 1) {
        QuicTraceEvent(
            LibraryError,
            "[ lib] ERROR, %s.",
            "PEM_write_PrivateKey() failed");
        Status = QUIC_STATUS_TLS_ERROR;
        goto Exit;
    }

    fclose(Fd);
    Fd = NULL;

    Fd = fopen(CertFileName, "wb");

    if (Fd == NULL) {
        QuicTraceEvent(
            LibraryError,
            "[ lib] ERROR, %s.",
            "fopen() failed");
        Status = QUIC_STATUS_TLS_ERROR;
        goto Exit;
    }

    Ret = PEM_write_X509(Fd, X509);

    if (Ret != 1) {
        QuicTraceEvent(
            LibraryError,
            "[ lib] ERROR, %s.",
            "PEM_write_X509() failed");
        Status = QUIC_STATUS_TLS_ERROR;
        goto Exit;
    }

    fclose(Fd);
    Fd = NULL;

Exit:

    if (PKey != NULL) {
        EVP_PKEY_free(PKey);
        PKey= NULL;
    }

    if (BigNum != NULL) {
        BN_free(BigNum);
        BigNum = NULL;
    }

    if (X509 != NULL) {
        X509_free(X509);
        X509 = NULL;
    }

    if (Fd != NULL) {
        fclose(Fd);
        Fd = NULL;
    }

    return Status;
}

static char* QuicTestCertFilename = (char*)"localhost_cert.pem";
static char* QuicTestPrivateKeyFilename = (char*)"localhost_key.pem";

typedef struct QUIC_SEC_CONFIG_PARAMS_INTERNAL {
    QUIC_SEC_CONFIG_PARAMS;
    QUIC_CERTIFICATE_FILE CertFile;
    const char* TempDir;
    char CertFilepath[50];
    char PrivateKeyFilepath[50];

} QUIC_SEC_CONFIG_PARAMS_INTERNAL;

#define TEMP_DIR_TEMPLATE "/tmp/quictest.XXXXXX"

_IRQL_requires_max_(PASSIVE_LEVEL)
QUIC_SEC_CONFIG_PARAMS*
QuicPlatGetSelfSignedCert(
    _In_ QUIC_SELF_SIGN_CERT_TYPE Type
    )
{
    UNREFERENCED_PARAMETER(Type);

    QUIC_SEC_CONFIG_PARAMS_INTERNAL* Params =
        malloc(sizeof(QUIC_SEC_CONFIG_PARAMS_INTERNAL) + sizeof(TEMP_DIR_TEMPLATE));
    if (Params == NULL) {
        return NULL;
    }

    QuicZeroMemory(Params, sizeof(*Params));
    Params->Flags = QUIC_SEC_CONFIG_FLAG_CERTIFICATE_FILE;
    Params->Certificate = &Params->CertFile;
    Params->CertFile.CertificateFile = Params->CertFilepath;
    Params->CertFile.PrivateKeyFile = Params->PrivateKeyFilepath;

    char* Template = (char*)(Params + 1);
    memcpy(Template, TEMP_DIR_TEMPLATE, sizeof(TEMP_DIR_TEMPLATE));

    Params->TempDir = mkdtemp(Template);
    if (Params->TempDir == NULL) {
        QuicTraceEvent(
            LibraryError,
            "[ lib] ERROR, %s.",
            "mkdtemp failed");
        goto Error;
    }

    QuicCopyMemory(
        Params->CertFilepath,
        Params->TempDir,
        strlen(Params->TempDir));
    QuicCopyMemory(
        Params->CertFilepath + strlen(Params->TempDir),
        "/",
        1);
    QuicCopyMemory(
        Params->CertFilepath + strlen(Params->TempDir) + 1,
        QuicTestCertFilename,
        strlen(QuicTestCertFilename));
    QuicCopyMemory(
        Params->PrivateKeyFilepath,
        Params->TempDir,
        strlen(Params->TempDir));
    QuicCopyMemory(
        Params->PrivateKeyFilepath + strlen(Params->TempDir),
        "/",
        1);
    QuicCopyMemory(
        Params->PrivateKeyFilepath + strlen(Params->TempDir) + 1,
        QuicTestPrivateKeyFilename,
        strlen(QuicTestPrivateKeyFilename));

    if (QUIC_FAILED(
        QuicTlsGenerateSelfSignedCert(
            Params->CertFilepath,
            Params->PrivateKeyFilepath,
            (char *)"localhost"))) {
        goto Error;
    }

    return (QUIC_SEC_CONFIG_PARAMS*)Params;

Error:

    free(Params);

    return NULL;
}

_IRQL_requires_max_(PASSIVE_LEVEL)
void
QuicPlatFreeSelfSignedCert(
    _In_ QUIC_SEC_CONFIG_PARAMS* _Params
    )
{
    QUIC_SEC_CONFIG_PARAMS_INTERNAL* Params =
        (QUIC_SEC_CONFIG_PARAMS_INTERNAL*)_Params;

    char RmCmd[32] = {0};
    strncpy(RmCmd, "rm -rf ", 7 + 1);
    strcat(RmCmd, Params->TempDir);
    if (system(RmCmd) == -1) {
        QuicTraceEvent(
            LibraryError,
            "[ lib] ERROR, %s.",
            "Tempdir del error");
    }

    free(Params);
}<|MERGE_RESOLUTION|>--- conflicted
+++ resolved
@@ -18,13 +18,9 @@
 #include "openssl/rsa.h"
 #include "openssl/x509.h"
 #include "openssl/pem.h"
-<<<<<<< HEAD
-#include "selfsign_openssl.c.clog.h"
-=======
 #ifdef QUIC_CLOG
 #include "selfsign_openssl.c.clog.h"
 #endif
->>>>>>> af64e177
 
 //
 // Generates a self signed cert using low level OpenSSL APIs.
